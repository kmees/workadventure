{
  "name": "workadventureback",
  "version": "1.0.0",
  "description": "",
  "main": "index.js",
  "scripts": {
    "tsc": "tsc",
    "dev": "ts-node-dev --respawn --transpileOnly ./server.ts",
    "prod": "tsc && node ./dist/server.js",
    "profile": "tsc && node --prof ./dist/server.js",
    "test": "ts-node node_modules/jasmine/bin/jasmine --config=jasmine.json",
    "lint": "node_modules/.bin/eslint src/ . --ext .ts",
    "fix": "node_modules/.bin/eslint --fix src/ . --ext .ts"
  },
  "repository": {
    "type": "git",
    "url": "git+https://github.com/thecodingmachine/workadventure.git"
  },
  "contributors": [
    {
      "name": "Grégoire Parant",
      "email": "g.parant@thecodingmachine.com"
    },
    {
      "name": "David Négrier",
      "email": "d.negrier@thecodingmachine.com"
    },
    {
      "name": "Arthmaël Poly",
      "email": "a.poly@thecodingmachine.com"
    }
  ],
  "license": "SEE LICENSE IN LICENSE.txt",
  "bugs": {
    "url": "https://github.com/thecodingmachine/workadventure/issues"
  },
  "homepage": "https://github.com/thecodingmachine/workadventure#readme",
  "dependencies": {
<<<<<<< HEAD
=======
    "@types/express": "^4.17.4",
    "@types/http-status-codes": "^1.2.0",
    "@types/jsonwebtoken": "^8.3.8",
    "@types/socket.io": "^2.1.4",
    "@types/uuidv4": "^5.0.0",
    "axios": "^0.20.0",
>>>>>>> 8b46753c
    "body-parser": "^1.19.0",
    "express": "^4.17.1",
    "generic-type-guard": "^3.2.0",
    "google-protobuf": "^3.13.0",
    "http-status-codes": "^1.4.0",
    "jsonwebtoken": "^8.5.1",
    "prom-client": "^12.0.0",
    "socket.io": "^2.3.0",
    "systeminformation": "^4.26.5",
    "ts-node-dev": "^1.0.0-pre.44",
    "typescript": "^3.8.3",
    "uuidv4": "^6.0.7"
  },
  "devDependencies": {
    "@types/express": "^4.17.4",
    "@types/google-protobuf": "^3.7.3",
    "@types/http-status-codes": "^1.2.0",
    "@types/jasmine": "^3.5.10",
    "@types/jsonwebtoken": "^8.3.8",
    "@types/socket.io": "^2.1.4",
    "@types/uuidv4": "^5.0.0",
    "@typescript-eslint/eslint-plugin": "^2.26.0",
    "@typescript-eslint/parser": "^2.26.0",
    "eslint": "^6.8.0",
    "jasmine": "^3.5.0"
  }
}<|MERGE_RESOLUTION|>--- conflicted
+++ resolved
@@ -36,15 +36,7 @@
   },
   "homepage": "https://github.com/thecodingmachine/workadventure#readme",
   "dependencies": {
-<<<<<<< HEAD
-=======
-    "@types/express": "^4.17.4",
-    "@types/http-status-codes": "^1.2.0",
-    "@types/jsonwebtoken": "^8.3.8",
-    "@types/socket.io": "^2.1.4",
-    "@types/uuidv4": "^5.0.0",
     "axios": "^0.20.0",
->>>>>>> 8b46753c
     "body-parser": "^1.19.0",
     "express": "^4.17.1",
     "generic-type-guard": "^3.2.0",
