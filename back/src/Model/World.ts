import {MessageUserPosition, Point} from "./Websocket/MessageUserPosition";
import {PointInterface} from "./Websocket/PointInterface";
import {Group} from "./Group";
import {Distance} from "./Distance";
import {UserInterface} from "./UserInterface";
import {ExSocketInterface} from "_Model/Websocket/ExSocketInterface";
import {PositionInterface} from "_Model/PositionInterface";

export type ConnectCallback = (user: string, group: Group) => void;
export type DisconnectCallback = (user: string, group: Group) => void;

export class World {
    static readonly MIN_DISTANCE = 160;

    // Users, sorted by ID
    private users: Map<string, UserInterface>;
    private groups: Group[];

<<<<<<< HEAD
    private connectCallback: (user1: string, user2: string, group: Group) => void;
    private disconnectCallback: (user1: string, user2: string, group: Group) => void;

    constructor(connectCallback: (user1: string, user2: string, group: Group) => void, disconnectCallback: (user1: string, user2: string, group: Group) => void)
=======
    private connectCallback: ConnectCallback;
    private disconnectCallback: DisconnectCallback;

    constructor(connectCallback: ConnectCallback, disconnectCallback: DisconnectCallback)
>>>>>>> 58565a7f
    {
        this.users = new Map<string, UserInterface>();
        this.groups = [];
        this.connectCallback = connectCallback;
        this.disconnectCallback = disconnectCallback;
    }

    public join(userPosition: MessageUserPosition): void {
        this.users.set(userPosition.userId, {
            id: userPosition.userId,
            position: userPosition.position
        });
        // Let's call update position to trigger the join / leave room
        this.updatePosition(userPosition);
    }

    public leave(user : ExSocketInterface){
        let userObj = this.users.get(user.id);
        if (userObj !== undefined && typeof userObj.group !== 'undefined') {
            this.leaveGroup(user);
        }
        this.users.delete(user.userId);
    }

    public updatePosition(userPosition: MessageUserPosition): void {
        let user = this.users.get(userPosition.userId);
        if(typeof user === 'undefined') {
            return;
        }

        user.position.x = userPosition.position.x;
        user.position.y = userPosition.position.y;

        if (typeof user.group === 'undefined') {
            // If the user is not part of a group:
            //  should he join a group?
            let closestItem: UserInterface|Group|null = this.searchClosestAvailableUserOrGroup(user);

            if (closestItem !== null) {
                if (closestItem instanceof Group) {
                    // Let's join the group!
                    closestItem.join(user);
                } else {
                    let closestUser : UserInterface = closestItem;
                    let group: Group = new Group([
                        user,
                        closestUser
                    ], this.connectCallback, this.disconnectCallback);
                    this.groups.push(group);
                }
            }

        } else {
            // If the user is part of a group:
            //  should he leave the group?
            let distance = World.computeDistanceBetweenPositions(user.position, user.group.getPosition());
            if (distance > World.MIN_DISTANCE) {
                this.leaveGroup(user);
            }
        }
    }

    /**
     * Makes a user leave a group and closes and destroy the group if the group contains only one remaining person.
     *
     * @param user
     */
    private leaveGroup(user: UserInterface): void {
        let group = user.group;
        if (typeof group === 'undefined') {
            throw new Error("The user is part of no group");
        }
        group.leave(user);

        if (group.isEmpty()) {
            group.destroy();
            const index = this.groups.indexOf(group, 0);
            if (index === -1) {
                throw new Error("Could not find group");
            }
            this.groups.splice(index, 1);
        }
    }

    /**
     * Looks for the closest user that is:
     * - close enough (distance <= MIN_DISTANCE)
     * - not in a group OR in a group that is not full
     */
    private searchClosestAvailableUserOrGroup(user: UserInterface): UserInterface|Group|null
    {
        let usersToBeGroupedWith: Distance[] = [];
        let minimumDistanceFound: number = World.MIN_DISTANCE;
        let matchingItem: UserInterface | Group | null = null;
        this.users.forEach(function(currentUser, userId) {
            // Let's only check users that are not part of a group
            if (typeof currentUser.group !== 'undefined') {
                return;
            }
            if(currentUser === user) {
                return;
            }

            let distance = World.computeDistance(user, currentUser); // compute distance between peers.

            if(distance <= minimumDistanceFound) {
                minimumDistanceFound = distance;
                matchingItem = currentUser;
            }
                /*if (typeof currentUser.group === 'undefined' || !currentUser.group.isFull()) {
                    // We found a user we can bind to.
                    return;
                }*/
            /*
                if(context.groups.length > 0) {

                    context.groups.forEach(group => {
                        if(group.isPartOfGroup(userPosition)) { // Is the user in a group ?
                            if(group.isStillIn(userPosition)) { // Is the user leaving the group ? (is the user at more than max distance of each player)

                                // Should we split the group? (is each player reachable from the current player?)
                                // This is needed if
                                //         A <==> B <==> C <===> D
                                // becomes A <==> B <=====> C <> D
                                // If C moves right, the distance between B and C is too great and we must form 2 groups

                            }
                        } else {
                            // If the user is in no group
                            // Is there someone in a group close enough and with room in the group ?
                        }
                    });

                } else {
                    // Aucun groupe n'existe donc je stock les users assez proches de moi
                    let dist: Distance = {
                        distance: distance,
                        first: userPosition,
                        second: user // TODO: convertir en messageUserPosition
                    }
                    usersToBeGroupedWith.push(dist);
                }
            */
        });

        this.groups.forEach(function(group: Group) {
            if (group.isFull()) {
                return;
            }
            let distance = World.computeDistanceBetweenPositions(user.position, group.getPosition());
            if(distance <= minimumDistanceFound) {
                minimumDistanceFound = distance;
                matchingItem = group;
            }
        });

        return matchingItem;
    }

    public static computeDistance(user1: UserInterface, user2: UserInterface): number
    {
        return Math.sqrt(Math.pow(user2.position.x - user1.position.x, 2) + Math.pow(user2.position.y - user1.position.y, 2));
    }

    public static computeDistanceBetweenPositions(position1: PositionInterface, position2: PositionInterface): number
    {
        return Math.sqrt(Math.pow(position2.x - position1.x, 2) + Math.pow(position2.y - position1.y, 2));
    }

    /*getDistancesBetweenGroupUsers(group: Group): Distance[]
    {
        let i = 0;
        let users = group.getUsers();
        let distances: Distance[] = [];
        users.forEach(function(user1, key1) {
            users.forEach(function(user2, key2) {
                if(key1 < key2) {
                    distances[i] = {
                        distance: World.computeDistance(user1, user2),
                        first: user1,
                        second: user2
                    };
                    i++;
                }
            });
        });

        distances.sort(World.compareDistances);

        return distances;
    }

    filterGroup(distances: Distance[], group: Group): void
    {
        let users = group.getUsers();
        let usersToRemove = false;
        let groupTmp: MessageUserPosition[] = [];
        distances.forEach(dist => {
            if(dist.distance <= World.MIN_DISTANCE) {
                let users = [dist.first];
                let usersbis = [dist.second]
                groupTmp.push(dist.first);
                groupTmp.push(dist.second);
            } else {
                usersToRemove = true;
            }
        });

        if(usersToRemove) {
            // Detecte le ou les users qui se sont fait sortir du groupe
            let difference = users.filter(x => !groupTmp.includes(x));

            // TODO : Notify users un difference that they have left the group
        }

        let newgroup = new Group(groupTmp);
        this.groups.push(newgroup);
    }

    private static compareDistances(distA: Distance, distB: Distance): number
    {
        if (distA.distance < distB.distance) {
            return -1;
        }
        if (distA.distance > distB.distance) {
            return 1;
        }
        return 0;
    }*/
}<|MERGE_RESOLUTION|>--- conflicted
+++ resolved
@@ -16,17 +16,10 @@
     private users: Map<string, UserInterface>;
     private groups: Group[];
 
-<<<<<<< HEAD
-    private connectCallback: (user1: string, user2: string, group: Group) => void;
-    private disconnectCallback: (user1: string, user2: string, group: Group) => void;
-
-    constructor(connectCallback: (user1: string, user2: string, group: Group) => void, disconnectCallback: (user1: string, user2: string, group: Group) => void)
-=======
     private connectCallback: ConnectCallback;
     private disconnectCallback: DisconnectCallback;
 
     constructor(connectCallback: ConnectCallback, disconnectCallback: DisconnectCallback)
->>>>>>> 58565a7f
     {
         this.users = new Map<string, UserInterface>();
         this.groups = [];
