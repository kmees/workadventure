import {MessageUserPosition, Point} from "./Websocket/MessageUserPosition";
import {PointInterface} from "./Websocket/PointInterface";
import {Group} from "./Group";
import {Distance} from "./Distance";
import {UserInterface} from "./UserInterface";
import {ExSocketInterface} from "_Model/Websocket/ExSocketInterface";
import {PositionInterface} from "_Model/PositionInterface";

export class World {
    static readonly MIN_DISTANCE = 160;

    // Users, sorted by ID
    private users: Map<string, UserInterface>;
    private groups: Group[];

    private connectCallback: (user1: string, user2: string, group: Group) => void;
    private disconnectCallback: (user1: string, user2: string, group: Group) => void;

<<<<<<< HEAD
    constructor(connectCallback: (user1: string, user2: string, group: Group) => void, disconnectCallback: (user1: string, user2: string, group: Group) => void)
=======
    constructor(connectCallback: (user1: string, user2: string) => void, disconnectCallback: (user1: string, user2: string) => void)
>>>>>>> d2f94e94
    {
        this.users = new Map<string, UserInterface>();
        this.groups = [];
        this.connectCallback = connectCallback;
        this.disconnectCallback = disconnectCallback;
    }

    public join(userPosition: MessageUserPosition): void {
        this.users.set(userPosition.userId, {
            id: userPosition.userId,
            position: userPosition.position
        });
        // Let's call update position to trigger the join / leave room
        this.updatePosition(userPosition);
    }

    public leave(user : ExSocketInterface){
        let userObj = this.users.get(user.id);
        if (userObj !== undefined && typeof userObj.group !== 'undefined') {
            this.leaveGroup(user);
        }
        this.users.delete(user.userId);
    }

    public updatePosition(userPosition: MessageUserPosition): void {
        let user = this.users.get(userPosition.userId);
        if(typeof user === 'undefined') {
            return;
        }

        user.position.x = userPosition.position.x;
        user.position.y = userPosition.position.y;

        if (typeof user.group === 'undefined') {
            // If the user is not part of a group:
            //  should he join a group?
<<<<<<< HEAD
            let closestUser: UserInterface|null = this.searchClosestAvailableUser(user);
            if (closestUser !== null) {
                // Is the closest user part of a group?
                if (typeof closestUser.group === 'undefined') {
=======
            let closestItem: UserInterface|Group|null = this.searchClosestAvailableUserOrGroup(user);

            if (closestItem !== null) {
                if (closestItem instanceof Group) {
                    // Let's join the group!
                    closestItem.join(user);
                } else {
                    let closestUser : UserInterface = closestItem;
>>>>>>> d2f94e94
                    let group: Group = new Group([
                        user,
                        closestUser
                    ], this.connectCallback, this.disconnectCallback);
                    this.groups.push(group);
                }
            }
<<<<<<< HEAD
        }
       // TODO : vérifier qu'ils ne sont pas déja dans un groupe plein
=======

        } else {
            // If the user is part of a group:
            //  should he leave the group?
            let distance = World.computeDistanceBetweenPositions(user.position, user.group.getPosition());
            if (distance > World.MIN_DISTANCE) {
                this.leaveGroup(user);
            }
        }
>>>>>>> d2f94e94
    }

    /**
     * Makes a user leave a group and closes and destroy the group if the group contains only one remaining person.
     *
     * @param user
     */
    private leaveGroup(user: UserInterface): void {
        let group = user.group;
        if (typeof group === 'undefined') {
            throw new Error("The user is part of no group");
        }
        group.leave(user);

        if (group.isEmpty()) {
            group.destroy();
            const index = this.groups.indexOf(group, 0);
            if (index === -1) {
                throw new Error("Could not find group");
            }
            this.groups.splice(index, 1);
        }
    }

    /**
     * Looks for the closest user that is:
     * - close enough (distance <= MIN_DISTANCE)
     * - not in a group OR in a group that is not full
     */
    private searchClosestAvailableUserOrGroup(user: UserInterface): UserInterface|Group|null
    {
        let usersToBeGroupedWith: Distance[] = [];
        let minimumDistanceFound: number = World.MIN_DISTANCE;
        let matchingItem: UserInterface | Group | null = null;
        this.users.forEach(function(currentUser, userId) {
            // Let's only check users that are not part of a group
            if (typeof currentUser.group !== 'undefined') {
                return;
            }
            if(currentUser === user) {
                return;
            }

            let distance = World.computeDistance(user, currentUser); // compute distance between peers.

            if(distance <= minimumDistanceFound) {
                minimumDistanceFound = distance;
                matchingItem = currentUser;
            }
                /*if (typeof currentUser.group === 'undefined' || !currentUser.group.isFull()) {
                    // We found a user we can bind to.
                    return;
                }*/
            /*
                if(context.groups.length > 0) {

                    context.groups.forEach(group => {
                        if(group.isPartOfGroup(userPosition)) { // Is the user in a group ?
                            if(group.isStillIn(userPosition)) { // Is the user leaving the group ? (is the user at more than max distance of each player)

                                // Should we split the group? (is each player reachable from the current player?)
                                // This is needed if
                                //         A <==> B <==> C <===> D
                                // becomes A <==> B <=====> C <> D
                                // If C moves right, the distance between B and C is too great and we must form 2 groups

                            }
                        } else {
                            // If the user is in no group
                            // Is there someone in a group close enough and with room in the group ?
                        }
                    });

                } else {
                    // Aucun groupe n'existe donc je stock les users assez proches de moi
                    let dist: Distance = {
                        distance: distance,
                        first: userPosition,
                        second: user // TODO: convertir en messageUserPosition
                    }
                    usersToBeGroupedWith.push(dist);
                }
            */
        });

        this.groups.forEach(function(group: Group) {
            if (group.isFull()) {
                return;
            }
            let distance = World.computeDistanceBetweenPositions(user.position, group.getPosition());
            if(distance <= minimumDistanceFound) {
                minimumDistanceFound = distance;
                matchingItem = group;
            }
        });

        return matchingItem;
    }

    public static computeDistance(user1: UserInterface, user2: UserInterface): number
    {
        return Math.sqrt(Math.pow(user2.position.x - user1.position.x, 2) + Math.pow(user2.position.y - user1.position.y, 2));
    }

    public static computeDistanceBetweenPositions(position1: PositionInterface, position2: PositionInterface): number
    {
        return Math.sqrt(Math.pow(position2.x - position1.x, 2) + Math.pow(position2.y - position1.y, 2));
    }

    /*getDistancesBetweenGroupUsers(group: Group): Distance[]
    {
        let i = 0;
        let users = group.getUsers();
        let distances: Distance[] = [];
        users.forEach(function(user1, key1) {
            users.forEach(function(user2, key2) {
                if(key1 < key2) {
                    distances[i] = {
                        distance: World.computeDistance(user1, user2),
                        first: user1,
                        second: user2
                    };
                    i++;
                }
            });
        });

        distances.sort(World.compareDistances);

        return distances;
    }

    filterGroup(distances: Distance[], group: Group): void
    {
        let users = group.getUsers();
        let usersToRemove = false;
        let groupTmp: MessageUserPosition[] = [];
        distances.forEach(dist => {
            if(dist.distance <= World.MIN_DISTANCE) {
                let users = [dist.first];
                let usersbis = [dist.second]
                groupTmp.push(dist.first);
                groupTmp.push(dist.second);
            } else {
                usersToRemove = true;
            }
        });

        if(usersToRemove) {
            // Detecte le ou les users qui se sont fait sortir du groupe
            let difference = users.filter(x => !groupTmp.includes(x));

            // TODO : Notify users un difference that they have left the group
        }

        let newgroup = new Group(groupTmp);
        this.groups.push(newgroup);
    }

    private static compareDistances(distA: Distance, distB: Distance): number
    {
        if (distA.distance < distB.distance) {
            return -1;
        }
        if (distA.distance > distB.distance) {
            return 1;
        }
        return 0;
    }*/
}<|MERGE_RESOLUTION|>--- conflicted
+++ resolved
@@ -16,11 +16,7 @@
     private connectCallback: (user1: string, user2: string, group: Group) => void;
     private disconnectCallback: (user1: string, user2: string, group: Group) => void;
 
-<<<<<<< HEAD
     constructor(connectCallback: (user1: string, user2: string, group: Group) => void, disconnectCallback: (user1: string, user2: string, group: Group) => void)
-=======
-    constructor(connectCallback: (user1: string, user2: string) => void, disconnectCallback: (user1: string, user2: string) => void)
->>>>>>> d2f94e94
     {
         this.users = new Map<string, UserInterface>();
         this.groups = [];
@@ -57,12 +53,6 @@
         if (typeof user.group === 'undefined') {
             // If the user is not part of a group:
             //  should he join a group?
-<<<<<<< HEAD
-            let closestUser: UserInterface|null = this.searchClosestAvailableUser(user);
-            if (closestUser !== null) {
-                // Is the closest user part of a group?
-                if (typeof closestUser.group === 'undefined') {
-=======
             let closestItem: UserInterface|Group|null = this.searchClosestAvailableUserOrGroup(user);
 
             if (closestItem !== null) {
@@ -71,7 +61,6 @@
                     closestItem.join(user);
                 } else {
                     let closestUser : UserInterface = closestItem;
->>>>>>> d2f94e94
                     let group: Group = new Group([
                         user,
                         closestUser
@@ -79,10 +68,6 @@
                     this.groups.push(group);
                 }
             }
-<<<<<<< HEAD
-        }
-       // TODO : vérifier qu'ils ne sont pas déja dans un groupe plein
-=======
 
         } else {
             // If the user is part of a group:
@@ -92,7 +77,6 @@
                 this.leaveGroup(user);
             }
         }
->>>>>>> d2f94e94
     }
 
     /**
