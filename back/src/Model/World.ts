import {MessageUserPosition, Point} from "./Websocket/MessageUserPosition";
import {PointInterface} from "./Websocket/PointInterface";
import {Group} from "./Group";
import {Distance} from "./Distance";
import {UserInterface} from "./UserInterface";
import {ExSocketInterface} from "_Model/Websocket/ExSocketInterface";
import {PositionInterface} from "_Model/PositionInterface";
import {Identificable} from "_Model/Websocket/Identificable";
import {UserEntersCallback, UserLeavesCallback, UserMovesCallback, Zone} from "_Model/Zone";
import {PositionNotifier} from "./PositionNotifier";
import {ViewportInterface} from "_Model/Websocket/ViewportMessage";

export type ConnectCallback = (user: string, group: Group) => void;
export type DisconnectCallback = (user: string, group: Group) => void;

// callback called when a group is created or moved or changes users
export type GroupUpdatedCallback = (group: Group) => void;
export type GroupDeletedCallback = (uuid: string, lastUser: UserInterface) => void;

export class World {
    private readonly minDistance: number;
    private readonly groupRadius: number;

    // Users, sorted by ID
    private readonly users: Map<string, UserInterface>;
    private readonly groups: Set<Group>;

    private readonly connectCallback: ConnectCallback;
    private readonly disconnectCallback: DisconnectCallback;
    private readonly groupUpdatedCallback: GroupUpdatedCallback;
    private readonly groupDeletedCallback: GroupDeletedCallback;

<<<<<<< HEAD
    private itemsState: Map<number, unknown> = new Map<number, unknown>();
=======
    private readonly positionNotifier: PositionNotifier;
>>>>>>> 30e15fbc

    constructor(connectCallback: ConnectCallback,
                disconnectCallback: DisconnectCallback,
                minDistance: number,
                groupRadius: number,
                groupUpdatedCallback: GroupUpdatedCallback,
                groupDeletedCallback: GroupDeletedCallback,
                onUserEnters: UserEntersCallback,
                onUserMoves: UserMovesCallback,
                onUserLeaves: UserLeavesCallback)
    {
        this.users = new Map<string, UserInterface>();
        this.groups = new Set<Group>();
        this.connectCallback = connectCallback;
        this.disconnectCallback = disconnectCallback;
        this.minDistance = minDistance;
        this.groupRadius = groupRadius;
        this.groupUpdatedCallback = groupUpdatedCallback;
        this.groupDeletedCallback = groupDeletedCallback;
        // A zone is 10 sprites wide.
        this.positionNotifier = new PositionNotifier(320, 320, onUserEnters, onUserMoves, onUserLeaves);
    }

    public getGroups(): Group[] {
        return Array.from(this.groups.values());
    }

    public getUsers(): Map<string, UserInterface> {
        return this.users;
    }

    public join(socket : Identificable, userPosition: PointInterface): void {
        this.users.set(socket.userId, {
            id: socket.userId,
            position: userPosition,
            silent: false, // FIXME: silent should be set at the correct value when joining a room.
            listenedZones: new Set<Zone>()
        });
        // Let's call update position to trigger the join / leave room
        this.updatePosition(socket, userPosition);
    }

    public leave(user : Identificable){
        const userObj = this.users.get(user.userId);
        if (userObj === undefined) {
            console.warn('User ', user.userId, 'does not belong to world! It should!');
        }
        if (userObj !== undefined && typeof userObj.group !== 'undefined') {
            this.leaveGroup(userObj);
        }
        this.users.delete(user.userId);

        if (userObj !== undefined) {
            this.positionNotifier.leave(userObj);
        }
    }

    public isEmpty(): boolean {
        return this.users.size === 0;
    }

    public updatePosition(socket : Identificable, userPosition: PointInterface): void {
        const user = this.users.get(socket.userId);
        if(typeof user === 'undefined') {
            return;
        }

        this.positionNotifier.updatePosition(user, userPosition);

        user.position = userPosition;

        if (user.silent) {
            return;
        }

        if (typeof user.group === 'undefined') {
            // If the user is not part of a group:
            //  should he join a group?
            const closestItem: UserInterface|Group|null = this.searchClosestAvailableUserOrGroup(user);

            if (closestItem !== null) {
                if (closestItem instanceof Group) {
                    // Let's join the group!
                    closestItem.join(user);
                } else {
                    const closestUser : UserInterface = closestItem;
                    const group: Group = new Group([
                        user,
                        closestUser
                    ], this.connectCallback, this.disconnectCallback);
                    this.groups.add(group);
                }
            }

        } else {
            // If the user is part of a group:
            //  should he leave the group?
            const distance = World.computeDistanceBetweenPositions(user.position, user.group.getPosition());
            if (distance > this.groupRadius) {
                this.leaveGroup(user);
            }
        }

        // At the very end, if the user is part of a group, let's call the callback to update group position
        if (typeof user.group !== 'undefined') {
            this.groupUpdatedCallback(user.group);
        }
    }

    setSilent(socket: Identificable, silent: boolean) {
        const user = this.users.get(socket.userId);
        if(typeof user === 'undefined') {
            console.warn('In setSilent, could not find user with ID "'+socket.userId+'" in world.');
            return;
        }
        if (user.silent === silent) {
            return;
        }

        user.silent = silent;
        if (silent && user.group !== undefined) {
            this.leaveGroup(user);
        }
        if (!silent) {
            // If we are back to life, let's trigger a position update to see if we can join some group.
            this.updatePosition(socket, user.position);
        }
    }

    /**
     * Makes a user leave a group and closes and destroy the group if the group contains only one remaining person.
     *
     * @param user
     */
    private leaveGroup(user: UserInterface): void {
        const group = user.group;
        if (typeof group === 'undefined') {
            throw new Error("The user is part of no group");
        }
        group.leave(user);
        if (group.isEmpty()) {
            this.groupDeletedCallback(group.getId(), user);
            group.destroy();
            if (!this.groups.has(group)) {
                throw new Error("Could not find group "+group.getId()+" referenced by user "+user.id+" in World.");
            }
            this.groups.delete(group);
        } else {
            this.groupUpdatedCallback(group);
        }
    }

    /**
     * Looks for the closest user that is:
     * - close enough (distance <= minDistance)
     * - not in a group
     * - not silent
     * OR
     * - close enough to a group (distance <= groupRadius)
     */
    private searchClosestAvailableUserOrGroup(user: UserInterface): UserInterface|Group|null
    {
        let minimumDistanceFound: number = Math.max(this.minDistance, this.groupRadius);
        let matchingItem: UserInterface | Group | null = null;
        this.users.forEach((currentUser, userId) => {
            // Let's only check users that are not part of a group
            if (typeof currentUser.group !== 'undefined') {
                return;
            }
            if(currentUser === user) {
                return;
            }
            if (currentUser.silent) {
                return;
            }

            const distance = World.computeDistance(user, currentUser); // compute distance between peers.

            if(distance <= minimumDistanceFound && distance <= this.minDistance) {
                minimumDistanceFound = distance;
                matchingItem = currentUser;
            }
                /*if (typeof currentUser.group === 'undefined' || !currentUser.group.isFull()) {
                    // We found a user we can bind to.
                    return;
                }*/
            /*
                if(context.groups.length > 0) {

                    context.groups.forEach(group => {
                        if(group.isPartOfGroup(userPosition)) { // Is the user in a group ?
                            if(group.isStillIn(userPosition)) { // Is the user leaving the group ? (is the user at more than max distance of each player)

                                // Should we split the group? (is each player reachable from the current player?)
                                // This is needed if
                                //         A <==> B <==> C <===> D
                                // becomes A <==> B <=====> C <> D
                                // If C moves right, the distance between B and C is too great and we must form 2 groups

                            }
                        } else {
                            // If the user is in no group
                            // Is there someone in a group close enough and with room in the group ?
                        }
                    });

                } else {
                    // Aucun groupe n'existe donc je stock les users assez proches de moi
                    let dist: Distance = {
                        distance: distance,
                        first: userPosition,
                        second: user // TODO: convertir en messageUserPosition
                    }
                    usersToBeGroupedWith.push(dist);
                }
            */
        });

        this.groups.forEach((group: Group) => {
            if (group.isFull()) {
                return;
            }
            const distance = World.computeDistanceBetweenPositions(user.position, group.getPosition());
            if(distance <= minimumDistanceFound && distance <= this.groupRadius) {
                minimumDistanceFound = distance;
                matchingItem = group;
            }
        });

        return matchingItem;
    }

    public static computeDistance(user1: UserInterface, user2: UserInterface): number
    {
        return Math.sqrt(Math.pow(user2.position.x - user1.position.x, 2) + Math.pow(user2.position.y - user1.position.y, 2));
    }

    public static computeDistanceBetweenPositions(position1: PositionInterface, position2: PositionInterface): number
    {
        return Math.sqrt(Math.pow(position2.x - position1.x, 2) + Math.pow(position2.y - position1.y, 2));
    }

    public setItemState(itemId: number, state: unknown) {
        this.itemsState.set(itemId, state);
    }

    public getItemsState(): Map<number, unknown> {
        return this.itemsState;
    }

    /*getDistancesBetweenGroupUsers(group: Group): Distance[]
    {
        let i = 0;
        let users = group.getUsers();
        let distances: Distance[] = [];
        users.forEach(function(user1, key1) {
            users.forEach(function(user2, key2) {
                if(key1 < key2) {
                    distances[i] = {
                        distance: World.computeDistance(user1, user2),
                        first: user1,
                        second: user2
                    };
                    i++;
                }
            });
        });

        distances.sort(World.compareDistances);

        return distances;
    }

    filterGroup(distances: Distance[], group: Group): void
    {
        let users = group.getUsers();
        let usersToRemove = false;
        let groupTmp: MessageUserPosition[] = [];
        distances.forEach(dist => {
            if(dist.distance <= World.MIN_DISTANCE) {
                let users = [dist.first];
                let usersbis = [dist.second]
                groupTmp.push(dist.first);
                groupTmp.push(dist.second);
            } else {
                usersToRemove = true;
            }
        });

        if(usersToRemove) {
            // Detecte le ou les users qui se sont fait sortir du groupe
            let difference = users.filter(x => !groupTmp.includes(x));

            // TODO : Notify users un difference that they have left the group
        }

        let newgroup = new Group(groupTmp);
        this.groups.push(newgroup);
    }

    private static compareDistances(distA: Distance, distB: Distance): number
    {
        if (distA.distance < distB.distance) {
            return -1;
        }
        if (distA.distance > distB.distance) {
            return 1;
        }
        return 0;
    }*/
    setViewport(socket : Identificable, viewport: ViewportInterface): UserInterface[] {
        const user = this.users.get(socket.userId);
        if(typeof user === 'undefined') {
            console.warn('In setViewport, could not find user with ID "'+socket.userId+'" in world.');
            return [];
        }
        return this.positionNotifier.setViewport(user, viewport);
    }
}<|MERGE_RESOLUTION|>--- conflicted
+++ resolved
@@ -30,11 +30,9 @@
     private readonly groupUpdatedCallback: GroupUpdatedCallback;
     private readonly groupDeletedCallback: GroupDeletedCallback;
 
-<<<<<<< HEAD
     private itemsState: Map<number, unknown> = new Map<number, unknown>();
-=======
+
     private readonly positionNotifier: PositionNotifier;
->>>>>>> 30e15fbc
 
     constructor(connectCallback: ConnectCallback,
                 disconnectCallback: DisconnectCallback,
