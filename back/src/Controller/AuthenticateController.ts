import Jwt from "jsonwebtoken";
<<<<<<< HEAD
import {SECRET_KEY, URL_ROOM_STARTED} from "../Enum/EnvironmentVariable"; //TODO fix import by "_Enum/..."
import { uuid } from 'uuidv4';
import {HttpRequest, HttpResponse, TemplatedApp} from "uWebSockets.js";
import {BaseController} from "./BaseController";
=======
import {OK} from "http-status-codes";
import {ADMIN_API_TOKEN, ADMIN_API_URL, SECRET_KEY, URL_ROOM_STARTED} from "../Enum/EnvironmentVariable"; //TODO fix import by "_Enum/..."
import { uuid } from 'uuidv4';
import Axios from "axios";
>>>>>>> faee7b5d

export interface TokenInterface {
    userUuid: string
}

interface AdminApiData {
    organizationSlug: string
    worldSlug: string
    roomSlug: string
    mapUrlStart: string
    userUuid: string
}

export class AuthenticateController extends BaseController {

    constructor(private App : TemplatedApp) {
        super();
        this.login();
    }

    onAbortedOrFinishedResponse(res: HttpResponse/*, readStream: any*/) {

        console.log("ERROR! onAbortedOrFinishedResponse called!");
        /*if (res.id == -1) {
            console.log("ERROR! onAbortedOrFinishedResponse called twice for the same res!");
        } else {
            console.log('Stream was closed, openStreams: ' + --openStreams);
            console.timeEnd(res.id);
            readStream.destroy();
        }*/

        /* Mark this response already accounted for */
        //res.id = -1;
    }

    //permit to login on application. Return token to connect on Websocket IO.
    login(){
<<<<<<< HEAD
        this.App.options("/login", (res: HttpResponse, req: HttpRequest) => {
            this.addCorsHeaders(res);

            res.end();
        });

        this.App.post("/login", (res: HttpResponse, req: HttpRequest) => {
            (async () => {
                this.addCorsHeaders(res);

                res.onAborted(() => {
                    console.warn('Login request was aborted');
                })
                const param = await res.json();
                const userUuid = uuid();
                const token = Jwt.sign({name: param.name, userUuid: userUuid} as TokenInterface, SECRET_KEY, {expiresIn: '24h'});
                res.writeStatus("200 OK").end(JSON.stringify({
                    token: token,
                    mapUrlStart: URL_ROOM_STARTED,
                    userId: userUuid,
                }));
            })();
=======
        // For now, let's completely forget the /login route.
        this.App.post("/login", async (req: Request, res: Response) => {
            //todo: what to do if the organizationMemberToken is already used?
            const organizationMemberToken:string|null = req.body.organizationMemberToken;
            
            try {
                let userUuid;
                let mapUrlStart;
                let newUrl = null;
                
                if (organizationMemberToken) {
                    if (!ADMIN_API_URL) {
                        return res.status(401).send('No admin backoffice set!');
                    }
                    //todo: this call can fail if the corresponding world is not activated or if the token is invalid. Handle that case.
                    const data = await Axios.get(ADMIN_API_URL+'/api/login-url/'+organizationMemberToken,
                        { headers: {"Authorization" : `${ADMIN_API_TOKEN}`} }
                    ).then((res): AdminApiData => res.data);
                    
                    userUuid = data.userUuid;
                    mapUrlStart = data.mapUrlStart;
                    newUrl = this.getNewUrlOnAdminAuth(data)
                } else {
                    userUuid = uuid();
                    mapUrlStart = req.headers.host?.replace('api.', 'maps.') + URL_ROOM_STARTED;
                    newUrl = null;
                }

                const authToken = Jwt.sign({userUuid: userUuid}, SECRET_KEY, {expiresIn: '24h'});
                return res.status(OK).send({
                    authToken,
                    userUuid,
                    mapUrlStart,
                    newUrl,
                });
                
            } catch (e) {
                console.log(e.message)
                return res.status(e.status || 500).send('An error happened');
            }

>>>>>>> faee7b5d
        });
    }
    
    private getNewUrlOnAdminAuth(data:AdminApiData): string {
        const organizationSlug = data.organizationSlug;
        const worldSlug = data.worldSlug;
        const roomSlug = data.roomSlug;
        return '/@/'+organizationSlug+'/'+worldSlug+'/'+roomSlug;
    }
}<|MERGE_RESOLUTION|>--- conflicted
+++ resolved
@@ -1,15 +1,11 @@
 import Jwt from "jsonwebtoken";
-<<<<<<< HEAD
 import {SECRET_KEY, URL_ROOM_STARTED} from "../Enum/EnvironmentVariable"; //TODO fix import by "_Enum/..."
+import {OK} from "http-status-codes";
+import {ADMIN_API_TOKEN, ADMIN_API_URL, SECRET_KEY, URL_ROOM_STARTED} from "../Enum/EnvironmentVariable"; //TODO fix import by "_Enum/..."
 import { uuid } from 'uuidv4';
 import {HttpRequest, HttpResponse, TemplatedApp} from "uWebSockets.js";
 import {BaseController} from "./BaseController";
-=======
-import {OK} from "http-status-codes";
-import {ADMIN_API_TOKEN, ADMIN_API_URL, SECRET_KEY, URL_ROOM_STARTED} from "../Enum/EnvironmentVariable"; //TODO fix import by "_Enum/..."
-import { uuid } from 'uuidv4';
 import Axios from "axios";
->>>>>>> faee7b5d
 
 export interface TokenInterface {
     userUuid: string
@@ -30,24 +26,8 @@
         this.login();
     }
 
-    onAbortedOrFinishedResponse(res: HttpResponse/*, readStream: any*/) {
-
-        console.log("ERROR! onAbortedOrFinishedResponse called!");
-        /*if (res.id == -1) {
-            console.log("ERROR! onAbortedOrFinishedResponse called twice for the same res!");
-        } else {
-            console.log('Stream was closed, openStreams: ' + --openStreams);
-            console.timeEnd(res.id);
-            readStream.destroy();
-        }*/
-
-        /* Mark this response already accounted for */
-        //res.id = -1;
-    }
-
     //permit to login on application. Return token to connect on Websocket IO.
     login(){
-<<<<<<< HEAD
         this.App.options("/login", (res: HttpResponse, req: HttpRequest) => {
             this.addCorsHeaders(res);
 
@@ -62,60 +42,51 @@
                     console.warn('Login request was aborted');
                 })
                 const param = await res.json();
-                const userUuid = uuid();
-                const token = Jwt.sign({name: param.name, userUuid: userUuid} as TokenInterface, SECRET_KEY, {expiresIn: '24h'});
-                res.writeStatus("200 OK").end(JSON.stringify({
-                    token: token,
-                    mapUrlStart: URL_ROOM_STARTED,
-                    userId: userUuid,
-                }));
-            })();
-=======
-        // For now, let's completely forget the /login route.
-        this.App.post("/login", async (req: Request, res: Response) => {
-            //todo: what to do if the organizationMemberToken is already used?
-            const organizationMemberToken:string|null = req.body.organizationMemberToken;
-            
-            try {
-                let userUuid;
-                let mapUrlStart;
-                let newUrl = null;
-                
-                if (organizationMemberToken) {
-                    if (!ADMIN_API_URL) {
-                        return res.status(401).send('No admin backoffice set!');
+
+                //todo: what to do if the organizationMemberToken is already used?
+                const organizationMemberToken:string|null = param.organizationMemberToken;
+
+                try {
+                    let userUuid;
+                    let mapUrlStart;
+                    let newUrl = null;
+
+                    if (organizationMemberToken) {
+                        if (!ADMIN_API_URL) {
+                            return res.status(401).send('No admin backoffice set!');
+                        }
+                        //todo: this call can fail if the corresponding world is not activated or if the token is invalid. Handle that case.
+                        const data = await Axios.get(ADMIN_API_URL+'/api/login-url/'+organizationMemberToken,
+                            { headers: {"Authorization" : `${ADMIN_API_TOKEN}`} }
+                        ).then((res): AdminApiData => res.data);
+
+                        userUuid = data.userUuid;
+                        mapUrlStart = data.mapUrlStart;
+                        newUrl = this.getNewUrlOnAdminAuth(data)
+                    } else {
+                        userUuid = uuid();
+                        mapUrlStart = req.getHeader('host').replace('api.', 'maps.') + URL_ROOM_STARTED;
+                        newUrl = null;
                     }
-                    //todo: this call can fail if the corresponding world is not activated or if the token is invalid. Handle that case.
-                    const data = await Axios.get(ADMIN_API_URL+'/api/login-url/'+organizationMemberToken,
-                        { headers: {"Authorization" : `${ADMIN_API_TOKEN}`} }
-                    ).then((res): AdminApiData => res.data);
-                    
-                    userUuid = data.userUuid;
-                    mapUrlStart = data.mapUrlStart;
-                    newUrl = this.getNewUrlOnAdminAuth(data)
-                } else {
-                    userUuid = uuid();
-                    mapUrlStart = req.headers.host?.replace('api.', 'maps.') + URL_ROOM_STARTED;
-                    newUrl = null;
+
+                    const authToken = Jwt.sign({userUuid: userUuid}, SECRET_KEY, {expiresIn: '24h'});
+                    res.writeStatus("200 OK").end(JSON.stringify({
+                        authToken,
+                        userUuid,
+                        mapUrlStart,
+                        newUrl,
+                    }));
+
+                } catch (e) {
+                    console.log(e.message)
+                    res.writeStatus(e.status || "500 Internal Server Error").end('An error happened');
                 }
 
-                const authToken = Jwt.sign({userUuid: userUuid}, SECRET_KEY, {expiresIn: '24h'});
-                return res.status(OK).send({
-                    authToken,
-                    userUuid,
-                    mapUrlStart,
-                    newUrl,
-                });
-                
-            } catch (e) {
-                console.log(e.message)
-                return res.status(e.status || 500).send('An error happened');
-            }
 
->>>>>>> faee7b5d
+            })();
         });
     }
-    
+
     private getNewUrlOnAdminAuth(data:AdminApiData): string {
         const organizationSlug = data.organizationSlug;
         const worldSlug = data.worldSlug;
