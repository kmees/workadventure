import {OK} from "http-status-codes";
import {URL_ROOM_STARTED} from "../Enum/EnvironmentVariable";
import {HttpRequest, HttpResponse, TemplatedApp} from "uWebSockets.js";
import {BaseController} from "./BaseController";

<<<<<<< HEAD
export class MapController extends BaseController{
=======
//todo: delete this
export class MapController {
    App: Application;
>>>>>>> faee7b5d

    constructor(private App : TemplatedApp) {
        super();
        this.App = App;
        this.getStartMap();
    }


    // Returns a map mapping map name to file name of the map
    getStartMap() {
        this.App.options("/start-map", (res: HttpResponse, req: HttpRequest) => {
            this.addCorsHeaders(res);

            res.end();
        });

        this.App.get("/start-map", (res: HttpResponse, req: HttpRequest) => {
            this.addCorsHeaders(res);

            const url = req.getHeader('host').replace('api.', 'maps.') + URL_ROOM_STARTED;
            res.writeStatus("200 OK").end(JSON.stringify({
                mapUrlStart: url,
                startInstance: "global"
            }));
        });
    }
}<|MERGE_RESOLUTION|>--- conflicted
+++ resolved
@@ -3,13 +3,8 @@
 import {HttpRequest, HttpResponse, TemplatedApp} from "uWebSockets.js";
 import {BaseController} from "./BaseController";
 
-<<<<<<< HEAD
+//todo: delete this
 export class MapController extends BaseController{
-=======
-//todo: delete this
-export class MapController {
-    App: Application;
->>>>>>> faee7b5d
 
     constructor(private App : TemplatedApp) {
         super();
