import {ExSocketInterface} from "../Model/Websocket/ExSocketInterface"; //TODO fix import by "_Model/.."
<<<<<<< HEAD
import {MINIMUM_DISTANCE, GROUP_RADIUS, ADMIN_API_URL, ADMIN_API_TOKEN} from "../Enum/EnvironmentVariable"; //TODO fix import by "_Enum/..."
import {GameRoom} from "../Model/GameRoom";
=======
import {MINIMUM_DISTANCE, GROUP_RADIUS} from "../Enum/EnvironmentVariable"; //TODO fix import by "_Enum/..."
import {GameRoom, GameRoomPolicyTypes} from "../Model/GameRoom";
>>>>>>> 49a0125f
import {Group} from "../Model/Group";
import {User} from "../Model/User";
import {isSetPlayerDetailsMessage,} from "../Model/Websocket/SetPlayerDetailsMessage";
import {Gauge} from "prom-client";
import {PointInterface} from "../Model/Websocket/PointInterface";
import {Movable} from "../Model/Movable";
import {
    PositionMessage,
    SetPlayerDetailsMessage,
    SubMessage,
    UserMovedMessage,
    BatchMessage,
    GroupUpdateMessage,
    PointMessage,
    GroupDeleteMessage,
    UserJoinedMessage,
    UserLeftMessage,
    ItemEventMessage,
    ViewportMessage,
    ClientToServerMessage,
    ErrorMessage,
    RoomJoinedMessage,
    ItemStateMessage,
    ServerToClientMessage,
    SilentMessage,
    WebRtcSignalToClientMessage,
    WebRtcSignalToServerMessage,
    WebRtcStartMessage,
    WebRtcDisconnectMessage,
    PlayGlobalMessage,
    ReportPlayerMessage,
    TeleportMessageMessage
} from "../Messages/generated/messages_pb";
import {UserMovesMessage} from "../Messages/generated/messages_pb";
import Direction = PositionMessage.Direction;
import {ProtobufUtils} from "../Model/Websocket/ProtobufUtils";
import {TemplatedApp} from "uWebSockets.js"
import {parse} from "query-string";
import {cpuTracker} from "../Services/CpuTracker";
import {ViewportInterface} from "../Model/Websocket/ViewportMessage";
import {jwtTokenManager} from "../Services/JWTTokenManager";
import {adminApi} from "../Services/AdminApi";
<<<<<<< HEAD
import {RoomIdentifier} from "../Model/RoomIdentifier";
import Axios from "axios";
=======
import {PositionInterface} from "../Model/PositionInterface";
>>>>>>> 49a0125f

function emitInBatch(socket: ExSocketInterface, payload: SubMessage): void {
    socket.batchedMessages.addPayload(payload);

    if (socket.batchTimeout === null) {
        socket.batchTimeout = setTimeout(() => {
            if (socket.disconnecting) {
                return;
            }

            const serverToClientMessage = new ServerToClientMessage();
            serverToClientMessage.setBatchmessage(socket.batchedMessages);

            socket.send(serverToClientMessage.serializeBinary().buffer, true);
            socket.batchedMessages = new BatchMessage();
            socket.batchTimeout = null;
        }, 100);
    }
}

export class IoSocketController {
    private Worlds: Map<string, GameRoom> = new Map<string, GameRoom>();
    private sockets: Map<number, ExSocketInterface> = new Map<number, ExSocketInterface>();
    private nbClientsGauge: Gauge<string>;
    private nbClientsPerRoomGauge: Gauge<string>;
    private nextUserId: number = 1;

    constructor(private readonly app: TemplatedApp) {

        this.nbClientsGauge = new Gauge({
            name: 'workadventure_nb_sockets',
            help: 'Number of connected sockets',
            labelNames: [ ]
        });
        this.nbClientsPerRoomGauge = new Gauge({
            name: 'workadventure_nb_clients_per_room',
            help: 'Number of clients per room',
            labelNames: [ 'room' ]
        });

        this.ioConnection();
    }



    ioConnection() {
        this.app.ws('/room', {
            /* Options */
            //compression: uWS.SHARED_COMPRESSOR,
            maxPayloadLength: 16 * 1024 * 1024,
            maxBackpressure: 65536, // Maximum 64kB of data in the buffer.
            //idleTimeout: 10,
            upgrade: (res, req, context) => {
                //console.log('An Http connection wants to become WebSocket, URL: ' + req.getUrl() + '!');
                (async () => {
                    /* Keep track of abortions */
                    const upgradeAborted = {aborted: false};

                    res.onAborted(() => {
                        /* We can simply signal that we were aborted */
                        upgradeAborted.aborted = true;
                    });

                    try {
                        const url = req.getUrl();
                        const query = parse(req.getQuery());
                        const websocketKey = req.getHeader('sec-websocket-key');
                        const websocketProtocol = req.getHeader('sec-websocket-protocol');
                        const websocketExtensions = req.getHeader('sec-websocket-extensions');

                        const roomId = query.roomId;
                        if (typeof roomId !== 'string') {
                            throw new Error('Undefined room ID: ');
                        }

                        const token = query.token;
                        const x = Number(query.x);
                        const y = Number(query.y);
                        const top = Number(query.top);
                        const bottom = Number(query.bottom);
                        const left = Number(query.left);
                        const right = Number(query.right);
                        const name = query.name;
                        if (typeof name !== 'string') {
                            throw new Error('Expecting name');
                        }
                        if (name === '') {
                            throw new Error('No empty name');
                        }
                        let characterLayers = query.characterLayers;
                        if (characterLayers === null) {
                            throw new Error('Expecting skin');
                        }
                        if (typeof characterLayers === 'string') {
                            characterLayers = [ characterLayers ];
                        }


                        const userUuid = await jwtTokenManager.getUserUuidFromToken(token);

                        let memberTags: string[] = [];
                        const room = await this.getOrCreateRoom(roomId);
                        if (!room.anonymous && room.policyType !== GameRoomPolicyTypes.ANONYMUS_POLICY) {
                            try {
                                const userData = await adminApi.fetchMemberDataByUuid(userUuid);
                                memberTags = userData.tags;
                                if (room.policyType === GameRoomPolicyTypes.USE_TAGS_POLICY && !room.canAccess(memberTags)) {
                                    throw new Error('No correct tags')
                                }
                                console.log('access granted for user '+userUuid+' and room '+roomId);
                            } catch (e) {
                                console.log('access not granted for user '+userUuid+' and room '+roomId);
                                throw new Error('Client cannot acces this ressource.')
                            }
                        }

                        if (upgradeAborted.aborted) {
                            console.log("Ouch! Client disconnected before we could upgrade it!");
                            /* You must not upgrade now */
                            return;
                        }

                        /* This immediately calls open handler, you must not use res after this call */
                        res.upgrade({
                                // Data passed here is accessible on the "websocket" socket object.
                                url,
                                token,
                                userUuid,
                                roomId,
                                name,
                                characterLayers,
                                tags: memberTags,
                                position: {
                                    x: x,
                                    y: y,
                                    direction: 'down',
                                    moving: false
                                } as PointInterface,
                                viewport: {
                                    top,
                                    right,
                                    bottom,
                                    left
                                }
                            },
                            /* Spell these correctly */
                            websocketKey,
                            websocketProtocol,
                            websocketExtensions,
                            context);

                    } catch (e) {
                        if (e instanceof Error) {
                            console.log(e.message);
                            res.writeStatus("401 Unauthorized").end(e.message);
                        } else {
                            console.log(e);
                            res.writeStatus("500 Internal Server Error").end('An error occurred');
                        }
                        return;
                    }
                })();
            },
            /* Handlers */
            open: (ws) => {
                const client : ExSocketInterface = ws as ExSocketInterface;
                client.userId = this.nextUserId;
                this.nextUserId++;
                client.userUuid = ws.userUuid;
                client.token = ws.token;
                client.batchedMessages = new BatchMessage();
                client.batchTimeout = null;
                client.emitInBatch = (payload: SubMessage): void => {
                    emitInBatch(client, payload);
                }
                client.disconnecting = false;

                client.name = ws.name;
                client.tags = ws.tags;
                client.characterLayers = ws.characterLayers;
                client.roomId = ws.roomId;

                this.sockets.set(client.userId, client);

                // Let's log server load when a user joins
                this.nbClientsGauge.inc();
                console.log(new Date().toISOString() + ' A user joined (', this.sockets.size, ' connected users)');

                // Let's join the room
                this.handleJoinRoom(client, client.position, client.viewport);
            },
            message: (ws, arrayBuffer, isBinary): void => {
                const client = ws as ExSocketInterface;
                const message = ClientToServerMessage.deserializeBinary(new Uint8Array(arrayBuffer));

                if (message.hasViewportmessage()) {
                    this.handleViewport(client, message.getViewportmessage() as ViewportMessage);
                } else if (message.hasUsermovesmessage()) {
                    this.handleUserMovesMessage(client, message.getUsermovesmessage() as UserMovesMessage);
                } else if (message.hasSetplayerdetailsmessage()) {
                    this.handleSetPlayerDetails(client, message.getSetplayerdetailsmessage() as SetPlayerDetailsMessage);
                } else if (message.hasSilentmessage()) {
                    this.handleSilentMessage(client, message.getSilentmessage() as SilentMessage);
                } else if (message.hasItemeventmessage()) {
                    this.handleItemEvent(client, message.getItemeventmessage() as ItemEventMessage);
                } else if (message.hasWebrtcsignaltoservermessage()) {
                    this.emitVideo(client, message.getWebrtcsignaltoservermessage() as WebRtcSignalToServerMessage);
                } else if (message.hasWebrtcscreensharingsignaltoservermessage()) {
                    this.emitScreenSharing(client, message.getWebrtcscreensharingsignaltoservermessage() as WebRtcSignalToServerMessage);
                } else if (message.hasPlayglobalmessage()) {
                    this.emitPlayGlobalMessage(client, message.getPlayglobalmessage() as PlayGlobalMessage);
                } else if (message.hasReportplayermessage()){
                    this.handleReportMessage(client, message.getReportplayermessage() as ReportPlayerMessage);
                }

                    /* Ok is false if backpressure was built up, wait for drain */
                //let ok = ws.send(message, isBinary);
            },
            drain: (ws) => {
                console.log('WebSocket backpressure: ' + ws.getBufferedAmount());
            },
            close: (ws, code, message) => {
                const Client = (ws as ExSocketInterface);
                try {
                    Client.disconnecting = true;
                    //leave room
                    this.leaveRoom(Client);
                } catch (e) {
                    console.error('An error occurred on "disconnect"');
                    console.error(e);
                }

                this.sockets.delete(Client.userId);

                // Let's log server load when a user leaves
                this.nbClientsGauge.dec();
                console.log('A user left (', this.sockets.size, ' connected users)');
            }
        })
    }

    private emitError(Client: ExSocketInterface, message: string): void {
        const errorMessage = new ErrorMessage();
        errorMessage.setMessage(message);

        const serverToClientMessage = new ServerToClientMessage();
        serverToClientMessage.setErrormessage(errorMessage);

        if (!Client.disconnecting) {
            Client.send(serverToClientMessage.serializeBinary().buffer, true);
        }
        console.warn(message);
    }

    private handleJoinRoom(client: ExSocketInterface, position: PointInterface, viewport: ViewportInterface): void {
        try {
            //join new previous room
            const gameRoom = this.joinRoom(client, position);

            const things = gameRoom.setViewport(client, viewport);

            const roomJoinedMessage = new RoomJoinedMessage();

            for (const thing of things) {
                if (thing instanceof User) {
                    const player: ExSocketInterface|undefined = this.sockets.get(thing.id);
                    if (player === undefined) {
                        console.warn('Something went wrong. The World contains a user "'+thing.id+"' but this user does not exist in the sockets list!");
                        continue;
                    }

                    const userJoinedMessage = new UserJoinedMessage();
                    userJoinedMessage.setUserid(thing.id);
                    userJoinedMessage.setName(player.name);
                    userJoinedMessage.setCharacterlayersList(player.characterLayers);
                    userJoinedMessage.setPosition(ProtobufUtils.toPositionMessage(player.position));

                    roomJoinedMessage.addUser(userJoinedMessage);
                } else if (thing instanceof Group) {
                    const groupUpdateMessage = new GroupUpdateMessage();
                    groupUpdateMessage.setGroupid(thing.getId());
                    groupUpdateMessage.setPosition(ProtobufUtils.toPointMessage(thing.getPosition()));

                    roomJoinedMessage.addGroup(groupUpdateMessage);
                } else {
                    console.error("Unexpected type for Movable returned by setViewport");
                }
            }

            for (const [itemId, item] of gameRoom.getItemsState().entries()) {
                const itemStateMessage = new ItemStateMessage();
                itemStateMessage.setItemid(itemId);
                itemStateMessage.setStatejson(JSON.stringify(item));

                roomJoinedMessage.addItem(itemStateMessage);
            }

            roomJoinedMessage.setCurrentuserid(client.userId);

            const serverToClientMessage = new ServerToClientMessage();
            serverToClientMessage.setRoomjoinedmessage(roomJoinedMessage);

            if (!client.disconnecting) {
                client.send(serverToClientMessage.serializeBinary().buffer, true);
            }
        } catch (e) {
            console.error('An error occurred on "join_room" event');
            console.error(e);
        }
    }

    private handleViewport(client: ExSocketInterface, viewportMessage: ViewportMessage) {
        try {
            const viewport = viewportMessage.toObject();

            client.viewport = viewport;

            const world = this.Worlds.get(client.roomId);
            if (!world) {
                console.error("In SET_VIEWPORT, could not find world with id '", client.roomId, "'");
                return;
            }
            world.setViewport(client, client.viewport);
        } catch (e) {
            console.error('An error occurred on "SET_VIEWPORT" event');
            console.error(e);
        }
    }

    private handleUserMovesMessage(client: ExSocketInterface, userMovesMessage: UserMovesMessage) {
        //console.log(SockerIoEvent.USER_POSITION, userMovesMessage);
        try {
            const userMoves = userMovesMessage.toObject();

            // If CPU is high, let's drop messages of users moving (we will only dispatch the final position)
            if (cpuTracker.isOverHeating() && userMoves.position?.moving === true) {
                return;
            }

            const position = userMoves.position;
            if (position === undefined) {
                throw new Error('Position not found in message');
            }
            const viewport = userMoves.viewport;
            if (viewport === undefined) {
                throw new Error('Viewport not found in message');
            }

            let direction: string;
            switch (position.direction) {
                case Direction.UP:
                    direction = 'up';
                    break;
                case Direction.DOWN:
                    direction = 'down';
                    break;
                case Direction.LEFT:
                    direction = 'left';
                    break;
                case Direction.RIGHT:
                    direction = 'right';
                    break;
                default:
                    throw new Error("Unexpected direction");
            }

            // sending to all clients in room except sender
            client.position = {
                x: position.x,
                y: position.y,
                direction,
                moving: position.moving,
            };
            client.viewport = viewport;

            // update position in the world
            const world = this.Worlds.get(client.roomId);
            if (!world) {
                console.error("In USER_POSITION, could not find world with id '", client.roomId, "'");
                return;
            }
            world.updatePosition(client, client.position);
            world.setViewport(client, client.viewport);
        } catch (e) {
            console.error('An error occurred on "user_position" event');
            console.error(e);
        }
    }

    // Useless now, will be useful again if we allow editing details in game
    private handleSetPlayerDetails(client: ExSocketInterface, playerDetailsMessage: SetPlayerDetailsMessage) {
        const playerDetails = {
            name: playerDetailsMessage.getName(),
            characterLayers: playerDetailsMessage.getCharacterlayersList()
        };
        //console.log(SocketIoEvent.SET_PLAYER_DETAILS, playerDetails);
        if (!isSetPlayerDetailsMessage(playerDetails)) {
            this.emitError(client, 'Invalid SET_PLAYER_DETAILS message received: ');
            return;
        }
        client.name = playerDetails.name;
        client.characterLayers = playerDetails.characterLayers;

    }

    private handleSilentMessage(client: ExSocketInterface, silentMessage: SilentMessage) {
        try {
            // update position in the world
            const world = this.Worlds.get(client.roomId);
            if (!world) {
                console.error("In handleSilentMessage, could not find world with id '", client.roomId, "'");
                return;
            }
            world.setSilent(client, silentMessage.getSilent());
        } catch (e) {
            console.error('An error occurred on "handleSilentMessage"');
            console.error(e);
        }
    }

    private handleItemEvent(ws: ExSocketInterface, itemEventMessage: ItemEventMessage) {
        const itemEvent = ProtobufUtils.toItemEvent(itemEventMessage);

        try {
            const world = this.Worlds.get(ws.roomId);
            if (!world) {
                console.error("Could not find world with id '", ws.roomId, "'");
                return;
            }

            const subMessage = new SubMessage();
            subMessage.setItemeventmessage(itemEventMessage);

            // Let's send the event without using the SocketIO room.
            for (const user of world.getUsers().values()) {
                const client = this.searchClientByIdOrFail(user.id);
                //client.emit(SocketIoEvent.ITEM_EVENT, itemEvent);
                emitInBatch(client, subMessage);
            }

            world.setItemState(itemEvent.itemId, itemEvent.state);
        } catch (e) {
            console.error('An error occurred on "item_event"');
            console.error(e);
        }
    }

    private handleReportMessage(client: ExSocketInterface, reportPlayerMessage: ReportPlayerMessage) {
        try {
            const reportedSocket = this.sockets.get(reportPlayerMessage.getReporteduserid());
            if (!reportedSocket) {
                throw 'reported socket user not found';
            }
            //TODO report user on admin application
            Axios.post(`${ADMIN_API_URL}/api/report`, {
                    reportedUserUuid: client.userUuid,
                    reportedUserComment: reportPlayerMessage.getReportcomment(),
                    reporterUserUuid: client.userUuid,
                },
                {
                    headers: {"Authorization": `${ADMIN_API_TOKEN}`}
                }).catch((err) => {
                throw err;
            });
        } catch (e) {
            console.error('An error occurred on "handleReportMessage"');
            console.error(e);
        }
    }

    emitVideo(socket: ExSocketInterface, data: WebRtcSignalToServerMessage): void {
        //send only at user
        const client = this.sockets.get(data.getReceiverid());
        if (client === undefined) {
            console.warn("While exchanging a WebRTC signal: client with id ", data.getReceiverid(), " does not exist. This might be a race condition.");
            return;
        }

        const webrtcSignalToClient = new WebRtcSignalToClientMessage();
        webrtcSignalToClient.setUserid(socket.userId);
        webrtcSignalToClient.setSignal(data.getSignal());

        const serverToClientMessage = new ServerToClientMessage();
        serverToClientMessage.setWebrtcsignaltoclientmessage(webrtcSignalToClient);

        if (!client.disconnecting) {
            client.send(serverToClientMessage.serializeBinary().buffer, true);
        }
    }

    emitScreenSharing(socket: ExSocketInterface, data: WebRtcSignalToServerMessage): void {
        //send only at user
        const client = this.sockets.get(data.getReceiverid());
        if (client === undefined) {
            console.warn("While exchanging a WEBRTC_SCREEN_SHARING signal: client with id ", data.getReceiverid(), " does not exist. This might be a race condition.");
            return;
        }

        const webrtcSignalToClient = new WebRtcSignalToClientMessage();
        webrtcSignalToClient.setUserid(socket.userId);
        webrtcSignalToClient.setSignal(data.getSignal());

        const serverToClientMessage = new ServerToClientMessage();
        serverToClientMessage.setWebrtcscreensharingsignaltoclientmessage(webrtcSignalToClient);

        if (!client.disconnecting) {
            client.send(serverToClientMessage.serializeBinary().buffer, true);
        }
    }

    searchClientByIdOrFail(userId: number): ExSocketInterface {
        const client: ExSocketInterface|undefined = this.sockets.get(userId);
        if (client === undefined) {
            throw new Error("Could not find user with id " + userId);
        }
        return client;
    }

    leaveRoom(Client : ExSocketInterface){
        // leave previous room and world
        if(Client.roomId){
            try {
                //user leave previous world
                const world: GameRoom | undefined = this.Worlds.get(Client.roomId);
                if (world) {
                    world.leave(Client);
                    if (world.isEmpty()) {
                        this.Worlds.delete(Client.roomId);
                    }
                }
                //user leave previous room
                //Client.leave(Client.roomId);
            } finally {
                this.nbClientsPerRoomGauge.dec({ room: Client.roomId });
                //delete Client.roomId;
            }
        }
    }
    
    private async getOrCreateRoom(roomId: string): Promise<GameRoom> {
        //check and create new world for a room
        let world = this.Worlds.get(roomId)
        if(world === undefined){
            world = new GameRoom(
                roomId, 
                (user: User, group: Group) => this.joinWebRtcRoom(user, group), 
                (user: User, group: Group) => this.disConnectedUser(user, group), 
                MINIMUM_DISTANCE, 
                GROUP_RADIUS, 
                (thing: Movable, listener: User) => this.onRoomEnter(thing, listener), 
                (thing: Movable, position:PositionInterface, listener:User) => this.onClientMove(thing, position, listener), 
                (thing: Movable, listener:User) => this.onClientLeave(thing, listener)
            );
            if (!world.anonymous) {
                const data = await adminApi.fetchMapDetails(world.organizationSlug, world.worldSlug, world.roomSlug)
                world.tags = data.tags
                world.policyType = Number(data.policy_type)
            }
            this.Worlds.set(roomId, world);
        }
        return Promise.resolve(world)
    }

    private joinRoom(client : ExSocketInterface, position: PointInterface): GameRoom {

        const roomId = client.roomId;
        //join user in room
        this.nbClientsPerRoomGauge.inc({ room: roomId });
        client.position = position;
        
        const world = this.Worlds.get(roomId)
        if(world === undefined){
            throw new Error('Could not find room for ID: '+client.roomId)
        }

        // Dispatch groups position to newly connected user
        world.getGroups().forEach((group: Group) => {
            this.emitCreateUpdateGroupEvent(client, group);
        });
        //join world
        world.join(client, client.position);
        return world;
    }
    
    private onRoomEnter(thing: Movable, listener: User) {
        const clientListener = this.searchClientByIdOrFail(listener.id);
        if (thing instanceof User) {
            const clientUser = this.searchClientByIdOrFail(thing.id);

            const userJoinedMessage = new UserJoinedMessage();
            if (!Number.isInteger(clientUser.userId)) {
                throw new Error('clientUser.userId is not an integer '+clientUser.userId);
            }
            userJoinedMessage.setUserid(clientUser.userId);
            userJoinedMessage.setName(clientUser.name);
            userJoinedMessage.setCharacterlayersList(clientUser.characterLayers);
            userJoinedMessage.setPosition(ProtobufUtils.toPositionMessage(clientUser.position));

            const subMessage = new SubMessage();
            subMessage.setUserjoinedmessage(userJoinedMessage);

            emitInBatch(clientListener, subMessage);
        } else if (thing instanceof Group) {
            this.emitCreateUpdateGroupEvent(clientListener, thing);
        } else {
            console.error('Unexpected type for Movable.');
        }
    }
    
    private onClientMove(thing: Movable, position:PositionInterface, listener:User): void {
        const clientListener = this.searchClientByIdOrFail(listener.id);
        if (thing instanceof User) {
            const clientUser = this.searchClientByIdOrFail(thing.id);

            const userMovedMessage = new UserMovedMessage();
            userMovedMessage.setUserid(clientUser.userId);
            userMovedMessage.setPosition(ProtobufUtils.toPositionMessage(clientUser.position));

            const subMessage = new SubMessage();
            subMessage.setUsermovedmessage(userMovedMessage);

            clientListener.emitInBatch(subMessage);
            //console.log("Sending USER_MOVED event");
        } else if (thing instanceof Group) {
            this.emitCreateUpdateGroupEvent(clientListener, thing);
        } else {
            console.error('Unexpected type for Movable.');
        }
    }
    
    private onClientLeave(thing: Movable, listener:User) {
        const clientListener = this.searchClientByIdOrFail(listener.id);
        if (thing instanceof User) {
            const clientUser = this.searchClientByIdOrFail(thing.id);
            this.emitUserLeftEvent(clientListener, clientUser.userId);
        } else if (thing instanceof Group) {
            this.emitDeleteGroupEvent(clientListener, thing.getId());
        } else {
            console.error('Unexpected type for Movable.');
        }
    }

    private emitCreateUpdateGroupEvent(client: ExSocketInterface, group: Group): void {
        const position = group.getPosition();
        const pointMessage = new PointMessage();
        pointMessage.setX(Math.floor(position.x));
        pointMessage.setY(Math.floor(position.y));
        const groupUpdateMessage = new GroupUpdateMessage();
        groupUpdateMessage.setGroupid(group.getId());
        groupUpdateMessage.setPosition(pointMessage);

        const subMessage = new SubMessage();
        subMessage.setGroupupdatemessage(groupUpdateMessage);

        emitInBatch(client, subMessage);
        //socket.emit(SocketIoEvent.GROUP_CREATE_UPDATE, groupUpdateMessage.serializeBinary().buffer);
    }

    private emitDeleteGroupEvent(client: ExSocketInterface, groupId: number): void {
        const groupDeleteMessage = new GroupDeleteMessage();
        groupDeleteMessage.setGroupid(groupId);

        const subMessage = new SubMessage();
        subMessage.setGroupdeletemessage(groupDeleteMessage);

        emitInBatch(client, subMessage);
    }

    private emitUserLeftEvent(client: ExSocketInterface, userId: number): void {
        const userLeftMessage = new UserLeftMessage();
        userLeftMessage.setUserid(userId);

        const subMessage = new SubMessage();
        subMessage.setUserleftmessage(userLeftMessage);

        emitInBatch(client, subMessage);
    }

    joinWebRtcRoom(user: User, group: Group) {
        /*const roomId: string = "webrtcroom"+group.getId();
        if (user.socket.webRtcRoomId === roomId) {
            return;
        }*/

        for (const otherUser of group.getUsers()) {
            if (user === otherUser) {
                continue;
            }

            // Let's send 2 messages: one to the user joining the group and one to the other user
            const webrtcStartMessage1 = new WebRtcStartMessage();
            webrtcStartMessage1.setUserid(otherUser.id);
            webrtcStartMessage1.setName(otherUser.socket.name);
            webrtcStartMessage1.setInitiator(true);

            const serverToClientMessage1 = new ServerToClientMessage();
            serverToClientMessage1.setWebrtcstartmessage(webrtcStartMessage1);

            if (!user.socket.disconnecting) {
                user.socket.send(serverToClientMessage1.serializeBinary().buffer, true);
                //console.log('Sending webrtcstart initiator to '+user.socket.userId)
            }

            const webrtcStartMessage2 = new WebRtcStartMessage();
            webrtcStartMessage2.setUserid(user.id);
            webrtcStartMessage2.setName(user.socket.name);
            webrtcStartMessage2.setInitiator(false);

            const serverToClientMessage2 = new ServerToClientMessage();
            serverToClientMessage2.setWebrtcstartmessage(webrtcStartMessage2);

            if (!otherUser.socket.disconnecting) {
                otherUser.socket.send(serverToClientMessage2.serializeBinary().buffer, true);
                //console.log('Sending webrtcstart to '+otherUser.socket.userId)
            }

        }

/*        socket.join(roomId);
        socket.webRtcRoomId = roomId;
        //if two persons in room share
        if (this.Io.sockets.adapter.rooms[roomId].length < 2) {
            return;
        }

        // TODO: scanning all sockets is maybe not the most efficient
        const clients: Array<ExSocketInterface> = (Object.values(this.Io.sockets.sockets) as Array<ExSocketInterface>)
            .filter((client: ExSocketInterface) => client.webRtcRoomId && client.webRtcRoomId === roomId);
        //send start at one client to initialise offer webrtc
        //send all users in room to create PeerConnection in front
        clients.forEach((client: ExSocketInterface, index: number) => {

            const peerClients = clients.reduce((tabs: Array<UserInGroupInterface>, clientId: ExSocketInterface, indexClientId: number) => {
                if (!clientId.userId || clientId.userId === client.userId) {
                    return tabs;
                }
                tabs.push({
                    userId: clientId.userId,
                    name: clientId.name,
                    initiator: index <= indexClientId
                });
                return tabs;
            }, []);

            client.emit(SocketIoEvent.WEBRTC_START, {clients: peerClients, roomId: roomId});
        });*/
    }

    /** permit to share user position
     ** users position will send in event 'user-position'
     ** The data sent is an array with information for each user :
     [
     {
            userId: <string>,
            roomId: <string>,
            position: {
                x : <number>,
                y : <number>,
               direction: <string>
            }
          },
     ...
     ]
     **/

    //disconnect user
    disConnectedUser(user: User, group: Group) {
        // Most of the time, sending a disconnect event to one of the players is enough (the player will close the connection
        // which will be shut for the other player).
        // However! In the rare case where the WebRTC connection is not yet established, if we close the connection on one of the player,
        // the other player will try connecting until a timeout happens (during this time, the connection icon will be displayed for nothing).
        // So we also send the disconnect event to the other player.
        for (const otherUser of group.getUsers()) {
            if (user === otherUser) {
                continue;
            }

            const webrtcDisconnectMessage1 = new WebRtcDisconnectMessage();
            webrtcDisconnectMessage1.setUserid(user.id);

            const serverToClientMessage1 = new ServerToClientMessage();
            serverToClientMessage1.setWebrtcdisconnectmessage(webrtcDisconnectMessage1);

            if (!otherUser.socket.disconnecting) {
                otherUser.socket.send(serverToClientMessage1.serializeBinary().buffer, true);
            }


            const webrtcDisconnectMessage2 = new WebRtcDisconnectMessage();
            webrtcDisconnectMessage2.setUserid(otherUser.id);

            const serverToClientMessage2 = new ServerToClientMessage();
            serverToClientMessage2.setWebrtcdisconnectmessage(webrtcDisconnectMessage2);

            if (!user.socket.disconnecting) {
                user.socket.send(serverToClientMessage2.serializeBinary().buffer, true);
            }
        }

        //disconnect webrtc room
        /*if(!Client.webRtcRoomId){
            return;
        }*/
        //Client.leave(Client.webRtcRoomId);
        //delete Client.webRtcRoomId;
    }

    private emitPlayGlobalMessage(client: ExSocketInterface, playglobalmessage: PlayGlobalMessage) {
        try {
            const world = this.Worlds.get(client.roomId);
            if (!world) {
                console.error("In emitPlayGlobalMessage, could not find world with id '", client.roomId, "'");
                return;
            }

            const serverToClientMessage = new ServerToClientMessage();
            serverToClientMessage.setPlayglobalmessage(playglobalmessage);

            for (const [id, user] of world.getUsers().entries()) {
                user.socket.send(serverToClientMessage.serializeBinary().buffer, true);
            }
        } catch (e) {
            console.error('An error occurred on "emitPlayGlobalMessage" event');
            console.error(e);
        }

    }

    public getWorlds(): Map<string, GameRoom> {
        return this.Worlds;
    }

    /**
     *
     * @param token
     */
    searchClientByUuid(uuid: string): ExSocketInterface | null {
        for(const socket of this.sockets.values()){
            if(socket.userUuid === uuid){
                return socket;
            }
        }
        return null;
    }

    public teleport(userUuid: string) {
        const user = this.searchClientByUuid(userUuid);
        if(!user){
            throw 'User not found';
        }
        const teleportMessageMessage = new TeleportMessageMessage();
        teleportMessageMessage.setMap(`/teleport/${user.userUuid}`);
        user.send(teleportMessageMessage.serializeBinary().buffer, true);
    }
}<|MERGE_RESOLUTION|>--- conflicted
+++ resolved
@@ -1,11 +1,6 @@
 import {ExSocketInterface} from "../Model/Websocket/ExSocketInterface"; //TODO fix import by "_Model/.."
-<<<<<<< HEAD
 import {MINIMUM_DISTANCE, GROUP_RADIUS, ADMIN_API_URL, ADMIN_API_TOKEN} from "../Enum/EnvironmentVariable"; //TODO fix import by "_Enum/..."
-import {GameRoom} from "../Model/GameRoom";
-=======
-import {MINIMUM_DISTANCE, GROUP_RADIUS} from "../Enum/EnvironmentVariable"; //TODO fix import by "_Enum/..."
 import {GameRoom, GameRoomPolicyTypes} from "../Model/GameRoom";
->>>>>>> 49a0125f
 import {Group} from "../Model/Group";
 import {User} from "../Model/User";
 import {isSetPlayerDetailsMessage,} from "../Model/Websocket/SetPlayerDetailsMessage";
@@ -48,12 +43,8 @@
 import {ViewportInterface} from "../Model/Websocket/ViewportMessage";
 import {jwtTokenManager} from "../Services/JWTTokenManager";
 import {adminApi} from "../Services/AdminApi";
-<<<<<<< HEAD
-import {RoomIdentifier} from "../Model/RoomIdentifier";
 import Axios from "axios";
-=======
 import {PositionInterface} from "../Model/PositionInterface";
->>>>>>> 49a0125f
 
 function emitInBatch(socket: ExSocketInterface, payload: SubMessage): void {
     socket.batchedMessages.addPayload(payload);
@@ -592,19 +583,19 @@
             }
         }
     }
-    
+
     private async getOrCreateRoom(roomId: string): Promise<GameRoom> {
         //check and create new world for a room
         let world = this.Worlds.get(roomId)
         if(world === undefined){
             world = new GameRoom(
-                roomId, 
-                (user: User, group: Group) => this.joinWebRtcRoom(user, group), 
-                (user: User, group: Group) => this.disConnectedUser(user, group), 
-                MINIMUM_DISTANCE, 
-                GROUP_RADIUS, 
-                (thing: Movable, listener: User) => this.onRoomEnter(thing, listener), 
-                (thing: Movable, position:PositionInterface, listener:User) => this.onClientMove(thing, position, listener), 
+                roomId,
+                (user: User, group: Group) => this.joinWebRtcRoom(user, group),
+                (user: User, group: Group) => this.disConnectedUser(user, group),
+                MINIMUM_DISTANCE,
+                GROUP_RADIUS,
+                (thing: Movable, listener: User) => this.onRoomEnter(thing, listener),
+                (thing: Movable, position:PositionInterface, listener:User) => this.onClientMove(thing, position, listener),
                 (thing: Movable, listener:User) => this.onClientLeave(thing, listener)
             );
             if (!world.anonymous) {
@@ -623,7 +614,7 @@
         //join user in room
         this.nbClientsPerRoomGauge.inc({ room: roomId });
         client.position = position;
-        
+
         const world = this.Worlds.get(roomId)
         if(world === undefined){
             throw new Error('Could not find room for ID: '+client.roomId)
@@ -637,7 +628,7 @@
         world.join(client, client.position);
         return world;
     }
-    
+
     private onRoomEnter(thing: Movable, listener: User) {
         const clientListener = this.searchClientByIdOrFail(listener.id);
         if (thing instanceof User) {
@@ -662,7 +653,7 @@
             console.error('Unexpected type for Movable.');
         }
     }
-    
+
     private onClientMove(thing: Movable, position:PositionInterface, listener:User): void {
         const clientListener = this.searchClientByIdOrFail(listener.id);
         if (thing instanceof User) {
@@ -683,7 +674,7 @@
             console.error('Unexpected type for Movable.');
         }
     }
-    
+
     private onClientLeave(thing: Movable, listener:User) {
         const clientListener = this.searchClientByIdOrFail(listener.id);
         if (thing instanceof User) {
