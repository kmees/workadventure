import { GameRoom } from "../Model/GameRoom";
import {
    ItemEventMessage,
    ItemStateMessage,
    PlayGlobalMessage,
    PointMessage,
    RoomJoinedMessage,
    ServerToClientMessage,
    SilentMessage,
    SubMessage,
    UserMovedMessage,
    UserMovesMessage,
    WebRtcDisconnectMessage,
    WebRtcSignalToClientMessage,
    WebRtcSignalToServerMessage,
    WebRtcStartMessage,
    QueryJitsiJwtMessage,
    SendJitsiJwtMessage,
    SendUserMessage,
    JoinRoomMessage,
    Zone as ProtoZone,
    BatchToPusherMessage,
    SubToPusherMessage,
    UserJoinedZoneMessage,
    GroupUpdateZoneMessage,
    GroupLeftZoneMessage,
    WorldFullWarningMessage,
    UserLeftZoneMessage,
    EmoteEventMessage,
    BanUserMessage,
    RefreshRoomMessage,
    EmotePromptMessage, VariableMessage,
} from "../Messages/generated/messages_pb";
import { User, UserSocket } from "../Model/User";
import { ProtobufUtils } from "../Model/Websocket/ProtobufUtils";
import { Group } from "../Model/Group";
import { cpuTracker } from "./CpuTracker";
import {
    GROUP_RADIUS,
    JITSI_ISS,
    MINIMUM_DISTANCE,
    SECRET_JITSI_KEY,
    TURN_STATIC_AUTH_SECRET,
} from "../Enum/EnvironmentVariable";
import { Movable } from "../Model/Movable";
import { PositionInterface } from "../Model/PositionInterface";
import Jwt from "jsonwebtoken";
import { JITSI_URL } from "../Enum/EnvironmentVariable";
import { clientEventsEmitter } from "./ClientEventsEmitter";
import { gaugeManager } from "./GaugeManager";
import { ZoneSocket } from "../RoomManager";
import { Zone } from "_Model/Zone";
import Debug from "debug";
import { Admin } from "_Model/Admin";
import crypto from "crypto";

const debug = Debug("sockermanager");

function emitZoneMessage(subMessage: SubToPusherMessage, socket: ZoneSocket): void {
    // TODO: should we batch those every 100ms?
    const batchMessage = new BatchToPusherMessage();
    batchMessage.addPayload(subMessage);

    socket.write(batchMessage);
}

export class SocketManager {
    private rooms: Map<string, GameRoom> = new Map<string, GameRoom>();

    constructor() {
        clientEventsEmitter.registerToClientJoin((clientUUid: string, roomId: string) => {
            gaugeManager.incNbClientPerRoomGauge(roomId);
        });
        clientEventsEmitter.registerToClientLeave((clientUUid: string, roomId: string) => {
            gaugeManager.decNbClientPerRoomGauge(roomId);
        });
    }

    public async handleJoinRoom(
        socket: UserSocket,
        joinRoomMessage: JoinRoomMessage
    ): Promise<{ room: GameRoom; user: User }> {
        //join new previous room
        const { room, user } = await this.joinRoom(socket, joinRoomMessage);

        if (!socket.writable) {
            console.warn("Socket was aborted");
            return {
                room,
                user,
            };
        }
        const roomJoinedMessage = new RoomJoinedMessage();
        roomJoinedMessage.setTagList(joinRoomMessage.getTagList());

        for (const [itemId, item] of room.getItemsState().entries()) {
            const itemStateMessage = new ItemStateMessage();
            itemStateMessage.setItemid(itemId);
            itemStateMessage.setStatejson(JSON.stringify(item));

            roomJoinedMessage.addItem(itemStateMessage);
        }

        roomJoinedMessage.setCurrentuserid(user.id);

        const serverToClientMessage = new ServerToClientMessage();
        serverToClientMessage.setRoomjoinedmessage(roomJoinedMessage);
        socket.write(serverToClientMessage);

        return {
            room,
            user,
        };
    }

    handleUserMovesMessage(room: GameRoom, user: User, userMovesMessage: UserMovesMessage) {
        try {
            const userMoves = userMovesMessage.toObject();
            const position = userMovesMessage.getPosition();

            // If CPU is high, let's drop messages of users moving (we will only dispatch the final position)
            if (cpuTracker.isOverHeating() && userMoves.position?.moving === true) {
                return;
            }

            if (position === undefined) {
                throw new Error("Position not found in message");
            }
            const viewport = userMoves.viewport;
            if (viewport === undefined) {
                throw new Error("Viewport not found in message");
            }

            // update position in the world
            room.updatePosition(user, ProtobufUtils.toPointInterface(position));
            //room.setViewport(client, client.viewport);
        } catch (e) {
            console.error('An error occurred on "user_position" event');
            console.error(e);
        }
    }

    // Useless now, will be useful again if we allow editing details in game
    /*handleSetPlayerDetails(client: UserSocket, playerDetailsMessage: SetPlayerDetailsMessage) {
        const playerDetails = {
            name: playerDetailsMessage.getName(),
            characterLayers: playerDetailsMessage.getCharacterlayersList()
        };
        //console.log(SocketIoEvent.SET_PLAYER_DETAILS, playerDetails);
        if (!isSetPlayerDetailsMessage(playerDetails)) {
            emitError(client, 'Invalid SET_PLAYER_DETAILS message received: ');
            return;
        }
        client.name = playerDetails.name;
        client.characterLayers = SocketManager.mergeCharacterLayersAndCustomTextures(playerDetails.characterLayers, client.textures);
    }*/

    handleSilentMessage(room: GameRoom, user: User, silentMessage: SilentMessage) {
        try {
            room.setSilent(user, silentMessage.getSilent());
        } catch (e) {
            console.error('An error occurred on "handleSilentMessage"');
            console.error(e);
        }
    }

    handleItemEvent(room: GameRoom, user: User, itemEventMessage: ItemEventMessage) {
        const itemEvent = ProtobufUtils.toItemEvent(itemEventMessage);

        try {
            const subMessage = new SubMessage();
            subMessage.setItemeventmessage(itemEventMessage);

            // Let's send the event without using the SocketIO room.
            // TODO: move this in the GameRoom class.
            for (const user of room.getUsers().values()) {
                user.emitInBatch(subMessage);
            }

            room.setItemState(itemEvent.itemId, itemEvent.state);
        } catch (e) {
            console.error('An error occurred on "item_event"');
            console.error(e);
        }
    }

    handleVariableEvent(room: GameRoom, user: User, variableMessage: VariableMessage) {
        const itemEvent = ProtobufUtils.toItemEvent(itemEventMessage);

        try {
            // TODO: DISPATCH ON NEW ROOM CHANNEL

            const subMessage = new SubMessage();
            subMessage.setItemeventmessage(itemEventMessage);

            // Let's send the event without using the SocketIO room.
            // TODO: move this in the GameRoom class.
            for (const user of room.getUsers().values()) {
                user.emitInBatch(subMessage);
            }

            room.setVariable(variableMessage.getName(), variableMessage.getValue());
        } catch (e) {
            console.error('An error occurred on "item_event"');
            console.error(e);
        }
    }

    emitVideo(room: GameRoom, user: User, data: WebRtcSignalToServerMessage): void {
        //send only at user
        const remoteUser = room.getUsers().get(data.getReceiverid());
        if (remoteUser === undefined) {
            console.warn(
                "While exchanging a WebRTC signal: client with id ",
                data.getReceiverid(),
                " does not exist. This might be a race condition."
            );
            return;
        }

        const webrtcSignalToClient = new WebRtcSignalToClientMessage();
        webrtcSignalToClient.setUserid(user.id);
        webrtcSignalToClient.setSignal(data.getSignal());
        // TODO: only compute credentials if data.signal.type === "offer"
        if (TURN_STATIC_AUTH_SECRET !== "") {
            const { username, password } = this.getTURNCredentials("" + user.id, TURN_STATIC_AUTH_SECRET);
            webrtcSignalToClient.setWebrtcusername(username);
            webrtcSignalToClient.setWebrtcpassword(password);
        }

        const serverToClientMessage = new ServerToClientMessage();
        serverToClientMessage.setWebrtcsignaltoclientmessage(webrtcSignalToClient);

        //if (!client.disconnecting) {
        remoteUser.socket.write(serverToClientMessage);
        //}
    }

    emitScreenSharing(room: GameRoom, user: User, data: WebRtcSignalToServerMessage): void {
        //send only at user
        const remoteUser = room.getUsers().get(data.getReceiverid());
        if (remoteUser === undefined) {
            console.warn(
                "While exchanging a WEBRTC_SCREEN_SHARING signal: client with id ",
                data.getReceiverid(),
                " does not exist. This might be a race condition."
            );
            return;
        }

        const webrtcSignalToClient = new WebRtcSignalToClientMessage();
        webrtcSignalToClient.setUserid(user.id);
        webrtcSignalToClient.setSignal(data.getSignal());
        // TODO: only compute credentials if data.signal.type === "offer"
        if (TURN_STATIC_AUTH_SECRET !== "") {
            const { username, password } = this.getTURNCredentials("" + user.id, TURN_STATIC_AUTH_SECRET);
            webrtcSignalToClient.setWebrtcusername(username);
            webrtcSignalToClient.setWebrtcpassword(password);
        }

        const serverToClientMessage = new ServerToClientMessage();
        serverToClientMessage.setWebrtcscreensharingsignaltoclientmessage(webrtcSignalToClient);

        //if (!client.disconnecting) {
        remoteUser.socket.write(serverToClientMessage);
        //}
    }

    leaveRoom(room: GameRoom, user: User) {
        // leave previous room and world
        try {
            //user leave previous world
            room.leave(user);
            if (room.isEmpty()) {
                this.rooms.delete(room.roomId);
                gaugeManager.decNbRoomGauge();
                debug('Room is empty. Deleting room "%s"', room.roomId);
            }
        } finally {
            clientEventsEmitter.emitClientLeave(user.uuid, room.roomId);
            console.log("A user left");
        }
    }

    async getOrCreateRoom(roomId: string): Promise<GameRoom> {
        //check and create new world for a room
        let world = this.rooms.get(roomId);
        if (world === undefined) {
            world = new GameRoom(
                roomId,
                (user: User, group: Group) => this.joinWebRtcRoom(user, group),
                (user: User, group: Group) => this.disConnectedUser(user, group),
                MINIMUM_DISTANCE,
                GROUP_RADIUS,
                (thing: Movable, fromZone: Zone | null, listener: ZoneSocket) =>
                    this.onZoneEnter(thing, fromZone, listener),
                (thing: Movable, position: PositionInterface, listener: ZoneSocket) =>
                    this.onClientMove(thing, position, listener),
                (thing: Movable, newZone: Zone | null, listener: ZoneSocket) =>
                    this.onClientLeave(thing, newZone, listener),
                (emoteEventMessage: EmoteEventMessage, listener: ZoneSocket) =>
                    this.onEmote(emoteEventMessage, listener)
            );
            gaugeManager.incNbRoomGauge();
            this.rooms.set(roomId, world);
        }
        return Promise.resolve(world);
    }

    private async joinRoom(
        socket: UserSocket,
        joinRoomMessage: JoinRoomMessage
    ): Promise<{ room: GameRoom; user: User }> {
        const roomId = joinRoomMessage.getRoomid();

        const room = await socketManager.getOrCreateRoom(roomId);

        //join world
        const user = room.join(socket, joinRoomMessage);

        clientEventsEmitter.emitClientJoin(user.uuid, roomId);
        console.log(new Date().toISOString() + " A user joined");
        return { room, user };
    }

    private onZoneEnter(thing: Movable, fromZone: Zone | null, listener: ZoneSocket) {
        if (thing instanceof User) {
            const userJoinedZoneMessage = new UserJoinedZoneMessage();
            if (!Number.isInteger(thing.id)) {
                throw new Error("clientUser.userId is not an integer " + thing.id);
            }
            userJoinedZoneMessage.setUserid(thing.id);
            userJoinedZoneMessage.setName(thing.name);
            userJoinedZoneMessage.setCharacterlayersList(ProtobufUtils.toCharacterLayerMessages(thing.characterLayers));
            userJoinedZoneMessage.setPosition(ProtobufUtils.toPositionMessage(thing.getPosition()));
            userJoinedZoneMessage.setFromzone(this.toProtoZone(fromZone));
            if (thing.visitCardUrl) {
                userJoinedZoneMessage.setVisitcardurl(thing.visitCardUrl);
            }
            userJoinedZoneMessage.setCompanion(thing.companion);

            const subMessage = new SubToPusherMessage();
            subMessage.setUserjoinedzonemessage(userJoinedZoneMessage);

            emitZoneMessage(subMessage, listener);
            //listener.emitInBatch(subMessage);
        } else if (thing instanceof Group) {
            this.emitCreateUpdateGroupEvent(listener, fromZone, thing);
        } else {
            console.error("Unexpected type for Movable.");
        }
    }

    private onClientMove(thing: Movable, position: PositionInterface, listener: ZoneSocket): void {
        if (thing instanceof User) {
            const userMovedMessage = new UserMovedMessage();
            userMovedMessage.setUserid(thing.id);
            userMovedMessage.setPosition(ProtobufUtils.toPositionMessage(thing.getPosition()));

            const subMessage = new SubToPusherMessage();
            subMessage.setUsermovedmessage(userMovedMessage);

            emitZoneMessage(subMessage, listener);
            //listener.emitInBatch(subMessage);
            //console.log("Sending USER_MOVED event");
        } else if (thing instanceof Group) {
            this.emitCreateUpdateGroupEvent(listener, null, thing);
        } else {
            console.error("Unexpected type for Movable.");
        }
    }

    private onClientLeave(thing: Movable, newZone: Zone | null, listener: ZoneSocket) {
        if (thing instanceof User) {
            this.emitUserLeftEvent(listener, thing.id, newZone);
        } else if (thing instanceof Group) {
            this.emitDeleteGroupEvent(listener, thing.getId(), newZone);
        } else {
            console.error("Unexpected type for Movable.");
        }
    }

    private onEmote(emoteEventMessage: EmoteEventMessage, client: ZoneSocket) {
        const subMessage = new SubToPusherMessage();
        subMessage.setEmoteeventmessage(emoteEventMessage);

        emitZoneMessage(subMessage, client);
    }

    private emitCreateUpdateGroupEvent(client: ZoneSocket, fromZone: Zone | null, group: Group): void {
        const position = group.getPosition();
        const pointMessage = new PointMessage();
        pointMessage.setX(Math.floor(position.x));
        pointMessage.setY(Math.floor(position.y));
        const groupUpdateMessage = new GroupUpdateZoneMessage();
        groupUpdateMessage.setGroupid(group.getId());
        groupUpdateMessage.setPosition(pointMessage);
        groupUpdateMessage.setGroupsize(group.getSize);
        groupUpdateMessage.setFromzone(this.toProtoZone(fromZone));

        const subMessage = new SubToPusherMessage();
        subMessage.setGroupupdatezonemessage(groupUpdateMessage);

        emitZoneMessage(subMessage, client);
        //client.emitInBatch(subMessage);
    }

    private emitDeleteGroupEvent(client: ZoneSocket, groupId: number, newZone: Zone | null): void {
        const groupDeleteMessage = new GroupLeftZoneMessage();
        groupDeleteMessage.setGroupid(groupId);
        groupDeleteMessage.setTozone(this.toProtoZone(newZone));

        const subMessage = new SubToPusherMessage();
        subMessage.setGroupleftzonemessage(groupDeleteMessage);

        emitZoneMessage(subMessage, client);
        //user.emitInBatch(subMessage);
    }

    private emitUserLeftEvent(client: ZoneSocket, userId: number, newZone: Zone | null): void {
        const userLeftMessage = new UserLeftZoneMessage();
        userLeftMessage.setUserid(userId);
        userLeftMessage.setTozone(this.toProtoZone(newZone));

        const subMessage = new SubToPusherMessage();
        subMessage.setUserleftzonemessage(userLeftMessage);

        emitZoneMessage(subMessage, client);
    }

    private toProtoZone(zone: Zone | null): ProtoZone | undefined {
        if (zone !== null) {
            const zoneMessage = new ProtoZone();
            zoneMessage.setX(zone.x);
            zoneMessage.setY(zone.y);
            return zoneMessage;
        }
        return undefined;
    }

    private joinWebRtcRoom(user: User, group: Group) {
        for (const otherUser of group.getUsers()) {
            if (user === otherUser) {
                continue;
            }

            // Let's send 2 messages: one to the user joining the group and one to the other user
            const webrtcStartMessage1 = new WebRtcStartMessage();
            webrtcStartMessage1.setUserid(otherUser.id);
<<<<<<< HEAD
            webrtcStartMessage1.setUseruuid(otherUser.uuid);
            webrtcStartMessage1.setName(otherUser.name);
=======
>>>>>>> 28e4f59e
            webrtcStartMessage1.setInitiator(true);
            if (TURN_STATIC_AUTH_SECRET !== "") {
                const { username, password } = this.getTURNCredentials("" + otherUser.id, TURN_STATIC_AUTH_SECRET);
                webrtcStartMessage1.setWebrtcusername(username);
                webrtcStartMessage1.setWebrtcpassword(password);
            }

            const serverToClientMessage1 = new ServerToClientMessage();
            serverToClientMessage1.setWebrtcstartmessage(webrtcStartMessage1);

            //if (!user.socket.disconnecting) {
            user.socket.write(serverToClientMessage1);
            //console.log('Sending webrtcstart initiator to '+user.socket.userId)
            //}

            const webrtcStartMessage2 = new WebRtcStartMessage();
            webrtcStartMessage2.setUserid(user.id);
<<<<<<< HEAD
            webrtcStartMessage2.setUseruuid(user.uuid);
            webrtcStartMessage2.setName(user.name);
=======
>>>>>>> 28e4f59e
            webrtcStartMessage2.setInitiator(false);
            if (TURN_STATIC_AUTH_SECRET !== "") {
                const { username, password } = this.getTURNCredentials("" + user.id, TURN_STATIC_AUTH_SECRET);
                webrtcStartMessage2.setWebrtcusername(username);
                webrtcStartMessage2.setWebrtcpassword(password);
            }

            const serverToClientMessage2 = new ServerToClientMessage();
            serverToClientMessage2.setWebrtcstartmessage(webrtcStartMessage2);

            //if (!otherUser.socket.disconnecting) {
            otherUser.socket.write(serverToClientMessage2);
            //console.log('Sending webrtcstart to '+otherUser.socket.userId)
            //}
        }
    }

    /**
     * Computes a unique user/password for the TURN server, using a shared secret between the WorkAdventure API server
     * and the Coturn server.
     * The Coturn server should be initialized with parameters: `--use-auth-secret --static-auth-secret=MySecretKey`
     */
    private getTURNCredentials(name: string, secret: string): { username: string; password: string } {
        const unixTimeStamp = Math.floor(Date.now() / 1000) + 4 * 3600; // this credential would be valid for the next 4 hours
        const username = [unixTimeStamp, name].join(":");
        const hmac = crypto.createHmac("sha1", secret);
        hmac.setEncoding("base64");
        hmac.write(username);
        hmac.end();
        const password = hmac.read();
        return {
            username: username,
            password: password,
        };
    }

    //disconnect user
    private disConnectedUser(user: User, group: Group) {
        // Most of the time, sending a disconnect event to one of the players is enough (the player will close the connection
        // which will be shut for the other player).
        // However! In the rare case where the WebRTC connection is not yet established, if we close the connection on one of the player,
        // the other player will try connecting until a timeout happens (during this time, the connection icon will be displayed for nothing).
        // So we also send the disconnect event to the other player.
        for (const otherUser of group.getUsers()) {
            if (user === otherUser) {
                continue;
            }

            const webrtcDisconnectMessage1 = new WebRtcDisconnectMessage();
            webrtcDisconnectMessage1.setUserid(user.id);

            const serverToClientMessage1 = new ServerToClientMessage();
            serverToClientMessage1.setWebrtcdisconnectmessage(webrtcDisconnectMessage1);

            //if (!otherUser.socket.disconnecting) {
            otherUser.socket.write(serverToClientMessage1);
            //}

            const webrtcDisconnectMessage2 = new WebRtcDisconnectMessage();
            webrtcDisconnectMessage2.setUserid(otherUser.id);

            const serverToClientMessage2 = new ServerToClientMessage();
            serverToClientMessage2.setWebrtcdisconnectmessage(webrtcDisconnectMessage2);

            //if (!user.socket.disconnecting) {
            user.socket.write(serverToClientMessage2);
            //}
        }
    }

    emitPlayGlobalMessage(room: GameRoom, playGlobalMessage: PlayGlobalMessage) {
        try {
            const serverToClientMessage = new ServerToClientMessage();
            serverToClientMessage.setPlayglobalmessage(playGlobalMessage);

            for (const [id, user] of room.getUsers().entries()) {
                user.socket.write(serverToClientMessage);
            }
        } catch (e) {
            console.error('An error occurred on "emitPlayGlobalMessage" event');
            console.error(e);
        }
    }

    public getWorlds(): Map<string, GameRoom> {
        return this.rooms;
    }

    public handleQueryJitsiJwtMessage(user: User, queryJitsiJwtMessage: QueryJitsiJwtMessage) {
        const room = queryJitsiJwtMessage.getJitsiroom();
        const tag = queryJitsiJwtMessage.getTag(); // FIXME: this is not secure. We should load the JSON for the current room and check rights associated to room instead.

        if (SECRET_JITSI_KEY === "") {
            throw new Error("You must set the SECRET_JITSI_KEY key to the secret to generate JWT tokens for Jitsi.");
        }

        // Let's see if the current client has
        const isAdmin = user.tags.includes(tag);

        const jwt = Jwt.sign(
            {
                aud: "jitsi",
                iss: JITSI_ISS,
                sub: JITSI_URL,
                room: room,
                moderator: isAdmin,
            },
            SECRET_JITSI_KEY,
            {
                expiresIn: "1d",
                algorithm: "HS256",
                header: {
                    alg: "HS256",
                    typ: "JWT",
                },
            }
        );

        const sendJitsiJwtMessage = new SendJitsiJwtMessage();
        sendJitsiJwtMessage.setJitsiroom(room);
        sendJitsiJwtMessage.setJwt(jwt);

        const serverToClientMessage = new ServerToClientMessage();
        serverToClientMessage.setSendjitsijwtmessage(sendJitsiJwtMessage);

        user.socket.write(serverToClientMessage);
    }

    public handlerSendUserMessage(user: User, sendUserMessageToSend: SendUserMessage) {
        const sendUserMessage = new SendUserMessage();
        sendUserMessage.setMessage(sendUserMessageToSend.getMessage());
        sendUserMessage.setType(sendUserMessageToSend.getType());

        const serverToClientMessage = new ServerToClientMessage();
        serverToClientMessage.setSendusermessage(sendUserMessage);
        user.socket.write(serverToClientMessage);
    }

    public handlerBanUserMessage(room: GameRoom, user: User, banUserMessageToSend: BanUserMessage) {
        const banUserMessage = new BanUserMessage();
        banUserMessage.setMessage(banUserMessageToSend.getMessage());
        banUserMessage.setType(banUserMessageToSend.getType());

        const serverToClientMessage = new ServerToClientMessage();
        serverToClientMessage.setSendusermessage(banUserMessage);
        user.socket.write(serverToClientMessage);

        setTimeout(() => {
            // Let's leave the room now.
            room.leave(user);
            // Let's close the connection when the user is banned.
            user.socket.end();
        }, 10000);
    }

    public addZoneListener(call: ZoneSocket, roomId: string, x: number, y: number): void {
        const room = this.rooms.get(roomId);
        if (!room) {
            console.error("In addZoneListener, could not find room with id '" + roomId + "'");
            return;
        }

        const things = room.addZoneListener(call, x, y);

        const batchMessage = new BatchToPusherMessage();

        for (const thing of things) {
            if (thing instanceof User) {
                const userJoinedMessage = new UserJoinedZoneMessage();
                userJoinedMessage.setUserid(thing.id);
                userJoinedMessage.setName(thing.name);
                userJoinedMessage.setCharacterlayersList(ProtobufUtils.toCharacterLayerMessages(thing.characterLayers));
                userJoinedMessage.setPosition(ProtobufUtils.toPositionMessage(thing.getPosition()));
                if (thing.visitCardUrl) {
                    userJoinedMessage.setVisitcardurl(thing.visitCardUrl);
                }
                userJoinedMessage.setCompanion(thing.companion);

                const subMessage = new SubToPusherMessage();
                subMessage.setUserjoinedzonemessage(userJoinedMessage);

                batchMessage.addPayload(subMessage);
            } else if (thing instanceof Group) {
                const groupUpdateMessage = new GroupUpdateZoneMessage();
                groupUpdateMessage.setGroupid(thing.getId());
                groupUpdateMessage.setPosition(ProtobufUtils.toPointMessage(thing.getPosition()));

                const subMessage = new SubToPusherMessage();
                subMessage.setGroupupdatezonemessage(groupUpdateMessage);

                batchMessage.addPayload(subMessage);
            } else {
                console.error("Unexpected type for Movable returned by setViewport");
            }
        }

        call.write(batchMessage);
    }

    removeZoneListener(call: ZoneSocket, roomId: string, x: number, y: number) {
        const room = this.rooms.get(roomId);
        if (!room) {
            console.error("In removeZoneListener, could not find room with id '" + roomId + "'");
            return;
        }

        room.removeZoneListener(call, x, y);
    }

    public async handleJoinAdminRoom(admin: Admin, roomId: string): Promise<GameRoom> {
        const room = await socketManager.getOrCreateRoom(roomId);

        room.adminJoin(admin);

        return room;
    }

    public leaveAdminRoom(room: GameRoom, admin: Admin) {
        room.adminLeave(admin);
        if (room.isEmpty()) {
            this.rooms.delete(room.roomId);
            gaugeManager.decNbRoomGauge();
            debug('Room is empty. Deleting room "%s"', room.roomId);
        }
    }

    public sendAdminMessage(roomId: string, recipientUuid: string, message: string): void {
        const room = this.rooms.get(roomId);
        if (!room) {
            console.error(
                "In sendAdminMessage, could not find room with id '" +
                    roomId +
                    "'. Maybe the room was closed a few milliseconds ago and there was a race condition?"
            );
            return;
        }

        const recipient = room.getUserByUuid(recipientUuid);
        if (recipient === undefined) {
            console.error(
                "In sendAdminMessage, could not find user with id '" +
                    recipientUuid +
                    "'. Maybe the user left the room a few milliseconds ago and there was a race condition?"
            );
            return;
        }

        const sendUserMessage = new SendUserMessage();
        sendUserMessage.setMessage(message);
        sendUserMessage.setType("ban"); //todo: is the type correct?

        const serverToClientMessage = new ServerToClientMessage();
        serverToClientMessage.setSendusermessage(sendUserMessage);

        recipient.socket.write(serverToClientMessage);
    }

    public banUser(roomId: string, recipientUuid: string, message: string): void {
        const room = this.rooms.get(roomId);
        if (!room) {
            console.error(
                "In banUser, could not find room with id '" +
                    roomId +
                    "'. Maybe the room was closed a few milliseconds ago and there was a race condition?"
            );
            return;
        }

        const recipient = room.getUserByUuid(recipientUuid);
        if (recipient === undefined) {
            console.error(
                "In banUser, could not find user with id '" +
                    recipientUuid +
                    "'. Maybe the user left the room a few milliseconds ago and there was a race condition?"
            );
            return;
        }

        // Let's leave the room now.
        room.leave(recipient);

        const banUserMessage = new BanUserMessage();
        banUserMessage.setMessage(message);
        banUserMessage.setType("banned");

        const serverToClientMessage = new ServerToClientMessage();
        serverToClientMessage.setBanusermessage(banUserMessage);

        // Let's close the connection when the user is banned.
        recipient.socket.write(serverToClientMessage);
        recipient.socket.end();
    }

    sendAdminRoomMessage(roomId: string, message: string) {
        const room = this.rooms.get(roomId);
        if (!room) {
            //todo: this should cause the http call to return a 500
            console.error(
                "In sendAdminRoomMessage, could not find room with id '" +
                    roomId +
                    "'. Maybe the room was closed a few milliseconds ago and there was a race condition?"
            );
            return;
        }

        room.getUsers().forEach((recipient) => {
            const sendUserMessage = new SendUserMessage();
            sendUserMessage.setMessage(message);
            sendUserMessage.setType("message");

            const clientMessage = new ServerToClientMessage();
            clientMessage.setSendusermessage(sendUserMessage);

            recipient.socket.write(clientMessage);
        });
    }

    dispatchWorlFullWarning(roomId: string): void {
        const room = this.rooms.get(roomId);
        if (!room) {
            //todo: this should cause the http call to return a 500
            console.error(
                "In sendAdminRoomMessage, could not find room with id '" +
                    roomId +
                    "'. Maybe the room was closed a few milliseconds ago and there was a race condition?"
            );
            return;
        }

        room.getUsers().forEach((recipient) => {
            const worldFullMessage = new WorldFullWarningMessage();

            const clientMessage = new ServerToClientMessage();
            clientMessage.setWorldfullwarningmessage(worldFullMessage);

            recipient.socket.write(clientMessage);
        });
    }

    dispatchRoomRefresh(roomId: string): void {
        const room = this.rooms.get(roomId);
        if (!room) {
            return;
        }

        const versionNumber = room.incrementVersion();
        room.getUsers().forEach((recipient) => {
            const worldFullMessage = new RefreshRoomMessage();
            worldFullMessage.setRoomid(roomId);
            worldFullMessage.setVersionnumber(versionNumber);

            const clientMessage = new ServerToClientMessage();
            clientMessage.setRefreshroommessage(worldFullMessage);

            recipient.socket.write(clientMessage);
        });
    }

    handleEmoteEventMessage(room: GameRoom, user: User, emotePromptMessage: EmotePromptMessage) {
        const emoteEventMessage = new EmoteEventMessage();
        emoteEventMessage.setEmote(emotePromptMessage.getEmote());
        emoteEventMessage.setActoruserid(user.id);
        room.emitEmoteEvent(user, emoteEventMessage);
    }
}

export const socketManager = new SocketManager();<|MERGE_RESOLUTION|>--- conflicted
+++ resolved
@@ -29,7 +29,8 @@
     EmoteEventMessage,
     BanUserMessage,
     RefreshRoomMessage,
-    EmotePromptMessage, VariableMessage,
+    EmotePromptMessage,
+    VariableMessage,
 } from "../Messages/generated/messages_pb";
 import { User, UserSocket } from "../Model/User";
 import { ProtobufUtils } from "../Model/Websocket/ProtobufUtils";
@@ -447,11 +448,6 @@
             // Let's send 2 messages: one to the user joining the group and one to the other user
             const webrtcStartMessage1 = new WebRtcStartMessage();
             webrtcStartMessage1.setUserid(otherUser.id);
-<<<<<<< HEAD
-            webrtcStartMessage1.setUseruuid(otherUser.uuid);
-            webrtcStartMessage1.setName(otherUser.name);
-=======
->>>>>>> 28e4f59e
             webrtcStartMessage1.setInitiator(true);
             if (TURN_STATIC_AUTH_SECRET !== "") {
                 const { username, password } = this.getTURNCredentials("" + otherUser.id, TURN_STATIC_AUTH_SECRET);
@@ -469,11 +465,6 @@
 
             const webrtcStartMessage2 = new WebRtcStartMessage();
             webrtcStartMessage2.setUserid(user.id);
-<<<<<<< HEAD
-            webrtcStartMessage2.setUseruuid(user.uuid);
-            webrtcStartMessage2.setName(user.name);
-=======
->>>>>>> 28e4f59e
             webrtcStartMessage2.setInitiator(false);
             if (TURN_STATIC_AUTH_SECRET !== "") {
                 const { username, password } = this.getTURNCredentials("" + user.id, TURN_STATIC_AUTH_SECRET);
