--- conflicted
+++ resolved
@@ -110,68 +110,6 @@
             });
     }
 
-<<<<<<< HEAD
-    /**
-     *
-     * @param email
-     * @param password
-     */
-    loginUser(email: string, password: string) {
-        console.log('email', email);
-        console.log('password', password);
-        return Axios.post(`${ADMIN_API_URL}/api/user/login`, {
-                email,
-                password,
-            },
-            {
-                headers: {"Authorization": `${ADMIN_API_TOKEN}`}
-            });
-    }
-
-    /**
-     *
-     * @param name
-     * @param email
-     * @param password
-     */
-    register(
-        name: string,
-        email: string,
-        password: string,
-    ) {
-        return Axios.post(`${ADMIN_API_URL}/api/user/register`, {
-                name,
-                email,
-                password,
-            },
-            {
-                headers: {"Authorization": `${ADMIN_API_TOKEN}`}
-            });
-    }
-
-    /**
-     *
-     * @param name
-     * @param email
-     * @param password
-     */
-    forgotPassword(
-        email: string
-    ) {
-        return Axios.post(`${ADMIN_API_URL}/api/user/password/reset`, {
-                email
-            },
-            {
-                headers: {"Authorization": `${ADMIN_API_TOKEN}`}
-            });
-    }
-
-    getNotification() {
-        return Axios.get(`${ADMIN_API_URL}/notifications/recent`,
-            {
-                headers: {"Authorization": `${ADMIN_API_TOKEN}`}
-            });
-=======
     async verifyBanUser(organizationMemberToken: string, ipAddress: string, organization: string, world: string): Promise<AdminBannedData> {
         if (!ADMIN_API_URL) {
             return Promise.reject(new Error('No admin backoffice set!'));
@@ -182,7 +120,6 @@
         ).then((data) => {
             return data.data;
         });
->>>>>>> d2bab4e7
     }
 }
 
