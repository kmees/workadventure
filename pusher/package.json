--- conflicted
+++ resolved
@@ -48,12 +48,6 @@
     "mkdirp": "^1.0.4",
     "prom-client": "^12.0.0",
     "query-string": "^6.13.3",
-<<<<<<< HEAD
-=======
-    "systeminformation": "^4.31.1",
-    "ts-node-dev": "^1.0.0-pre.44",
-    "typescript": "^3.8.3",
->>>>>>> 3874b2bc
     "uWebSockets.js": "uNetworking/uWebSockets.js#v18.5.0",
     "uuidv4": "^6.0.7"
   },
