--- conflicted
+++ resolved
@@ -171,22 +171,12 @@
     BatchMessage batchMessage = 1;
     ErrorMessage errorMessage = 2;
     RoomJoinedMessage roomJoinedMessage = 3;
-<<<<<<< HEAD
-    SetUserIdMessage setUserIdMessage = 4; // TODO: merge this with RoomJoinedMessage ?
-    WebRtcStartMessage webRtcStartMessage = 5;
-    WebRtcSignalToClientMessage webRtcSignalToClientMessage = 6;
-    WebRtcSignalToClientMessage webRtcScreenSharingSignalToClientMessage = 7;
-    WebRtcDisconnectMessage webRtcDisconnectMessage = 8;
-    PlayGlobalMessage playGlobalMessage = 9;
-    StopGlobalMessage stopGlobalMessage = 10;
-    TeleportMessageMessage teleportMessageMessage = 11;
-=======
     WebRtcStartMessage webRtcStartMessage = 4;
     WebRtcSignalToClientMessage webRtcSignalToClientMessage = 5;
     WebRtcSignalToClientMessage webRtcScreenSharingSignalToClientMessage = 6;
     WebRtcDisconnectMessage webRtcDisconnectMessage = 7;
     PlayGlobalMessage playGlobalMessage = 8;
     StopGlobalMessage stopGlobalMessage = 9;
->>>>>>> 9113ef4f
+    TeleportMessageMessage teleportMessageMessage = 10;
   }
 }