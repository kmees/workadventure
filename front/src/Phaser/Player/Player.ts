import {getPlayerAnimations, playAnimation, PlayerAnimationNames} from "./Animation";
import {GameSceneInterface, Textures} from "../Game/GameScene";
import {MessageUserPositionInterface} from "../../Connexion";
import {ActiveEventList, UserInputEvent, UserInputManager} from "../UserInput/UserInputManager";
import {PlayableCaracter} from "../Entity/PlayableCaracter";


export const hasMovedEventName = "hasMoved";
export interface CurrentGamerInterface extends PlayableCaracter{
    userId : string;
    initAnimation() : void;
    moveUser(delta: number) : void;
    say(text : string) : void;
}

export interface GamerInterface extends PlayableCaracter{
    userId : string;
    initAnimation() : void;
    updatePosition(MessageUserPosition : MessageUserPositionInterface) : void;
    say(text : string) : void;
}

export class Player extends PlayableCaracter implements CurrentGamerInterface, GamerInterface {
    userId: string;
    userInputManager: UserInputManager;
    previousMove: string;

    constructor(
        userId: string,
        Scene: GameSceneInterface,
        x: number,
        y: number,
        name: string,
        PlayerTexture: string = Textures.Player
    ) {
        super(Scene, x, y, PlayerTexture, name, 1);

        //create input to move
        this.userInputManager = new UserInputManager(Scene);

        //set data
        this.userId = userId;


        //the current player model should be push away by other players to prevent conflict
        this.setImmovable(false);
    }

    initAnimation(): void {
        getPlayerAnimations(this.PlayerTexture).forEach(d => {
            this.scene.anims.create({
                key: d.key,
                frames: this.scene.anims.generateFrameNumbers(d.frameModel, {start: d.frameStart, end: d.frameEnd}),
                frameRate: d.frameRate,
                repeat: d.repeat
            });
        })
    }

    moveUser(delta: number): void {
        //if user client on shift, camera and player speed
        let direction = null;

        let activeEvents = this.userInputManager.getEventListForGameTick();
        let speedMultiplier = activeEvents.get(UserInputEvent.SpeedUp) ? 25 : 9;
        let moveAmount = speedMultiplier * delta;

        let x = 0;
        let y = 0;
        if (activeEvents.get(UserInputEvent.MoveUp)) {
            y = - moveAmount;
            direction = `${this.PlayerTexture}-${PlayerAnimationNames.WalkUp}`;
        } else if (activeEvents.get(UserInputEvent.MoveDown)) {
            y = moveAmount;
            direction = `${this.PlayerTexture}-${PlayerAnimationNames.WalkDown}`;
        }
        if (activeEvents.get(UserInputEvent.MoveLeft)) {
            x = -moveAmount;
            direction = `${this.PlayerTexture}-${PlayerAnimationNames.WalkLeft}`;
        } else if (activeEvents.get(UserInputEvent.MoveRight)) {
            x = moveAmount;
            direction = `${this.PlayerTexture}-${PlayerAnimationNames.WalkRight}`;
        }
        if (x !== 0 || y !== 0) {
            this.move(x, y);
            this.emit(hasMovedEventName, {direction, x: this.x, y: this.y});
        } else {
            if (this.previousMove !== PlayerAnimationNames.None) {
                direction = PlayerAnimationNames.None;
                this.stop();
                this.emit(hasMovedEventName, {direction, x: this.x, y: this.y});
            }
        }
<<<<<<< HEAD
        this.emit(hasMovedEventName, {direction, x: this.x, y: this.y, frame: this.PlayerTexture});
=======

        if (direction !== null) {
            this.previousMove = direction;
        }
>>>>>>> 86abdfe3
    }

    //todo: put this method into the NonPlayer class instead
    updatePosition(MessageUserPosition: MessageUserPositionInterface) {
        playAnimation(this, MessageUserPosition.position.direction);
        this.setX(MessageUserPosition.position.x);
        this.setY(MessageUserPosition.position.y);
        this.updatePlayerNamePosition(MessageUserPosition.position.x, MessageUserPosition.position.y);
    }
}<|MERGE_RESOLUTION|>--- conflicted
+++ resolved
@@ -91,14 +91,10 @@
                 this.emit(hasMovedEventName, {direction, x: this.x, y: this.y});
             }
         }
-<<<<<<< HEAD
-        this.emit(hasMovedEventName, {direction, x: this.x, y: this.y, frame: this.PlayerTexture});
-=======
 
         if (direction !== null) {
             this.previousMove = direction;
         }
->>>>>>> 86abdfe3
     }
 
     //todo: put this method into the NonPlayer class instead
