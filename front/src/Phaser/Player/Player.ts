import {PlayerAnimationDirections} from "./Animation";
import {GameScene} from "../Game/GameScene";
import {UserInputEvent, UserInputManager} from "../UserInput/UserInputManager";
import {Character} from "../Entity/Character";


export const hasMovedEventName = "hasMoved";
export interface CurrentGamerInterface extends Character{
    moveUser(delta: number) : void;
    say(text : string) : void;
}

export class Player extends Character implements CurrentGamerInterface {
    private previousDirection: string = PlayerAnimationDirections.Down;
    private wasMoving: boolean = false;

    constructor(
        Scene: GameScene,
        x: number,
        y: number,
        name: string,
        texturesPromise: Promise<string[]>,
        direction: PlayerAnimationDirections,
        moving: boolean,
        private userInputManager: UserInputManager
    ) {
        super(Scene, x, y, texturesPromise, name, direction, moving, 1);

        //the current player model should be push away by other players to prevent conflict
        this.getBody().setImmovable(false);
    }

    moveUser(delta: number): void {
        //if user client on shift, camera and player speed
        let direction = null;
        let moving = false;

        const activeEvents = this.userInputManager.getEventListForGameTick();
        const speedMultiplier = activeEvents.get(UserInputEvent.SpeedUp) ? 25 : 9;
        const moveAmount = speedMultiplier * 20;

        let x = 0;
        let y = 0;
        if (activeEvents.get(UserInputEvent.MoveUp)) {
<<<<<<< HEAD
            y = -moveAmount;
            direction = PlayerAnimationNames.WalkUp;
=======
            y = - moveAmount;
            direction = PlayerAnimationDirections.Up;
>>>>>>> 6e7b1f3e
            moving = true;
        } else if (activeEvents.get(UserInputEvent.MoveDown)) {
            y = moveAmount;
            direction = PlayerAnimationDirections.Down;
            moving = true;
        }
        if (activeEvents.get(UserInputEvent.MoveLeft)) {
            x = -moveAmount;
            direction = PlayerAnimationDirections.Left;
            moving = true;
        } else if (activeEvents.get(UserInputEvent.MoveRight)) {
            x = moveAmount;
            direction = PlayerAnimationDirections.Right;
            moving = true;
        }
        moving = moving || activeEvents.get(UserInputEvent.JoystickMove);
        if (x !== 0 || y !== 0) {
            this.move(x, y);
            this.emit(hasMovedEventName, {moving, direction, x: this.x, y: this.y});
        } else if (this.wasMoving && moving) {
            // slow joystick movement
            this.move(0, 0);
            this.emit(hasMovedEventName, {moving, direction: this.previousDirection, x: this.x, y: this.y});
        } else if (this.wasMoving && !moving) {
            this.stop();
            this.emit(hasMovedEventName, {moving, direction: this.previousDirection, x: this.x, y: this.y});
        }

        if (direction !== null) {
            this.previousDirection = direction;
        }
        this.wasMoving = moving;
    }
}<|MERGE_RESOLUTION|>--- conflicted
+++ resolved
@@ -42,13 +42,8 @@
         let x = 0;
         let y = 0;
         if (activeEvents.get(UserInputEvent.MoveUp)) {
-<<<<<<< HEAD
             y = -moveAmount;
-            direction = PlayerAnimationNames.WalkUp;
-=======
-            y = - moveAmount;
             direction = PlayerAnimationDirections.Up;
->>>>>>> 6e7b1f3e
             moving = true;
         } else if (activeEvents.get(UserInputEvent.MoveDown)) {
             y = moveAmount;
