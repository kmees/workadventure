--- conflicted
+++ resolved
@@ -1,4 +1,3 @@
-<<<<<<< HEAD
 import {LoginScene, LoginSceneName} from "../Login/LoginScene";
 import {SelectCharacterScene, SelectCharacterSceneName} from "../Login/SelectCharacterScene";
 import {SelectCompanionScene, SelectCompanionSceneName} from "../Login/SelectCompanionScene";
@@ -15,25 +14,8 @@
 import { iframeListener } from '../../Api/IframeListener';
 import { Subscription } from 'rxjs';
 import { videoConstraintStore } from "../../Stores/MediaStore";
-=======
-import { Subscription } from 'rxjs';
-import { registerMenuCommandStream } from '../../Api/Events/ui/MenuItemRegisterEvent';
-import { sendMenuClickedEvent } from '../../Api/iframe/Ui/MenuItem';
-import { connectionManager } from "../../Connexion/ConnectionManager";
-import { localUserStore } from "../../Connexion/LocalUserStore";
-import { worldFullWarningStream } from "../../Connexion/WorldFullWarningStream";
-import { videoConstraintStore } from "../../Stores/MediaStore";
-import { menuIconVisible } from "../../Stores/MenuStore";
-import { GameConnexionTypes } from "../../Url/UrlManager";
-import { HtmlUtils } from '../../WebRtc/HtmlUtils';
-import { mediaManager } from "../../WebRtc/MediaManager";
-import { WarningContainer, warningContainerHtml, warningContainerKey } from "../Components/WarningContainer";
-import { gameManager } from "../Game/GameManager";
-import { LoginScene, LoginSceneName } from "../Login/LoginScene";
-import { SelectCharacterScene, SelectCharacterSceneName } from "../Login/SelectCharacterScene";
-import { SelectCompanionScene, SelectCompanionSceneName } from "../Login/SelectCompanionScene";
-import { gameReportKey, gameReportRessource, ReportMenu } from "./ReportMenu";
->>>>>>> 8be29062
+import {registerMenuCommandStream} from "../../Api/Events/ui/MenuItemRegisterEvent";
+import {sendMenuClickedEvent} from "../../Api/iframe/Ui/MenuItem";
 
 export const MenuSceneName = 'MenuScene';
 const gameMenuKey = 'gameMenu';
@@ -67,18 +49,12 @@
         this.gameQualityValue = localUserStore.getGameQualityValue();
         this.videoQualityValue = localUserStore.getVideoQualityValue();
 
-<<<<<<< HEAD
-        this.subscriptions.add(iframeListener.registerMenuCommandStream.subscribe(menuCommand => {
+        this.subscriptions.add(registerMenuCommandStream.subscribe(menuCommand => {
             this.addMenuOption(menuCommand);
         }))
 
         this.subscriptions.add(iframeListener.unregisterMenuCommandStream.subscribe(menuCommand => {
             this.destroyMenu(menuCommand);
-        }))
-=======
-        this.subscriptions.add(registerMenuCommandStream.subscribe(menuCommand => {
-            this.addMenuOption(menuCommand);
-
         }))
     }
 
@@ -87,7 +63,6 @@
         for (let index = addedMenuItems.length - 1; index >= 0; index--) {
             addedMenuItems[index].remove()
         }
->>>>>>> 8be29062
     }
 
     public addMenuOption(menuText: string) {
@@ -108,13 +83,6 @@
         this.load.html(gameShare, 'resources/html/gameShare.html');
         this.load.html(gameReportKey, gameReportRessource);
         this.load.html(warningContainerKey, warningContainerHtml);
-    }
-
-    reset() {
-        const addedMenuItems=[...this.menuElement.node.querySelectorAll(".fromApi")];
-        for(let index=addedMenuItems.length-1;index>=0;index--){
-            addedMenuItems[index].remove()
-        }
     }
 
     create() {
@@ -332,20 +300,6 @@
         });
     }
 
-<<<<<<< HEAD
-    public addMenuOption(menuText: string) {
-        const wrappingSection = document.createElement("section")
-        const excapedHtml = HtmlUtils.escapeHtml(menuText);
-        wrappingSection.innerHTML = `<button class="fromApi" id="${excapedHtml}">${excapedHtml}</button>`
-        const menuItemContainer = this.menuElement.node.querySelector("#gameMenu main");
-        if (menuItemContainer) {
-            menuItemContainer.querySelector(`#${excapedHtml}.fromApi`)?.remove()
-            menuItemContainer.insertBefore(wrappingSection, menuItemContainer.querySelector("#socialLinks"))
-        }
-    }
-
-=======
->>>>>>> 8be29062
     private onMenuClick(event: MouseEvent) {
         const htmlMenuItem = (event?.target as HTMLInputElement);
         if (htmlMenuItem.classList.contains('not-button')) {
@@ -354,19 +308,11 @@
         event.preventDefault();
 
         if (htmlMenuItem.classList.contains("fromApi")) {
-<<<<<<< HEAD
-            iframeListener.sendMenuClickedEvent(htmlMenuItem.id)
-            return
-        }
-
-        switch (htmlMenuItem.id) {
-=======
             sendMenuClickedEvent(htmlMenuItem.id)
             return
         }
 
         switch ((event?.target as HTMLInputElement).id) {
->>>>>>> 8be29062
             case 'changeNameButton':
                 this.closeSideMenu();
                 gameManager.leaveGame(this, LoginSceneName, new LoginScene());
