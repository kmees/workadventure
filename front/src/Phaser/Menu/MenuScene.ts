import {LoginScene, LoginSceneName} from "../Login/LoginScene";
import {SelectCharacterScene, SelectCharacterSceneName} from "../Login/SelectCharacterScene";
import {SelectCompanionScene, SelectCompanionSceneName} from "../Login/SelectCompanionScene";
import {gameManager} from "../Game/GameManager";
import {localUserStore} from "../../Connexion/LocalUserStore";
import {mediaManager} from "../../WebRtc/MediaManager";
<<<<<<< HEAD
import {connectionManager} from "../../Connexion/ConnectionManager";
import {UserInputManager} from "../UserInput/UserInputManager";
import {GameScene} from "../Game/GameScene";
=======
import {gameReportKey, gameReportRessource, ReportMenu} from "./ReportMenu";
import {connectionManager} from "../../Connexion/ConnectionManager";
import {GameConnexionTypes} from "../../Url/UrlManager";
import {WarningContainer, warningContainerHtml, warningContainerKey} from "../Components/WarningContainer";
import {worldFullWarningStream} from "../../Connexion/WorldFullWarningStream";
>>>>>>> d2bab4e7

export const MenuSceneName = 'MenuScene';
const gameMenuKey = 'gameMenu';
const gameMenuIconKey = 'gameMenuIcon';
const gameSettingsMenuKey = 'gameSettingsMenu';
const gameLogin = 'gameLogin';
const gameForgotPassword = 'gameForgotPassword';
const gameRegister = 'gameRegister';
const gameShare = 'gameShare';

const closedSideMenuX = -1000;
const openedSideMenuX = 0;

/**
 * The scene that manages the game menu, rendered using a DOM element.
 */
export class MenuScene extends Phaser.Scene {
    private menuElement!: Phaser.GameObjects.DOMElement;
    private gameQualityMenuElement!: Phaser.GameObjects.DOMElement;
    private gameLoginElement!: Phaser.GameObjects.DOMElement;
    private gameForgotPasswordElement!: Phaser.GameObjects.DOMElement;
    private gameRegisterElement!: Phaser.GameObjects.DOMElement;
    private gameShareElement!: Phaser.GameObjects.DOMElement;
    private gameReportElement!: ReportMenu;
    private sideMenuOpened = false;
    private settingsMenuOpened = false;
    private gameLoginMenuOpened = false;
    private gameShareOpened = false;
    private gameQualityValue: number;
    private videoQualityValue: number;
    private menuButton!: Phaser.GameObjects.DOMElement;
    private warningContainer: WarningContainer | null = null;
    private warningContainerTimeout: NodeJS.Timeout | null = null;

    constructor() {
        super({key: MenuSceneName});

        this.gameQualityValue = localUserStore.getGameQualityValue();
        this.videoQualityValue = localUserStore.getVideoQualityValue();
    }

    preload () {
        this.load.html(gameMenuKey, 'resources/html/gameMenu.html');
        this.load.html(gameMenuIconKey, 'resources/html/gameMenuIcon.html');
        this.load.html(gameSettingsMenuKey, 'resources/html/gameQualityMenu.html');
        this.load.html(gameLogin, 'resources/html/gameLogin.html');
        this.load.html(gameForgotPassword, 'resources/html/gameForgotPassword.html');
        this.load.html(gameRegister, 'resources/html/gameRegister.html');
        this.load.html(gameShare, 'resources/html/gameShare.html');
        this.load.html(gameReportKey, gameReportRessource);
        this.load.html(warningContainerKey, warningContainerHtml);
    }

    create() {
        this.menuElement = this.add.dom(closedSideMenuX, 30).createFromCache(gameMenuKey);
        this.menuElement.setOrigin(0);
        MenuScene.revealMenusAfterInit(this.menuElement, 'gameMenu');

        const middleX = (window.innerWidth / 3) - 298;
        this.gameQualityMenuElement = this.add.dom(middleX, -400).createFromCache(gameSettingsMenuKey);
        MenuScene.revealMenusAfterInit(this.gameQualityMenuElement, 'gameQuality');

        this.gameLoginElement = this.add.dom(middleX, -400).createFromCache(gameLogin);
        this.revealMenusAfterInit(this.gameLoginElement, gameLogin);
        this.gameLoginElement.addListener('click');
        this.gameLoginElement.on('click',  (event:MouseEvent) => {
            event.preventDefault();
            if((event?.target as HTMLInputElement).id === 'gameLoginFormCancel') {
                this.closeGameLogin();
            }else if((event?.target as HTMLInputElement).id === 'gameLoginFormSubmit') {
                this.login();
            }else if((event?.target as HTMLInputElement).id === 'gameLoginFormForgotPassword') {
                this.closeGameLogin();
                this.openGameForgotPassword();
            }else if((event?.target as HTMLInputElement).id === 'gameLoginFormRegister') {
                this.closeGameLogin();
                this.openGameRegister();
            }
        });

        this.gameForgotPasswordElement = this.add.dom(middleX, -400).createFromCache(gameForgotPassword);
        this.revealMenusAfterInit(this.gameForgotPasswordElement, gameForgotPassword);
        this.gameForgotPasswordElement.addListener('click');
        this.gameForgotPasswordElement.on('click',  (event:MouseEvent) => {
            event.preventDefault();
            if((event?.target as HTMLInputElement).id === 'gameLoginFormForgotPasswordSubmit') {
                this.sendEmail();
            }else if((event?.target as HTMLInputElement).id === 'gameLoginFormForgotPasswordCancel') {
                this.closeGameForgotPassword();
                this.openGameLogin();
            }
        });

        this.gameRegisterElement = this.add.dom(middleX, -400).createFromCache(gameRegister);
        this.revealMenusAfterInit(this.gameRegisterElement, gameRegister);
        this.gameRegisterElement.addListener('click');
        this.gameRegisterElement.on('click',  (event:MouseEvent) => {
            event.preventDefault();
            if((event?.target as HTMLInputElement).id === 'gameRegisterFormSubmit') {
                this.register();
            }else if((event?.target as HTMLInputElement).id === 'gameRegisterFormCancel') {
                this.closeGameRegister();
                this.openGameLogin();
            }
        });

        this.gameShareElement = this.add.dom(middleX, -400).createFromCache(gameShare);
        MenuScene.revealMenusAfterInit(this.gameShareElement, gameShare);
        this.gameShareElement.addListener('click');
        this.gameShareElement.on('click',  (event:MouseEvent) => {
            event.preventDefault();
            if((event?.target as HTMLInputElement).id === 'gameShareFormSubmit') {
                this.copyLink();
            }else if((event?.target as HTMLInputElement).id === 'gameShareFormCancel') {
                this.closeGameShare();
            }
        });

<<<<<<< HEAD
        this.initKeyBoard();

=======
        this.gameReportElement = new ReportMenu(this, connectionManager.getConnexionType === GameConnexionTypes.anonymous);
        mediaManager.setShowReportModalCallBacks((userId, userName) => {
            this.closeAll();
            this.gameReportElement.open(parseInt(userId), userName);
        });

        this.input.keyboard.on('keyup-TAB', () => {
            this.sideMenuOpened ? this.closeSideMenu() : this.openSideMenu();
        });
>>>>>>> d2bab4e7
        this.menuButton = this.add.dom(0, 0).createFromCache(gameMenuIconKey);
        this.menuButton.addListener('click');
        this.menuButton.on('click', () => {
            this.sideMenuOpened ? this.closeSideMenu() : this.openSideMenu();
        });

        this.menuElement.addListener('click');
        this.menuElement.on('click', this.onMenuClick.bind(this));

        worldFullWarningStream.stream.subscribe(() => this.showWorldCapacityWarning());
    }

<<<<<<< HEAD
    private initKeyBoard(){
        this.input.keyboard.on('keydown-TAB', () => {
            this.sideMenuOpened ? this.closeSideMenu() : this.openSideMenu();
        });
    }

    private clearKeyBoard(){
        this.input.keyboard.off('keydown-TAB');
    }

    private revealMenusAfterInit(menuElement: Phaser.GameObjects.DOMElement, rootDomId: string) {
=======
    //todo put this method in a parent menuElement class
    static revealMenusAfterInit(menuElement: Phaser.GameObjects.DOMElement, rootDomId: string) {
>>>>>>> d2bab4e7
        //Dom elements will appear inside the viewer screen when creating before being moved out of it, which create a flicker effect.
        //To prevent this, we put a 'hidden' attribute on the root element, we remove it only after the init is done.
        setTimeout(() => {
            (menuElement.getChildByID(rootDomId) as HTMLElement).hidden = false;
        }, 250);
    }

    public revealMenuIcon(): void {
        //TODO fix me: add try catch because at the same time, 'this.menuButton' variable doesn't exist and there is error on 'getChildByID' function
        try {
            (this.menuButton.getChildByID('menuIcon') as HTMLElement).hidden = false;
        } catch (err) {
            console.error(err);
        }
    }

    openSideMenu() {
        if (this.sideMenuOpened) return;
        this.closeAll();
        this.sideMenuOpened = true;
        this.menuButton.getChildByID('openMenuButton').innerHTML = 'X';
        const connection = gameManager.getCurrentGameScene(this).connection;
        if (connection && connection.isAdmin()) {
            const adminSection = this.menuElement.getChildByID('adminConsoleSection') as HTMLElement;
            adminSection.hidden = false;
        }
        //TODO bind with future metadata of card
        //if (connectionManager.getConnexionType === GameConnexionTypes.anonymous){
            const adminSection = this.menuElement.getChildByID('socialLinks') as HTMLElement;
            adminSection.hidden = false;
        //}
        this.tweens.add({
            targets: this.menuElement,
            x: openedSideMenuX,
            duration: 500,
            ease: 'Power3'
        });
    }

    private showWorldCapacityWarning() {
        if (!this.warningContainer) {
            this.warningContainer = new WarningContainer(this);
        }
        if (this.warningContainerTimeout) {
            clearTimeout(this.warningContainerTimeout);
        }
        this.warningContainerTimeout = setTimeout(() => {
            this.warningContainer?.destroy();
            this.warningContainer = null
            this.warningContainerTimeout = null
        }, 120000);

    }

    private closeSideMenu(): void {
        if (!this.sideMenuOpened) return;
        this.sideMenuOpened = false;
        this.closeAll();
        this.menuButton.getChildByID('openMenuButton').innerHTML = `<img src="/static/images/menu.svg">`;
        gameManager.getCurrentGameScene(this).ConsoleGlobalMessageManager.disabledMessageConsole();
        this.tweens.add({
            targets: this.menuElement,
            x: closedSideMenuX,
            duration: 500,
            ease: 'Power3'
        });
    }

    private openGameSettingsMenu(): void {
        if (this.settingsMenuOpened) {
            this.closeGameQualityMenu();
            return;
        }
        //close all
        this.closeAll();

        this.settingsMenuOpened = true;

        const gameQualitySelect = this.gameQualityMenuElement.getChildByID('select-game-quality') as HTMLInputElement;
        gameQualitySelect.value = ''+this.gameQualityValue;
        const videoQualitySelect = this.gameQualityMenuElement.getChildByID('select-video-quality') as HTMLInputElement;
        videoQualitySelect.value = ''+this.videoQualityValue;

        this.gameQualityMenuElement.addListener('click');
        this.gameQualityMenuElement.on('click',  (event:MouseEvent) => {
            event.preventDefault();
            if ((event?.target as HTMLInputElement).id === 'gameQualityFormSubmit') {
                const gameQualitySelect = this.gameQualityMenuElement.getChildByID('select-game-quality') as HTMLInputElement;
                const videoQualitySelect = this.gameQualityMenuElement.getChildByID('select-video-quality') as HTMLInputElement;
                this.saveSetting(parseInt(gameQualitySelect.value), parseInt(videoQualitySelect.value));
            } else if((event?.target as HTMLInputElement).id === 'gameQualityFormCancel') {
                this.closeGameQualityMenu();
            }
        });

        let middleY = this.scale.height / 2 - 392/2;
        if(middleY < 0){
            middleY = 0;
        }
        let middleX = this.scale.width / 2 - 457/2;
        if(middleX < 0){
            middleX = 0;
        }
        this.tweens.add({
            targets: this.gameQualityMenuElement,
            y: middleY,
            x: middleX,
            duration: 1000,
            ease: 'Power3'
        });
    }

    private closeGameQualityMenu(): void {
        if (!this.settingsMenuOpened) return;
        this.settingsMenuOpened = false;

        this.gameQualityMenuElement.removeListener('click');
        this.tweens.add({
            targets: this.gameQualityMenuElement,
            y: -400,
            duration: 1000,
            ease: 'Power3'
        });
    }

    private openGameLogin(): void{
        if (this.gameLoginMenuOpened) {
            this.closeGameLogin();
            return;
        }
        this.closeAll();
        this.gameLoginMenuOpened = true;

        let middleY = (window.innerHeight / 3) - (257);
        if(middleY < 0){
            middleY = 0;
        }
        let middleX = (window.innerWidth / 3) - 298;
        if(middleX < 0){
            middleX = 0;
        }

        this.tweens.add({
            targets: this.gameLoginElement,
            y: middleY,
            x: middleX,
            duration: 1000,
            ease: 'Power3'
        });

        //clear / init  keyboard focus and blur
        if(!gameManager.currentGameSceneName){
            return;
        }
        const gameScene = this.scene.get(gameManager.currentGameSceneName);
        const gameLoginEmail = this.gameLoginElement.getChildByID('gameLoginEmail');
        (gameLoginEmail as HTMLDivElement).onfocus = () => {
            this.clearKeyBoard();
            (gameScene as GameScene).getInputManager.clearAllInputKeyboard();
        }
        (gameLoginEmail as HTMLDivElement).onblur = () => {
            this.initKeyBoard();
            (gameScene as GameScene).getInputManager.initKeyBoardEvent();
        }

        const gameLoginPassword = this.gameLoginElement.getChildByID('gameLoginPassword') as HTMLInputElement;
        (gameLoginPassword as HTMLDivElement).onfocus = () => {
            this.clearKeyBoard();
            (gameScene as GameScene).getInputManager.clearAllInputKeyboard();
        }
        (gameLoginPassword as HTMLDivElement).onblur = () => {
            this.initKeyBoard();
            (gameScene as GameScene).getInputManager.initKeyBoardEvent();
        }
        gameLoginPassword.onkeypress = (event: KeyboardEvent) => {
            if(event.code === 'Enter'){
                event.stopPropagation();
                this.login();
            }
        }
    }

    private closeGameLogin(): void{
        this.gameLoginMenuOpened = false;
        this.tweens.add({
            targets: this.gameLoginElement,
            y: -400,
            duration: 1000,
            ease: 'Power3'
        });
    }

    private openGameShare(): void{
        if (this.gameShareOpened) {
            this.closeGameShare();
            return;
        }
        //close all
        this.closeAll();

        const gameShareLink = this.gameShareElement.getChildByID('gameShareLink') as HTMLInputElement;
        gameShareLink.value = location.toString();

        this.gameShareOpened = true;

        let middleY = this.scale.height / 2 - 85;
        if(middleY < 0){
            middleY = 0;
        }
        let middleX = this.scale.width / 2 - 200;
        if(middleX < 0){
            middleX = 0;
        }
        this.tweens.add({
            targets: this.gameShareElement,
            y: middleY,
            x: middleX,
            duration: 1000,
            ease: 'Power3'
        });
    }

    private closeGameShare(): void{
        const gameShareInfo = this.gameShareElement.getChildByID('gameShareInfo') as HTMLParagraphElement;
        gameShareInfo.innerText = '';
        gameShareInfo.style.display = 'none';
        this.gameShareOpened = false;
        this.tweens.add({
            targets: this.gameShareElement,
            y: -400,
            duration: 1000,
            ease: 'Power3'
        });
    }

    private login(): void{
        let errorForm = false;
        const gameLoginEmail = this.gameLoginElement.getChildByID('gameLoginEmail') as HTMLInputElement;
        const gameLoginPassword = this.gameLoginElement.getChildByID('gameLoginPassword') as HTMLInputElement;
        const gameLoginError = this.gameLoginElement.getChildByID('gameLoginError') as HTMLParagraphElement;

        gameLoginError.innerText = '';
        gameLoginError.style.display = 'none';

        if (!gameLoginEmail.value || gameLoginEmail.value === '') {
            gameLoginEmail.style.borderColor = 'red';
            errorForm = true;
        }else{
            gameLoginEmail.style.borderColor = 'black';
        }

        if (!gameLoginPassword.value || gameLoginPassword.value === '') {
            gameLoginPassword.style.borderColor = 'red';
            errorForm = true;
        }else{
            gameLoginPassword.style.borderColor = 'black';
        }

        if(errorForm){return;}
        connectionManager.userLogin(gameLoginEmail.value, gameLoginPassword.value).then(() => {
            this.closeGameLogin();
        }).catch((err) => {
            gameLoginError.innerText = err.message;
            gameLoginError.style.display = 'block';
        });
    }

    private sendEmail(){
        const gameForgotPasswordInfo = this.gameForgotPasswordElement.getChildByID('gameForgotPasswordInfo') as HTMLParagraphElement;
        gameForgotPasswordInfo.style.display = 'none';
        gameForgotPasswordInfo.innerText = '';

        const gameForgotPasswordError = this.gameForgotPasswordElement.getChildByID('gameForgotPasswordError') as HTMLParagraphElement;
        gameForgotPasswordError.style.display = 'none';
        gameForgotPasswordError.innerText = '';

        const gameLoginForgotPasswordEmail = this.gameForgotPasswordElement.getChildByID('gameLoginForgotPasswordEmail') as HTMLInputElement;
        gameLoginForgotPasswordEmail.style.borderColor = 'black';
        if(!gameLoginForgotPasswordEmail.value || gameLoginForgotPasswordEmail.value === ''){
            gameForgotPasswordError.innerText = 'The email field is required.';
            gameForgotPasswordError.style.display = 'block';
            gameLoginForgotPasswordEmail.style.borderColor = 'red';
            return;
        }
        //TODO send email
        connectionManager.passwordReset(gameLoginForgotPasswordEmail.value).then(() => {
            gameForgotPasswordInfo.style.display = 'block';
            gameForgotPasswordInfo.innerText = 'We have emailed your password reset link!';
            gameLoginForgotPasswordEmail.value = '';
            this.closeGameLogin();
        }).catch((err) => {
            gameForgotPasswordError.innerText = err.message;
            gameForgotPasswordError.style.display = 'block';
            gameLoginForgotPasswordEmail.value = '';
        });
    }

    private register(){
        const gameRegisterName = this.gameRegisterElement.getChildByID('gameRegisterName') as HTMLInputElement;
        gameRegisterName.style.borderColor = 'black';
        const gameRegisterEmail = this.gameRegisterElement.getChildByID('gameRegisterEmail') as HTMLInputElement;
        gameRegisterEmail.style.borderColor = 'black';
        const gameRegisterPassword = this.gameRegisterElement.getChildByID('gameRegisterPassword') as HTMLInputElement;
        gameRegisterPassword.style.borderColor = 'black';
        const gameRegisterConfirmPassword = this.gameRegisterElement.getChildByID('gameRegisterConfirmPassword') as HTMLInputElement;
        gameRegisterConfirmPassword.style.borderColor = 'black';

        let hasError = false;
        if(!gameRegisterName.value || gameRegisterName.value === ''){
            gameRegisterName.style.borderColor = 'red';
            hasError = true;
        }
        if(!gameRegisterEmail.value || gameRegisterEmail.value === ''){
            gameRegisterEmail.style.borderColor = 'red';
            hasError = true;
        }
        if(!gameRegisterPassword.value || gameRegisterPassword.value === ''){
            gameRegisterPassword.style.borderColor = 'red';
            hasError = true;
        }
        if(
            !gameRegisterConfirmPassword.value
            || gameRegisterConfirmPassword.value === ''
            || gameRegisterConfirmPassword.value !== gameRegisterPassword.value
        ){
            gameRegisterConfirmPassword.style.borderColor = 'red';
            hasError = true;
        }

        const gameRegisterInfo = this.gameRegisterElement.getChildByID('gameRegisterInfo') as HTMLParagraphElement;
        gameRegisterInfo.style.display = 'none';
        gameRegisterInfo.innerText = '';

        const gameRegisterError = this.gameRegisterElement.getChildByID('gameRegisterError') as HTMLParagraphElement;
        gameRegisterError.style.display = 'none';
        gameRegisterError.innerText = '';

        if(hasError){return;}
    }

    private openGameForgotPassword(): void{
        //close all
        this.closeAll();

        let middleY = (window.innerHeight / 3) - (257);
        if(middleY < 0){
            middleY = 0;
        }
        let middleX = (window.innerWidth / 3) - 298;
        if(middleX < 0){
            middleX = 0;
        }
        this.tweens.add({
            targets: this.gameForgotPasswordElement,
            y: middleY,
            x: middleX,
            duration: 1000,
            ease: 'Power3'
        });
    }

    private closeGameForgotPassword(): void{
        this.tweens.add({
            targets: this.gameForgotPasswordElement,
            y: -400,
            duration: 1000,
            ease: 'Power3'
        });
    }

    private openGameRegister(): void{
        //close all
        this.closeAll();

        let middleY = (window.innerHeight / 3) - (257);
        if(middleY < 0){
            middleY = 0;
        }
        let middleX = (window.innerWidth / 3) - 298;
        if(middleX < 0){
            middleX = 0;
        }
        this.tweens.add({
            targets: this.gameRegisterElement,
            y: middleY,
            x: middleX,
            duration: 1000,
            ease: 'Power3'
        });
    }

    private closeGameRegister(): void{
        this.tweens.add({
            targets: this.gameRegisterElement,
            y: -400,
            duration: 1000,
            ease: 'Power3'
        });
    }

    private onMenuClick(event:MouseEvent) {
        if((event?.target as HTMLInputElement).classList.contains('not-button')){
            return;
        }
        event.preventDefault();

        switch ((event?.target as HTMLInputElement).id) {
            case 'changeNameButton':
                this.closeSideMenu();
                gameManager.leaveGame(this, LoginSceneName, new LoginScene());
                break;
            case 'sparkButton':
                this.gotToCreateMapPage();
                break;
            case 'changeSkinButton':
                this.closeSideMenu();
                gameManager.leaveGame(this, SelectCharacterSceneName, new SelectCharacterScene());
                break;
            case 'changeCompanionButton':
                this.closeSideMenu();
                gameManager.leaveGame(this, SelectCompanionSceneName, new SelectCompanionScene());
                break;
            case 'closeButton':
                this.closeSideMenu();
                break;
            case 'shareButton':
                this.openGameShare();
                break;
            case 'editGameSettingsButton':
                this.openGameSettingsMenu();
                break;
            case 'toggleFullscreen':
                this.toggleFullscreen();
                break;
            case 'adminConsoleButton':
                gameManager.getCurrentGameScene(this).ConsoleGlobalMessageManager.activeMessageConsole();
                break;
            case 'gameLoginMenu':
                this.openGameLogin();
                break;
        }
    }

    private async copyLink() {
        await navigator.clipboard.writeText(location.toString());
        const gameShareInfo = this.gameShareElement.getChildByID('gameShareInfo') as HTMLParagraphElement;
        gameShareInfo.innerText = 'Link copied, you can share it now!';
        gameShareInfo.style.display = 'block';
    }

    private saveSetting(valueGame: number, valueVideo: number){
        if (valueGame !== this.gameQualityValue) {
            this.gameQualityValue = valueGame;
            localUserStore.setGameQualityValue(valueGame);
            window.location.reload();
        }
        if (valueVideo !== this.videoQualityValue) {
            this.videoQualityValue = valueVideo;
            localUserStore.setVideoQualityValue(valueVideo);
            mediaManager.updateCameraQuality(valueVideo);
        }
        this.closeGameQualityMenu();
    }

    private gotToCreateMapPage() {
        //const sparkHost = 'https://'+window.location.host.replace('play.', '')+'/choose-map.html';
        //TODO fix me: this button can to send us on WorkAdventure BO.
        const sparkHost = 'https://workadventu.re/getting-started';
        window.open(sparkHost, '_blank');
    }

    private closeAll(){
        this.closeGameQualityMenu();
        this.closeGameForgotPassword();
        this.closeGameLogin();
        this.closeGameRegister();
        this.closeGameShare();
        this.gameReportElement.close();
    }

    private toggleFullscreen() {
        const body = document.querySelector('body')
        if (body) {
            if (document.fullscreenElement ?? document.fullscreen) {
                document.exitFullscreen()
            } else {
                body.requestFullscreen();
            }
        }
    }

    public isDirty(): boolean {
        return false;
    }
}<|MERGE_RESOLUTION|>--- conflicted
+++ resolved
@@ -4,25 +4,16 @@
 import {gameManager} from "../Game/GameManager";
 import {localUserStore} from "../../Connexion/LocalUserStore";
 import {mediaManager} from "../../WebRtc/MediaManager";
-<<<<<<< HEAD
-import {connectionManager} from "../../Connexion/ConnectionManager";
-import {UserInputManager} from "../UserInput/UserInputManager";
-import {GameScene} from "../Game/GameScene";
-=======
 import {gameReportKey, gameReportRessource, ReportMenu} from "./ReportMenu";
 import {connectionManager} from "../../Connexion/ConnectionManager";
 import {GameConnexionTypes} from "../../Url/UrlManager";
 import {WarningContainer, warningContainerHtml, warningContainerKey} from "../Components/WarningContainer";
 import {worldFullWarningStream} from "../../Connexion/WorldFullWarningStream";
->>>>>>> d2bab4e7
 
 export const MenuSceneName = 'MenuScene';
 const gameMenuKey = 'gameMenu';
 const gameMenuIconKey = 'gameMenuIcon';
 const gameSettingsMenuKey = 'gameSettingsMenu';
-const gameLogin = 'gameLogin';
-const gameForgotPassword = 'gameForgotPassword';
-const gameRegister = 'gameRegister';
 const gameShare = 'gameShare';
 
 const closedSideMenuX = -1000;
@@ -34,14 +25,10 @@
 export class MenuScene extends Phaser.Scene {
     private menuElement!: Phaser.GameObjects.DOMElement;
     private gameQualityMenuElement!: Phaser.GameObjects.DOMElement;
-    private gameLoginElement!: Phaser.GameObjects.DOMElement;
-    private gameForgotPasswordElement!: Phaser.GameObjects.DOMElement;
-    private gameRegisterElement!: Phaser.GameObjects.DOMElement;
     private gameShareElement!: Phaser.GameObjects.DOMElement;
     private gameReportElement!: ReportMenu;
     private sideMenuOpened = false;
     private settingsMenuOpened = false;
-    private gameLoginMenuOpened = false;
     private gameShareOpened = false;
     private gameQualityValue: number;
     private videoQualityValue: number;
@@ -60,9 +47,6 @@
         this.load.html(gameMenuKey, 'resources/html/gameMenu.html');
         this.load.html(gameMenuIconKey, 'resources/html/gameMenuIcon.html');
         this.load.html(gameSettingsMenuKey, 'resources/html/gameQualityMenu.html');
-        this.load.html(gameLogin, 'resources/html/gameLogin.html');
-        this.load.html(gameForgotPassword, 'resources/html/gameForgotPassword.html');
-        this.load.html(gameRegister, 'resources/html/gameRegister.html');
         this.load.html(gameShare, 'resources/html/gameShare.html');
         this.load.html(gameReportKey, gameReportRessource);
         this.load.html(warningContainerKey, warningContainerHtml);
@@ -77,49 +61,6 @@
         this.gameQualityMenuElement = this.add.dom(middleX, -400).createFromCache(gameSettingsMenuKey);
         MenuScene.revealMenusAfterInit(this.gameQualityMenuElement, 'gameQuality');
 
-        this.gameLoginElement = this.add.dom(middleX, -400).createFromCache(gameLogin);
-        this.revealMenusAfterInit(this.gameLoginElement, gameLogin);
-        this.gameLoginElement.addListener('click');
-        this.gameLoginElement.on('click',  (event:MouseEvent) => {
-            event.preventDefault();
-            if((event?.target as HTMLInputElement).id === 'gameLoginFormCancel') {
-                this.closeGameLogin();
-            }else if((event?.target as HTMLInputElement).id === 'gameLoginFormSubmit') {
-                this.login();
-            }else if((event?.target as HTMLInputElement).id === 'gameLoginFormForgotPassword') {
-                this.closeGameLogin();
-                this.openGameForgotPassword();
-            }else if((event?.target as HTMLInputElement).id === 'gameLoginFormRegister') {
-                this.closeGameLogin();
-                this.openGameRegister();
-            }
-        });
-
-        this.gameForgotPasswordElement = this.add.dom(middleX, -400).createFromCache(gameForgotPassword);
-        this.revealMenusAfterInit(this.gameForgotPasswordElement, gameForgotPassword);
-        this.gameForgotPasswordElement.addListener('click');
-        this.gameForgotPasswordElement.on('click',  (event:MouseEvent) => {
-            event.preventDefault();
-            if((event?.target as HTMLInputElement).id === 'gameLoginFormForgotPasswordSubmit') {
-                this.sendEmail();
-            }else if((event?.target as HTMLInputElement).id === 'gameLoginFormForgotPasswordCancel') {
-                this.closeGameForgotPassword();
-                this.openGameLogin();
-            }
-        });
-
-        this.gameRegisterElement = this.add.dom(middleX, -400).createFromCache(gameRegister);
-        this.revealMenusAfterInit(this.gameRegisterElement, gameRegister);
-        this.gameRegisterElement.addListener('click');
-        this.gameRegisterElement.on('click',  (event:MouseEvent) => {
-            event.preventDefault();
-            if((event?.target as HTMLInputElement).id === 'gameRegisterFormSubmit') {
-                this.register();
-            }else if((event?.target as HTMLInputElement).id === 'gameRegisterFormCancel') {
-                this.closeGameRegister();
-                this.openGameLogin();
-            }
-        });
 
         this.gameShareElement = this.add.dom(middleX, -400).createFromCache(gameShare);
         MenuScene.revealMenusAfterInit(this.gameShareElement, gameShare);
@@ -133,10 +74,6 @@
             }
         });
 
-<<<<<<< HEAD
-        this.initKeyBoard();
-
-=======
         this.gameReportElement = new ReportMenu(this, connectionManager.getConnexionType === GameConnexionTypes.anonymous);
         mediaManager.setShowReportModalCallBacks((userId, userName) => {
             this.closeAll();
@@ -146,7 +83,6 @@
         this.input.keyboard.on('keyup-TAB', () => {
             this.sideMenuOpened ? this.closeSideMenu() : this.openSideMenu();
         });
->>>>>>> d2bab4e7
         this.menuButton = this.add.dom(0, 0).createFromCache(gameMenuIconKey);
         this.menuButton.addListener('click');
         this.menuButton.on('click', () => {
@@ -159,22 +95,8 @@
         worldFullWarningStream.stream.subscribe(() => this.showWorldCapacityWarning());
     }
 
-<<<<<<< HEAD
-    private initKeyBoard(){
-        this.input.keyboard.on('keydown-TAB', () => {
-            this.sideMenuOpened ? this.closeSideMenu() : this.openSideMenu();
-        });
-    }
-
-    private clearKeyBoard(){
-        this.input.keyboard.off('keydown-TAB');
-    }
-
-    private revealMenusAfterInit(menuElement: Phaser.GameObjects.DOMElement, rootDomId: string) {
-=======
     //todo put this method in a parent menuElement class
     static revealMenusAfterInit(menuElement: Phaser.GameObjects.DOMElement, rootDomId: string) {
->>>>>>> d2bab4e7
         //Dom elements will appear inside the viewer screen when creating before being moved out of it, which create a flicker effect.
         //To prevent this, we put a 'hidden' attribute on the root element, we remove it only after the init is done.
         setTimeout(() => {
@@ -300,72 +222,6 @@
         });
     }
 
-    private openGameLogin(): void{
-        if (this.gameLoginMenuOpened) {
-            this.closeGameLogin();
-            return;
-        }
-        this.closeAll();
-        this.gameLoginMenuOpened = true;
-
-        let middleY = (window.innerHeight / 3) - (257);
-        if(middleY < 0){
-            middleY = 0;
-        }
-        let middleX = (window.innerWidth / 3) - 298;
-        if(middleX < 0){
-            middleX = 0;
-        }
-
-        this.tweens.add({
-            targets: this.gameLoginElement,
-            y: middleY,
-            x: middleX,
-            duration: 1000,
-            ease: 'Power3'
-        });
-
-        //clear / init  keyboard focus and blur
-        if(!gameManager.currentGameSceneName){
-            return;
-        }
-        const gameScene = this.scene.get(gameManager.currentGameSceneName);
-        const gameLoginEmail = this.gameLoginElement.getChildByID('gameLoginEmail');
-        (gameLoginEmail as HTMLDivElement).onfocus = () => {
-            this.clearKeyBoard();
-            (gameScene as GameScene).getInputManager.clearAllInputKeyboard();
-        }
-        (gameLoginEmail as HTMLDivElement).onblur = () => {
-            this.initKeyBoard();
-            (gameScene as GameScene).getInputManager.initKeyBoardEvent();
-        }
-
-        const gameLoginPassword = this.gameLoginElement.getChildByID('gameLoginPassword') as HTMLInputElement;
-        (gameLoginPassword as HTMLDivElement).onfocus = () => {
-            this.clearKeyBoard();
-            (gameScene as GameScene).getInputManager.clearAllInputKeyboard();
-        }
-        (gameLoginPassword as HTMLDivElement).onblur = () => {
-            this.initKeyBoard();
-            (gameScene as GameScene).getInputManager.initKeyBoardEvent();
-        }
-        gameLoginPassword.onkeypress = (event: KeyboardEvent) => {
-            if(event.code === 'Enter'){
-                event.stopPropagation();
-                this.login();
-            }
-        }
-    }
-
-    private closeGameLogin(): void{
-        this.gameLoginMenuOpened = false;
-        this.tweens.add({
-            targets: this.gameLoginElement,
-            y: -400,
-            duration: 1000,
-            ease: 'Power3'
-        });
-    }
 
     private openGameShare(): void{
         if (this.gameShareOpened) {
@@ -410,171 +266,6 @@
         });
     }
 
-    private login(): void{
-        let errorForm = false;
-        const gameLoginEmail = this.gameLoginElement.getChildByID('gameLoginEmail') as HTMLInputElement;
-        const gameLoginPassword = this.gameLoginElement.getChildByID('gameLoginPassword') as HTMLInputElement;
-        const gameLoginError = this.gameLoginElement.getChildByID('gameLoginError') as HTMLParagraphElement;
-
-        gameLoginError.innerText = '';
-        gameLoginError.style.display = 'none';
-
-        if (!gameLoginEmail.value || gameLoginEmail.value === '') {
-            gameLoginEmail.style.borderColor = 'red';
-            errorForm = true;
-        }else{
-            gameLoginEmail.style.borderColor = 'black';
-        }
-
-        if (!gameLoginPassword.value || gameLoginPassword.value === '') {
-            gameLoginPassword.style.borderColor = 'red';
-            errorForm = true;
-        }else{
-            gameLoginPassword.style.borderColor = 'black';
-        }
-
-        if(errorForm){return;}
-        connectionManager.userLogin(gameLoginEmail.value, gameLoginPassword.value).then(() => {
-            this.closeGameLogin();
-        }).catch((err) => {
-            gameLoginError.innerText = err.message;
-            gameLoginError.style.display = 'block';
-        });
-    }
-
-    private sendEmail(){
-        const gameForgotPasswordInfo = this.gameForgotPasswordElement.getChildByID('gameForgotPasswordInfo') as HTMLParagraphElement;
-        gameForgotPasswordInfo.style.display = 'none';
-        gameForgotPasswordInfo.innerText = '';
-
-        const gameForgotPasswordError = this.gameForgotPasswordElement.getChildByID('gameForgotPasswordError') as HTMLParagraphElement;
-        gameForgotPasswordError.style.display = 'none';
-        gameForgotPasswordError.innerText = '';
-
-        const gameLoginForgotPasswordEmail = this.gameForgotPasswordElement.getChildByID('gameLoginForgotPasswordEmail') as HTMLInputElement;
-        gameLoginForgotPasswordEmail.style.borderColor = 'black';
-        if(!gameLoginForgotPasswordEmail.value || gameLoginForgotPasswordEmail.value === ''){
-            gameForgotPasswordError.innerText = 'The email field is required.';
-            gameForgotPasswordError.style.display = 'block';
-            gameLoginForgotPasswordEmail.style.borderColor = 'red';
-            return;
-        }
-        //TODO send email
-        connectionManager.passwordReset(gameLoginForgotPasswordEmail.value).then(() => {
-            gameForgotPasswordInfo.style.display = 'block';
-            gameForgotPasswordInfo.innerText = 'We have emailed your password reset link!';
-            gameLoginForgotPasswordEmail.value = '';
-            this.closeGameLogin();
-        }).catch((err) => {
-            gameForgotPasswordError.innerText = err.message;
-            gameForgotPasswordError.style.display = 'block';
-            gameLoginForgotPasswordEmail.value = '';
-        });
-    }
-
-    private register(){
-        const gameRegisterName = this.gameRegisterElement.getChildByID('gameRegisterName') as HTMLInputElement;
-        gameRegisterName.style.borderColor = 'black';
-        const gameRegisterEmail = this.gameRegisterElement.getChildByID('gameRegisterEmail') as HTMLInputElement;
-        gameRegisterEmail.style.borderColor = 'black';
-        const gameRegisterPassword = this.gameRegisterElement.getChildByID('gameRegisterPassword') as HTMLInputElement;
-        gameRegisterPassword.style.borderColor = 'black';
-        const gameRegisterConfirmPassword = this.gameRegisterElement.getChildByID('gameRegisterConfirmPassword') as HTMLInputElement;
-        gameRegisterConfirmPassword.style.borderColor = 'black';
-
-        let hasError = false;
-        if(!gameRegisterName.value || gameRegisterName.value === ''){
-            gameRegisterName.style.borderColor = 'red';
-            hasError = true;
-        }
-        if(!gameRegisterEmail.value || gameRegisterEmail.value === ''){
-            gameRegisterEmail.style.borderColor = 'red';
-            hasError = true;
-        }
-        if(!gameRegisterPassword.value || gameRegisterPassword.value === ''){
-            gameRegisterPassword.style.borderColor = 'red';
-            hasError = true;
-        }
-        if(
-            !gameRegisterConfirmPassword.value
-            || gameRegisterConfirmPassword.value === ''
-            || gameRegisterConfirmPassword.value !== gameRegisterPassword.value
-        ){
-            gameRegisterConfirmPassword.style.borderColor = 'red';
-            hasError = true;
-        }
-
-        const gameRegisterInfo = this.gameRegisterElement.getChildByID('gameRegisterInfo') as HTMLParagraphElement;
-        gameRegisterInfo.style.display = 'none';
-        gameRegisterInfo.innerText = '';
-
-        const gameRegisterError = this.gameRegisterElement.getChildByID('gameRegisterError') as HTMLParagraphElement;
-        gameRegisterError.style.display = 'none';
-        gameRegisterError.innerText = '';
-
-        if(hasError){return;}
-    }
-
-    private openGameForgotPassword(): void{
-        //close all
-        this.closeAll();
-
-        let middleY = (window.innerHeight / 3) - (257);
-        if(middleY < 0){
-            middleY = 0;
-        }
-        let middleX = (window.innerWidth / 3) - 298;
-        if(middleX < 0){
-            middleX = 0;
-        }
-        this.tweens.add({
-            targets: this.gameForgotPasswordElement,
-            y: middleY,
-            x: middleX,
-            duration: 1000,
-            ease: 'Power3'
-        });
-    }
-
-    private closeGameForgotPassword(): void{
-        this.tweens.add({
-            targets: this.gameForgotPasswordElement,
-            y: -400,
-            duration: 1000,
-            ease: 'Power3'
-        });
-    }
-
-    private openGameRegister(): void{
-        //close all
-        this.closeAll();
-
-        let middleY = (window.innerHeight / 3) - (257);
-        if(middleY < 0){
-            middleY = 0;
-        }
-        let middleX = (window.innerWidth / 3) - 298;
-        if(middleX < 0){
-            middleX = 0;
-        }
-        this.tweens.add({
-            targets: this.gameRegisterElement,
-            y: middleY,
-            x: middleX,
-            duration: 1000,
-            ease: 'Power3'
-        });
-    }
-
-    private closeGameRegister(): void{
-        this.tweens.add({
-            targets: this.gameRegisterElement,
-            y: -400,
-            duration: 1000,
-            ease: 'Power3'
-        });
-    }
-
     private onMenuClick(event:MouseEvent) {
         if((event?.target as HTMLInputElement).classList.contains('not-button')){
             return;
@@ -611,9 +302,6 @@
                 break;
             case 'adminConsoleButton':
                 gameManager.getCurrentGameScene(this).ConsoleGlobalMessageManager.activeMessageConsole();
-                break;
-            case 'gameLoginMenu':
-                this.openGameLogin();
                 break;
         }
     }
@@ -648,9 +336,6 @@
 
     private closeAll(){
         this.closeGameQualityMenu();
-        this.closeGameForgotPassword();
-        this.closeGameLogin();
-        this.closeGameRegister();
         this.closeGameShare();
         this.gameReportElement.close();
     }
