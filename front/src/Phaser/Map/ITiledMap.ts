/**
 * Tiled Map Interface
 *
 * Represents the interface for the Tiled exported data structure (JSON). Used
 * when loading resources via Resource loader.
 */
import TilemapLayer = Phaser.Tilemaps.TilemapLayer;

export interface ITiledMap {
    width: number;
    height: number;
    layers: ITiledMapLayer[];
    nextobjectid: number;

    /**
     * Map orientation (orthogonal)
     */
    orientation: string;
    properties?: ITiledMapLayerProperty[];

    /**
     * Render order (right-down)
     */
    renderorder: string;
    tileheight: number;
    tilewidth: number;
    tilesets: ITiledTileSet[];
    version: number;
    compressionlevel?: number;
    infinite?: boolean;
    nextlayerid?: number;
    tiledversion?: string;
    type?: string;
}

export interface ITiledMapLayerProperty {
    name: string;
    type: string;
    value: string|boolean|number|undefined;
}

/*export interface ITiledMapLayerBooleanProperty {
    name: string,
    type: 'bool',
    value: boolean
}*/

export type ITiledMapLayer = ITiledMapGroupLayer | ITiledMapObjectLayer | ITiledMapTileLayer;

export interface ITiledMapGroupLayer {
    id?: number,
    name: string;
    opacity: number;
    properties?: ITiledMapLayerProperty[];

    type: "group";
    visible: boolean;
    x: number;
    y: number;
    /**
     * Layers for group layer
     */
    layers: ITiledMapLayer[];
}

export interface ITiledMapTileLayer {
    id?: number,
    data: number[]|string;
    height: number;
    name: string;
    opacity: number;
    properties?: ITiledMapLayerProperty[];
    encoding?: string;
    compression?: string;

    type: "tilelayer";
    visible: boolean;
    width: number;
    x: number;
    y: number;

    /**
     * Draw order (topdown (default), index)
     */
    draworder?: string;
    phaserLayer?: TilemapLayer;
}

export interface ITiledMapObjectLayer {
    id?: number,
    height: number;
    name: string;
    opacity: number;
    properties?: ITiledMapLayerProperty[];
    encoding?: string;
    compression?: string;

    type: "objectgroup";
    visible: boolean;
    width: number;
    x: number;
    y: number;

    /**
     * Draw order (topdown (default), index)
     */
    draworder?: string;
    objects: ITiledMapObject[];
}

export interface ITiledMapObject {
    id: number;

    /**
     * Tile object id
     */
    gid: number;
    height: number;
    name: string;
    properties: {[key: string]: string};
    rotation: number;
    type: string;
    visible: boolean;
    width: number;
    x: number;
    y: number;

    /**
     * Whether or not object is an ellipse
     */
    ellipse: boolean;

    /**
     * Polygon points
     */
    polygon: {x: number, y: number}[];

    /**
     * Polyline points
     */
    polyline: {x: number, y: number}[];

    text?: ITiledText
}

export interface ITiledText {
    text: string,
    wrap?: boolean,
    fontfamily?: string,
    pixelsize?: number,
    color?: string,
    underline?: boolean,
    italic?: boolean,
    strikeout?: boolean,
    halign?: "center"|"right"|"justify"|"left"
}

export interface ITiledTileSet {
    firstgid: number;
    image: string;

    imageheight: number;
    imagewidth: number;
    margin: number;
    name: string;
    properties: {[key: string]: string};
    spacing: number;
    tilecount: number;
    tileheight: number;
    tilewidth: number;
    transparentcolor: string;
    terrains: ITiledMapTerrain[];
<<<<<<< HEAD
    tiles: Array<ITile>;
=======
    tiles?: Array<ITile>;
>>>>>>> 2a2cea2c

    /**
     * Refers to external tileset file (should be JSON)
     */
    source: string;
}

export interface ITile {
    id: number,
    type?: string
<<<<<<< HEAD
=======

    properties?: Array<ITiledMapLayerProperty>
>>>>>>> 2a2cea2c
}

export interface ITiledMapTerrain {
    name: string;
    tile: number;
}<|MERGE_RESOLUTION|>--- conflicted
+++ resolved
@@ -170,11 +170,7 @@
     tilewidth: number;
     transparentcolor: string;
     terrains: ITiledMapTerrain[];
-<<<<<<< HEAD
-    tiles: Array<ITile>;
-=======
     tiles?: Array<ITile>;
->>>>>>> 2a2cea2c
 
     /**
      * Refers to external tileset file (should be JSON)
@@ -185,11 +181,8 @@
 export interface ITile {
     id: number,
     type?: string
-<<<<<<< HEAD
-=======
 
     properties?: Array<ITiledMapLayerProperty>
->>>>>>> 2a2cea2c
 }
 
 export interface ITiledMapTerrain {
