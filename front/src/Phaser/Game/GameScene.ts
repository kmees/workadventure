import {gameManager, HasMovedEvent} from "./GameManager";
import type {
    GroupCreatedUpdatedMessageInterface,
    MessageUserJoined,
    MessageUserMovedInterface,
    MessageUserPositionInterface,
    OnConnectInterface,
    PointInterface,
    PositionInterface,
    RoomJoinedMessageInterface
} from "../../Connexion/ConnexionModels";
import {hasMovedEventName, Player, requestEmoteEventName} from "../Player/Player";
import {
    DEBUG_MODE,
    JITSI_PRIVATE_MODE,
    MAX_PER_GROUP,
    POSITION_DELAY,
} from "../../Enum/EnvironmentVariable";
import type {
    ITiledMap,
    ITiledMapLayer,
    ITiledMapLayerProperty,
    ITiledMapObject,
    ITiledMapTileLayer,
    ITiledTileSet
} from "../Map/ITiledMap";
import type { AddPlayerInterface } from "./AddPlayerInterface";
import { PlayerAnimationDirections } from "../Player/Animation";
import { PlayerMovement } from "./PlayerMovement";
import { PlayersPositionInterpolator } from "./PlayersPositionInterpolator";
import { RemotePlayer } from "../Entity/RemotePlayer";
import { Queue } from 'queue-typescript';
import { SimplePeer, UserSimplePeerInterface } from "../../WebRtc/SimplePeer";
import { ReconnectingSceneName } from "../Reconnecting/ReconnectingScene";
import { lazyLoadPlayerCharacterTextures, loadCustomTexture } from "../Entity/PlayerTexturesLoadingManager";
import {
    CenterListener,
    JITSI_MESSAGE_PROPERTIES,
    layoutManager,
    LayoutMode,
    ON_ACTION_TRIGGER_BUTTON,
    TRIGGER_JITSI_PROPERTIES,
    TRIGGER_WEBSITE_PROPERTIES,
    WEBSITE_MESSAGE_PROPERTIES,
    AUDIO_VOLUME_PROPERTY,
    AUDIO_LOOP_PROPERTY
} from "../../WebRtc/LayoutManager";
import { GameMap } from "./GameMap";
import { coWebsiteManager } from "../../WebRtc/CoWebsiteManager";
import { mediaManager } from "../../WebRtc/MediaManager";
import type { ItemFactoryInterface } from "../Items/ItemFactoryInterface";
import type { ActionableItem } from "../Items/ActionableItem";
import { UserInputManager } from "../UserInput/UserInputManager";
import {soundManager} from "./SoundManager";
import type { UserMovedMessage } from "../../Messages/generated/messages_pb";
import { ProtobufClientUtils } from "../../Network/ProtobufClientUtils";
import { connectionManager } from "../../Connexion/ConnectionManager";
import type { RoomConnection } from "../../Connexion/RoomConnection";
import { GlobalMessageManager } from "../../Administration/GlobalMessageManager";
import { userMessageManager } from "../../Administration/UserMessageManager";
import { ConsoleGlobalMessageManager } from "../../Administration/ConsoleGlobalMessageManager";
import { ResizableScene } from "../Login/ResizableScene";
import { Room } from "../../Connexion/Room";
import { jitsiFactory } from "../../WebRtc/JitsiFactory";
import { urlManager } from "../../Url/UrlManager";
import { audioManager } from "../../WebRtc/AudioManager";
import { PresentationModeIcon } from "../Components/PresentationModeIcon";
import { ChatModeIcon } from "../Components/ChatModeIcon";
import { OpenChatIcon, openChatIconName } from "../Components/OpenChatIcon";
import { SelectCharacterScene, SelectCharacterSceneName } from "../Login/SelectCharacterScene";
import { TextureError } from "../../Exception/TextureError";
import { addLoader } from "../Components/Loader";
import { ErrorSceneName } from "../Reconnecting/ErrorScene";
import { localUserStore } from "../../Connexion/LocalUserStore";
import { iframeListener } from "../../Api/IframeListener";
import { HtmlUtils } from "../../WebRtc/HtmlUtils";
import Texture = Phaser.Textures.Texture;
import Sprite = Phaser.GameObjects.Sprite;
import CanvasTexture = Phaser.Textures.CanvasTexture;
import GameObject = Phaser.GameObjects.GameObject;
import FILE_LOAD_ERROR = Phaser.Loader.Events.FILE_LOAD_ERROR;
import DOMElement = Phaser.GameObjects.DOMElement;
import EVENT_TYPE =Phaser.Scenes.Events
import type {Subscription} from "rxjs";
import {worldFullMessageStream} from "../../Connexion/WorldFullMessageStream";
import { lazyLoadCompanionResource } from "../Companion/CompanionTexturesLoadingManager";
import RenderTexture = Phaser.GameObjects.RenderTexture;
import Tilemap = Phaser.Tilemaps.Tilemap;
import { DirtyScene } from "./DirtyScene";
import { TextUtils } from "../Components/TextUtils";
import { touchScreenManager } from "../../Touch/TouchScreenManager";
import { PinchManager } from "../UserInput/PinchManager";
import { joystickBaseImg, joystickBaseKey, joystickThumbImg, joystickThumbKey } from "../Components/MobileJoystick";
import { DEPTH_OVERLAY_INDEX } from "./DepthIndexes";
import { waScaleManager } from "../Services/WaScaleManager";
import { peerStore} from "../../Stores/PeerStore";
import {EmoteManager } from "./EmoteManager";
import type { HasPlayerMovedEvent } from '../../Api/Events/HasPlayerMovedEvent';
import { MenuScene, MenuSceneName } from '../Menu/MenuScene';

import AnimatedTiles from "phaser-animated-tiles";

export interface GameSceneInitInterface {
    initPosition: PointInterface | null,
    reconnecting: boolean
}

interface InitUserPositionEventInterface {
    type: 'InitUserPositionEvent'
    event: MessageUserPositionInterface[]
}

interface AddPlayerEventInterface {
    type: 'AddPlayerEvent'
    event: AddPlayerInterface
}

interface RemovePlayerEventInterface {
    type: 'RemovePlayerEvent'
    userId: number
}

interface UserMovedEventInterface {
    type: 'UserMovedEvent'
    event: MessageUserMovedInterface
}

interface GroupCreatedUpdatedEventInterface {
    type: 'GroupCreatedUpdatedEvent'
    event: GroupCreatedUpdatedMessageInterface
}

interface DeleteGroupEventInterface {
    type: 'DeleteGroupEvent'
    groupId: number
}

const defaultStartLayerName = 'start';

export class GameScene extends DirtyScene implements CenterListener {
    Terrains: Array<Phaser.Tilemaps.Tileset>;
    CurrentPlayer!: Player;
    MapPlayers!: Phaser.Physics.Arcade.Group;
    MapPlayersByKey: Map<number, RemotePlayer> = new Map<number, RemotePlayer>();
    Map!: Phaser.Tilemaps.Tilemap;
    Objects!: Array<Phaser.Physics.Arcade.Sprite>;
    mapFile!: ITiledMap;
    animatedTiles!: AnimatedTiles;
    groups: Map<number, Sprite>;
    startX!: number;
    startY!: number;
    circleTexture!: CanvasTexture;
    circleRedTexture!: CanvasTexture;
    pendingEvents: Queue<InitUserPositionEventInterface | AddPlayerEventInterface | RemovePlayerEventInterface | UserMovedEventInterface | GroupCreatedUpdatedEventInterface | DeleteGroupEventInterface> = new Queue<InitUserPositionEventInterface | AddPlayerEventInterface | RemovePlayerEventInterface | UserMovedEventInterface | GroupCreatedUpdatedEventInterface | DeleteGroupEventInterface>();
    private initPosition: PositionInterface | null = null;
    private playersPositionInterpolator = new PlayersPositionInterpolator();
    public connection: RoomConnection | undefined;
    private simplePeer!: SimplePeer;
    private GlobalMessageManager!: GlobalMessageManager;
    public ConsoleGlobalMessageManager!: ConsoleGlobalMessageManager;
    private connectionAnswerPromise: Promise<RoomJoinedMessageInterface>;
    private connectionAnswerPromiseResolve!: (value: RoomJoinedMessageInterface | PromiseLike<RoomJoinedMessageInterface>) => void;
    // A promise that will resolve when the "create" method is called (signaling loading is ended)
    private createPromise: Promise<void>;
    private createPromiseResolve!: (value?: void | PromiseLike<void>) => void;
    private iframeSubscriptionList!: Array<Subscription>;
    private peerStoreUnsubscribe!: () => void;
    MapUrlFile: string;
    RoomId: string;
    instance: string;

    currentTick!: number;
    lastSentTick!: number; // The last tick at which a position was sent.
    lastMoveEventSent: HasPlayerMovedEvent = {
        direction: '',
        moving: false,
        x: -1000,
        y: -1000
    }

    private presentationModeSprite!: Sprite;
    private chatModeSprite!: Sprite;
    private gameMap!: GameMap;
    private actionableItems: Map<number, ActionableItem> = new Map<number, ActionableItem>();
    // The item that can be selected by pressing the space key.
    private outlinedItem: ActionableItem | null = null;
    public userInputManager!: UserInputManager;
    private isReconnecting: boolean | undefined = undefined;
    private startLayerName!: string | null;
    private openChatIcon!: OpenChatIcon;
    private playerName!: string;
    private characterLayers!: string[];
    private companion!: string | null;
    private messageSubscription: Subscription | null = null;
    private popUpElements : Map<number, DOMElement> = new Map<number, Phaser.GameObjects.DOMElement>();
    private originalMapUrl: string | undefined;
    private pinchManager: PinchManager | undefined;
    private mapTransitioning: boolean = false; //used to prevent transitions happenning at the same time.
    private emoteManager!: EmoteManager;

    constructor(private room: Room, MapUrlFile: string, customKey?: string | undefined) {
        super({
            key: customKey ?? room.id
        });
        this.Terrains = [];
        this.groups = new Map<number, Sprite>();
        this.instance = room.getInstance();


        this.MapUrlFile = MapUrlFile;
        this.RoomId = room.id;

        this.createPromise = new Promise<void>((resolve, reject): void => {
            this.createPromiseResolve = resolve;
        });
        this.connectionAnswerPromise = new Promise<RoomJoinedMessageInterface>((resolve, reject): void => {
            this.connectionAnswerPromiseResolve = resolve;
        });
    }

    //hook preload scene
    preload(): void {
        const localUser = localUserStore.getLocalUser();
        const textures = localUser?.textures;
        if (textures) {
            for (const texture of textures) {
                loadCustomTexture(this.load, texture);
            }
        }

        this.load.image(openChatIconName, 'resources/objects/talk.png');
        if (touchScreenManager.supportTouchScreen) {
            this.load.image(joystickBaseKey, joystickBaseImg);
            this.load.image(joystickThumbKey, joystickThumbImg);
        }
        this.load.audio('audio-webrtc-in', '/resources/objects/webrtc-in.mp3');
        this.load.audio('audio-webrtc-out', '/resources/objects/webrtc-out.mp3');
        //this.load.audio('audio-report-message', '/resources/objects/report-message.mp3');
        this.sound.pauseOnBlur = false;

        this.load.on(FILE_LOAD_ERROR, (file: { src: string }) => {
            // If we happen to be in HTTP and we are trying to load a URL in HTTPS only... (this happens only in dev environments)
            if (window.location.protocol === 'http:' && file.src === this.MapUrlFile && file.src.startsWith('http:') && this.originalMapUrl === undefined) {
                this.originalMapUrl = this.MapUrlFile;
                this.MapUrlFile = this.MapUrlFile.replace('http://', 'https://');
                this.load.tilemapTiledJSON(this.MapUrlFile, this.MapUrlFile);
                this.load.on('filecomplete-tilemapJSON-' + this.MapUrlFile, (key: string, type: string, data: unknown) => {
                    this.onMapLoad(data);
                });
                return;
            }
            // 127.0.0.1, localhost and *.localhost are considered secure, even on HTTP.
            // So if we are in https, we can still try to load a HTTP local resource (can be useful for testing purposes)
            // See https://developer.mozilla.org/en-US/docs/Web/Security/Secure_Contexts#when_is_a_context_considered_secure
            const url = new URL(file.src);
            const host = url.host.split(':')[0];
            if (window.location.protocol === 'https:' && file.src === this.MapUrlFile && (host === '127.0.0.1' || host === 'localhost' || host.endsWith('.localhost')) && this.originalMapUrl === undefined) {
                this.originalMapUrl = this.MapUrlFile;
                this.MapUrlFile = this.MapUrlFile.replace('https://', 'http://');
                this.load.tilemapTiledJSON(this.MapUrlFile, this.MapUrlFile);
                this.load.on('filecomplete-tilemapJSON-' + this.MapUrlFile, (key: string, type: string, data: unknown) => {
                    this.onMapLoad(data);
                });
                return;
            }

            this.scene.start(ErrorSceneName, {
                title: 'Network error',
                subTitle: 'An error occurred while loading resource:',
                message: this.originalMapUrl ?? file.src
            });
        });
<<<<<<< HEAD
        this.load.on('filecomplete-tilemapJSON-' + this.MapUrlFile, (key: string, type: string, data: unknown) => {
=======
        this.load.scenePlugin('AnimatedTiles', AnimatedTiles, 'animatedTiles', 'animatedTiles');
        this.load.on('filecomplete-tilemapJSON-'+this.MapUrlFile, (key: string, type: string, data: unknown) => {
>>>>>>> 2b33db74
            this.onMapLoad(data);
        });
        //TODO strategy to add access token
        this.load.tilemapTiledJSON(this.MapUrlFile, this.MapUrlFile);
        // If the map has already been loaded as part of another GameScene, the "on load" event will not be triggered.
        // In this case, we check in the cache to see if the map is here and trigger the event manually.
        if (this.cache.tilemap.exists(this.MapUrlFile)) {
            const data = this.cache.tilemap.get(this.MapUrlFile);
            this.onMapLoad(data);
        }

        this.load.spritesheet('layout_modes', 'resources/objects/layout_modes.png', { frameWidth: 32, frameHeight: 32 });
        this.load.bitmapFont('main_font', 'resources/fonts/arcade.png', 'resources/fonts/arcade.xml');
        //eslint-disable-next-line @typescript-eslint/no-explicit-any
        (this.load as any).rexWebFont({
            custom: {
                families: ['Press Start 2P'],
                urls: ['/resources/fonts/fonts.css'],
                testString: 'abcdefg'
            },
        });

        //this function must stay at the end of preload function
        addLoader(this);
    }

    // FIXME: we need to put a "unknown" instead of a "any" and validate the structure of the JSON we are receiving.
    // eslint-disable-next-line @typescript-eslint/no-explicit-any
    private async onMapLoad(data: any): Promise<void> {
        // Triggered when the map is loaded
        // Load tiles attached to the map recursively
        this.mapFile = data.data;
        const url = this.MapUrlFile.substr(0, this.MapUrlFile.lastIndexOf('/'));
        this.mapFile.tilesets.forEach((tileset) => {
            if (typeof tileset.name === 'undefined' || typeof tileset.image === 'undefined') {
                console.warn("Don't know how to handle tileset ", tileset)
                return;
            }
            //TODO strategy to add access token
            this.load.image(`${url}/${tileset.image}`, `${url}/${tileset.image}`);
        })

        // Scan the object layers for objects to load and load them.
        const objects = new Map<string, ITiledMapObject[]>();

        for (const layer of this.mapFile.layers) {
            if (layer.type === 'objectgroup') {
                for (const object of layer.objects) {
                    let objectsOfType: ITiledMapObject[] | undefined;
                    if (!objects.has(object.type)) {
                        objectsOfType = new Array<ITiledMapObject>();
                    } else {
                        objectsOfType = objects.get(object.type);
                        if (objectsOfType === undefined) {
                            throw new Error('Unexpected object type not found');
                        }
                    }
                    objectsOfType.push(object);
                    objects.set(object.type, objectsOfType);
                }
            }
        }

        for (const [itemType, objectsOfType] of objects) {
            // FIXME: we would ideally need for the loader to WAIT for the import to be performed, which means writing our own loader plugin.

            let itemFactory: ItemFactoryInterface;

            switch (itemType) {
                case 'computer': {
                    const module = await import('../Items/Computer/computer');
                    itemFactory = module.default;
                    break;
                }
                default:
                    continue;
                //throw new Error('Unsupported object type: "'+ itemType +'"');
            }

            itemFactory.preload(this.load);
            this.load.start(); // Let's manually start the loader because the import might be over AFTER the loading ends.

            this.load.on('complete', () => {
                // FIXME: the factory might fail because the resources might not be loaded yet...
                // We would need to add a loader ended event in addition to the createPromise
                this.createPromise.then(async () => {
                    itemFactory.create(this);

                    const roomJoinedAnswer = await this.connectionAnswerPromise;

                    for (const object of objectsOfType) {
                        // TODO: we should pass here a factory to create sprites (maybe?)

                        // Do we have a state for this object?
                        const state = roomJoinedAnswer.items[object.id];

                        const actionableItem = itemFactory.factory(this, object, state);
                        this.actionableItems.set(actionableItem.getId(), actionableItem);
                    }
                });
            });
        }

        // Now, let's load the script, if any
        const scripts = this.getScriptUrls(this.mapFile);
        for (const script of scripts) {
            iframeListener.registerScript(script);
        }
    }

    //hook initialisation
    init(initData: GameSceneInitInterface) {
        if (initData.initPosition !== undefined) {
            this.initPosition = initData.initPosition; //todo: still used?
        }
        if (initData.initPosition !== undefined) {
            this.isReconnecting = initData.reconnecting;
        }
    }

    //hook create scene
    create(): void {
        this.trackDirtyAnims();

        gameManager.gameSceneIsCreated(this);
        urlManager.pushRoomIdToUrl(this.room);
        this.startLayerName = urlManager.getStartLayerNameFromUrl();

        if (touchScreenManager.supportTouchScreen) {
            this.pinchManager = new PinchManager(this);
        }

        this.messageSubscription = worldFullMessageStream.stream.subscribe((message) => this.showWorldFullError(message))

        const playerName = gameManager.getPlayerName();
        if (!playerName) {
            throw 'playerName is not set';
        }
        this.playerName = playerName;
        this.characterLayers = gameManager.getCharacterLayers();
        this.companion = gameManager.getCompanion();

        //initalise map
        this.Map = this.add.tilemap(this.MapUrlFile);
        const mapDirUrl = this.MapUrlFile.substr(0, this.MapUrlFile.lastIndexOf('/'));
        this.mapFile.tilesets.forEach((tileset: ITiledTileSet) => {
            this.Terrains.push(this.Map.addTilesetImage(tileset.name, `${mapDirUrl}/${tileset.image}`, tileset.tilewidth, tileset.tileheight, tileset.margin, tileset.spacing/*, tileset.firstgid*/));
        });

        //permit to set bound collision
        this.physics.world.setBounds(0, 0, this.Map.widthInPixels, this.Map.heightInPixels);

        //add layer on map
        this.gameMap = new GameMap(this.mapFile, this.Map, this.Terrains);
        for (const layer of this.gameMap.flatLayers) {
            if (layer.type === 'tilelayer') {

                const exitSceneUrl = this.getExitSceneUrl(layer);
                if (exitSceneUrl !== undefined) {
                    this.loadNextGame(exitSceneUrl);
                }
                const exitUrl = this.getExitUrl(layer);
                if (exitUrl !== undefined) {
                    this.loadNextGame(exitUrl);
                }
            }
            if (layer.type === 'objectgroup') {
                for (const object of layer.objects) {
                    if (object.text) {
                        TextUtils.createTextFromITiledMapObject(this, object);
                    }
                }
            }
        }

        this.initStartXAndStartY();

        //add entities
        this.Objects = new Array<Phaser.Physics.Arcade.Sprite>();

        //initialise list of other player
        this.MapPlayers = this.physics.add.group({ immovable: true });


        //create input to move
        this.userInputManager = new UserInputManager(this);
        mediaManager.setUserInputManager(this.userInputManager);

        if (localUserStore.getFullscreen()) {
            document.querySelector('body')?.requestFullscreen();
        }

        //notify game manager can to create currentUser in map
        this.createCurrentPlayer();
        this.removeAllRemotePlayers(); //cleanup the list  of remote players in case the scene was rebooted

        this.initCamera();

        this.animatedTiles.init(this.Map);
        this.events.on('tileanimationupdate', () => this.dirty = true);

        this.initCirclesCanvas();

        // Let's pause the scene if the connection is not established yet
        if (!this.room.isDisconnected()) {
            if (this.isReconnecting) {
                setTimeout(() => {
                    this.scene.sleep();
                    this.scene.launch(ReconnectingSceneName);
                }, 0);
            } else if (this.connection === undefined) {
                // Let's wait 1 second before printing the "connecting" screen to avoid blinking
                setTimeout(() => {
                    if (this.connection === undefined) {
                        this.scene.sleep();
                        this.scene.launch(ReconnectingSceneName);
                    }
                }, 1000);
            }
        }

        this.createPromiseResolve();

        this.userInputManager.spaceEvent(() => {
            this.outlinedItem?.activate();
        });

        this.presentationModeSprite = new PresentationModeIcon(this, 36, this.game.renderer.height - 2);
        this.presentationModeSprite.on('pointerup', this.switchLayoutMode.bind(this));
        this.chatModeSprite = new ChatModeIcon(this, 70, this.game.renderer.height - 2);
        this.chatModeSprite.on('pointerup', this.switchLayoutMode.bind(this));
        this.openChatIcon = new OpenChatIcon(this, 2, this.game.renderer.height - 2)

        // FIXME: change this to use the UserInputManager class for input
        // FIXME: Comment this feature because when user write M key in report input, the layout change.
        /*this.input.keyboard.on('keyup-M', () => {
            this.switchLayoutMode();
        });*/

        this.reposition();

        // From now, this game scene will be notified of reposition events
        layoutManager.setListener(this);
        this.triggerOnMapLayerPropertyChange();
        this.listenToIframeEvents();


        if (!this.room.isDisconnected()) {
            this.connect();
        }

        this.emoteManager = new EmoteManager(this);

        let oldPeerNumber = 0;
        this.peerStoreUnsubscribe = peerStore.subscribe((peers) => {
            const newPeerNumber = peers.size;
            if (newPeerNumber > oldPeerNumber) {
                this.sound.play('audio-webrtc-in', {
                    volume: 0.2
                });
            } else if (newPeerNumber < oldPeerNumber) {
                this.sound.play('audio-webrtc-out', {
                    volume: 0.2
                });
            }
            oldPeerNumber = newPeerNumber;
        });
    }

    /**
     * Initializes the connection to Pusher.
     */
    private connect(): void {
        const camera = this.cameras.main;

        connectionManager.connectToRoomSocket(
            this.RoomId,
            this.playerName,
            this.characterLayers,
            {
                x: this.startX,
                y: this.startY
            },
            {
                left: camera.scrollX,
                top: camera.scrollY,
                right: camera.scrollX + camera.width,
                bottom: camera.scrollY + camera.height,
            },
            this.companion
        ).then((onConnect: OnConnectInterface) => {
            this.connection = onConnect.connection;

            this.connection.onUserJoins((message: MessageUserJoined) => {
                const userMessage: AddPlayerInterface = {
                    userId: message.userId,
                    characterLayers: message.characterLayers,
                    name: message.name,
                    position: message.position,
                    visitCardUrl: message.visitCardUrl,
                    companion: message.companion
                }
                this.addPlayer(userMessage);
            });

            this.connection.onUserMoved((message: UserMovedMessage) => {
                const position = message.getPosition();
                if (position === undefined) {
                    throw new Error('Position missing from UserMovedMessage');
                }

                const messageUserMoved: MessageUserMovedInterface = {
                    userId: message.getUserid(),
                    position: ProtobufClientUtils.toPointInterface(position)
                }

                this.updatePlayerPosition(messageUserMoved);
            });

            this.connection.onUserLeft((userId: number) => {
                this.removePlayer(userId);
            });

            this.connection.onGroupUpdatedOrCreated((groupPositionMessage: GroupCreatedUpdatedMessageInterface) => {
                this.shareGroupPosition(groupPositionMessage);
            })

            this.connection.onGroupDeleted((groupId: number) => {
                try {
                    this.deleteGroup(groupId);
                } catch (e) {
                    console.error(e);
                }
            })

            this.connection.onServerDisconnected(() => {
                console.log('Player disconnected from server. Reloading scene.');
                this.cleanupClosingScene();

                const gameSceneKey = 'somekey' + Math.round(Math.random() * 10000);
                const game: Phaser.Scene = new GameScene(this.room, this.MapUrlFile, gameSceneKey);
                this.scene.add(gameSceneKey, game, true,
                    {
                        initPosition: {
                            x: this.CurrentPlayer.x,
                            y: this.CurrentPlayer.y
                        },
                        reconnecting: true
                    });

                this.scene.stop(this.scene.key);
                this.scene.remove(this.scene.key);
            })

            this.connection.onActionableEvent((message => {
                const item = this.actionableItems.get(message.itemId);
                if (item === undefined) {
                    console.warn('Received an event about object "' + message.itemId + '" but cannot find this item on the map.');
                    return;
                }
                item.fire(message.event, message.state, message.parameters);
            }));

            /**
             * Triggered when we receive the JWT token to connect to Jitsi
             */
            this.connection.onStartJitsiRoom((jwt, room) => {
                this.startJitsi(room, jwt);
            });

            // When connection is performed, let's connect SimplePeer
            this.simplePeer = new SimplePeer(this.connection, !this.room.isPublic, this.playerName);
            peerStore.connectToSimplePeer(this.simplePeer);
            this.GlobalMessageManager = new GlobalMessageManager(this.connection);
            userMessageManager.setReceiveBanListener(this.bannedUser.bind(this));

            const self = this;
            this.simplePeer.registerPeerConnectionListener({
                onConnect(user: UserSimplePeerInterface) {
                    self.presentationModeSprite.setVisible(true);
                    self.chatModeSprite.setVisible(true);
                    self.openChatIcon.setVisible(true);
                    audioManager.decreaseVolume();
                },
                onDisconnect(userId: number) {
                    if (self.simplePeer.getNbConnections() === 0) {
                        self.presentationModeSprite.setVisible(false);
                        self.chatModeSprite.setVisible(false);
                        self.openChatIcon.setVisible(false);
                        audioManager.restoreVolume();
                    }
                }
            })

            //listen event to share position of user
            this.CurrentPlayer.on(hasMovedEventName, this.pushPlayerPosition.bind(this))
            this.CurrentPlayer.on(hasMovedEventName, this.outlineItem.bind(this))
            this.CurrentPlayer.on(hasMovedEventName, (event: HasPlayerMovedEvent) => {
                this.gameMap.setPosition(event.x, event.y);
            })

            //this.initUsersPosition(roomJoinedMessage.users);
            this.connectionAnswerPromiseResolve(onConnect.room);
            // Analyze tags to find if we are admin. If yes, show console.
            this.ConsoleGlobalMessageManager = new ConsoleGlobalMessageManager(this.connection, this.userInputManager, this.connection.isAdmin());


            this.scene.wake();
            this.scene.stop(ReconnectingSceneName);

            //init user position and play trigger to check layers properties
            this.gameMap.setPosition(this.CurrentPlayer.x, this.CurrentPlayer.y);
        });
    }

    //todo: into dedicated classes
    private initCirclesCanvas(): void {
        // Let's generate the circle for the group delimiter
        let circleElement = Object.values(this.textures.list).find((object: Texture) => object.key === 'circleSprite-white');
        if (circleElement) {
            this.textures.remove('circleSprite-white');
        }

        circleElement = Object.values(this.textures.list).find((object: Texture) => object.key === 'circleSprite-red');
        if (circleElement) {
            this.textures.remove('circleSprite-red');
        }

        //create white circle canvas use to create sprite
        this.circleTexture = this.textures.createCanvas('circleSprite-white', 96, 96);
        const context = this.circleTexture.context;
        context.beginPath();
        context.arc(48, 48, 48, 0, 2 * Math.PI, false);
        // context.lineWidth = 5;
        context.strokeStyle = '#ffffff';
        context.stroke();
        this.circleTexture.refresh();

        //create red circle canvas use to create sprite
        this.circleRedTexture = this.textures.createCanvas('circleSprite-red', 96, 96);
        const contextRed = this.circleRedTexture.context;
        contextRed.beginPath();
        contextRed.arc(48, 48, 48, 0, 2 * Math.PI, false);
        //context.lineWidth = 5;
        contextRed.strokeStyle = '#ff0000';
        contextRed.stroke();
        this.circleRedTexture.refresh();
    }


    private safeParseJSONstring(jsonString: string | undefined, propertyName: string) {
        try {
            return jsonString ? JSON.parse(jsonString) : {};
        } catch (e) {
            console.warn('Invalid JSON found in property "' + propertyName + '" of the map:' + jsonString, e);
            return {}
        }
    }

    private triggerOnMapLayerPropertyChange() {
        this.gameMap.onPropertyChange('exitSceneUrl', (newValue, oldValue) => {
            if (newValue) this.onMapExit(newValue as string);
        });
        this.gameMap.onPropertyChange('exitUrl', (newValue, oldValue) => {
            if (newValue) this.onMapExit(newValue as string);
        });
        this.gameMap.onPropertyChange('openWebsite', (newValue, oldValue, allProps) => {
            if (newValue === undefined) {
                layoutManager.removeActionButton('openWebsite', this.userInputManager);
                coWebsiteManager.closeCoWebsite();
            } else {
                const openWebsiteFunction = () => {
                    coWebsiteManager.loadCoWebsite(newValue as string, this.MapUrlFile, allProps.get('openWebsiteAllowApi') as boolean | undefined, allProps.get('openWebsitePolicy') as string | undefined);
                    layoutManager.removeActionButton('openWebsite', this.userInputManager);
                };

                const openWebsiteTriggerValue = allProps.get(TRIGGER_WEBSITE_PROPERTIES);
                if (openWebsiteTriggerValue && openWebsiteTriggerValue === ON_ACTION_TRIGGER_BUTTON) {
                    let message = allProps.get(WEBSITE_MESSAGE_PROPERTIES);
                    if (message === undefined) {
                        message = 'Press SPACE or touch here to open web site';
                    }
                    layoutManager.addActionButton('openWebsite', message.toString(), () => {
                        openWebsiteFunction();
                    }, this.userInputManager);
                } else {
                    openWebsiteFunction();
                }
            }
        });
        this.gameMap.onPropertyChange('jitsiRoom', (newValue, oldValue, allProps) => {
            if (newValue === undefined) {
                layoutManager.removeActionButton('jitsiRoom', this.userInputManager);
                this.stopJitsi();
            } else {
                const openJitsiRoomFunction = () => {
                    const roomName = jitsiFactory.getRoomName(newValue.toString(), this.instance);
                    const jitsiUrl = allProps.get("jitsiUrl") as string | undefined;
                    if (JITSI_PRIVATE_MODE && !jitsiUrl) {
                        const adminTag = allProps.get("jitsiRoomAdminTag") as string | undefined;

                        this.connection?.emitQueryJitsiJwtMessage(roomName, adminTag);
                    } else {
                        this.startJitsi(roomName, undefined);
                    }
                    layoutManager.removeActionButton('jitsiRoom', this.userInputManager);
                }

                const jitsiTriggerValue = allProps.get(TRIGGER_JITSI_PROPERTIES);
                if (jitsiTriggerValue && jitsiTriggerValue === ON_ACTION_TRIGGER_BUTTON) {
                    let message = allProps.get(JITSI_MESSAGE_PROPERTIES);
                    if (message === undefined) {
                        message = 'Press SPACE or touch here to enter Jitsi Meet room';
                    }
                    layoutManager.addActionButton('jitsiRoom', message.toString(), () => {
                        openJitsiRoomFunction();
                    }, this.userInputManager);
                } else {
                    openJitsiRoomFunction();
                }
            }
        });
        this.gameMap.onPropertyChange('silent', (newValue, oldValue) => {
            if (newValue === undefined || newValue === false || newValue === '') {
                this.connection?.setSilent(false);
            } else {
                this.connection?.setSilent(true);
            }
        });
        this.gameMap.onPropertyChange('playAudio', (newValue, oldValue, allProps) => {
            const volume = allProps.get(AUDIO_VOLUME_PROPERTY) as number | undefined;
            const loop = allProps.get(AUDIO_LOOP_PROPERTY) as boolean | undefined;
            newValue === undefined ? audioManager.unloadAudio() : audioManager.playAudio(newValue, this.getMapDirUrl(), volume, loop);
        });
        // TODO: This legacy property should be removed at some point
        this.gameMap.onPropertyChange('playAudioLoop', (newValue, oldValue) => {
            newValue === undefined ? audioManager.unloadAudio() : audioManager.playAudio(newValue, this.getMapDirUrl(), undefined, true);
        });

        this.gameMap.onPropertyChange('zone', (newValue, oldValue) => {
            if (newValue === undefined || newValue === false || newValue === '') {
                iframeListener.sendLeaveEvent(oldValue as string);

            } else {
                iframeListener.sendEnterEvent(newValue as string);
            }
        });
    }

    private listenToIframeEvents(): void {
        this.iframeSubscriptionList = [];
        this.iframeSubscriptionList.push(iframeListener.openPopupStream.subscribe((openPopupEvent) => {

            let objectLayerSquare: ITiledMapObject;
            const targetObjectData = this.getObjectLayerData(openPopupEvent.targetObject);
            if (targetObjectData !== undefined) {
                objectLayerSquare = targetObjectData;
            } else {
                console.error("Error while opening a popup. Cannot find an object on the map with name '" + openPopupEvent.targetObject + "'. The first parameter of WA.openPopup() must be the name of a rectangle object in your map.");
                return;
            }
            const escapedMessage = HtmlUtils.escapeHtml(openPopupEvent.message);
            let html = `<div id="container" hidden><div class="nes-container with-title is-centered">
${escapedMessage}
 </div> `;
            const buttonContainer = `<div class="buttonContainer"</div>`;
            html += buttonContainer;
            let id = 0;
            for (const button of openPopupEvent.buttons) {
                html += `<button type="button" class="nes-btn is-${HtmlUtils.escapeHtml(button.className ?? '')}" id="popup-${openPopupEvent.popupId}-${id}">${HtmlUtils.escapeHtml(button.label)}</button>`;
                id++;
            }
            html += '</div>';
            const domElement = this.add.dom(objectLayerSquare.x,
                objectLayerSquare.y).createFromHTML(html);

            const container: HTMLDivElement = domElement.getChildByID("container") as HTMLDivElement;
            container.style.width = objectLayerSquare.width + "px";
            domElement.scale = 0;
            domElement.setClassName('popUpElement');

            setTimeout(() => {
                (container).hidden = false;
            }, 100);

            id = 0;
            for (const button of openPopupEvent.buttons) {
                const button = HtmlUtils.getElementByIdOrFail<HTMLButtonElement>(`popup-${openPopupEvent.popupId}-${id}`);
                const btnId = id;
                button.onclick = () => {
                    iframeListener.sendButtonClickedEvent(openPopupEvent.popupId, btnId);
                    button.disabled = true;
                }
                id++;
            }
            this.tweens.add({
                targets: domElement,
                scale: 1,
                ease: "EaseOut",
                duration: 400,
            });

            this.popUpElements.set(openPopupEvent.popupId, domElement);
        }));

        this.iframeSubscriptionList.push(iframeListener.closePopupStream.subscribe((closePopupEvent) => {
            const popUpElement = this.popUpElements.get(closePopupEvent.popupId);
            if (popUpElement === undefined) {
                console.error('Could not close popup with ID ', closePopupEvent.popupId, '. Maybe it has already been closed?');
            }

            this.tweens.add({
                targets: popUpElement,
                scale: 0,
                ease: "EaseOut",
                duration: 400,
                onComplete: () => {
                    popUpElement?.destroy();
                    this.popUpElements.delete(closePopupEvent.popupId);
                },
            });
        }));

        this.iframeSubscriptionList.push(iframeListener.disablePlayerControlStream.subscribe(() => {
            this.userInputManager.disableControls();
        }));

        this.iframeSubscriptionList.push(iframeListener.playSoundStream.subscribe((playSoundEvent)=>
       {
           const url = new URL(playSoundEvent.url, this.MapUrlFile);
           soundManager.playSound(this.load,this.sound,url.toString(),playSoundEvent.config);
       }))

        this.iframeSubscriptionList.push(iframeListener.stopSoundStream.subscribe((stopSoundEvent)=>
        {
            const url = new URL(stopSoundEvent.url, this.MapUrlFile);
            soundManager.stopSound(this.sound,url.toString());
        }))

        this.iframeSubscriptionList.push(iframeListener.loadSoundStream.subscribe((loadSoundEvent)=>
        {
            const url = new URL(loadSoundEvent.url, this.MapUrlFile);
            soundManager.loadSound(this.load,this.sound,url.toString());
        }))

        this.iframeSubscriptionList.push(iframeListener.enablePlayerControlStream.subscribe(() => {
            this.userInputManager.restoreControls();
        }));
        this.iframeSubscriptionList.push(iframeListener.loadPageStream.subscribe((url:string)=>{
            this.loadNextGame(url).then(()=>{
                this.events.once(EVENT_TYPE.POST_UPDATE,()=>{
                    this.onMapExit(url);
                })
            })
        }));
        let scriptedBubbleSprite : Sprite;
       this.iframeSubscriptionList.push(iframeListener.displayBubbleStream.subscribe(()=>{
            scriptedBubbleSprite = new Sprite(this,this.CurrentPlayer.x + 25,this.CurrentPlayer.y,'circleSprite-white');
            scriptedBubbleSprite.setDisplayOrigin(48, 48);
            this.add.existing(scriptedBubbleSprite);
        }));

        this.iframeSubscriptionList.push(iframeListener.removeBubbleStream.subscribe(() => {
            scriptedBubbleSprite.destroy();
        }));

        this.iframeSubscriptionList.push(iframeListener.showLayerStream.subscribe((layerEvent)=>{
            this.setLayerVisibility(layerEvent.name, true);
        }));

        this.iframeSubscriptionList.push(iframeListener.hideLayerStream.subscribe((layerEvent)=>{
            this.setLayerVisibility(layerEvent.name, false);
        }));

        this.iframeSubscriptionList.push(iframeListener.setPropertyStream.subscribe((setProperty) => {
            this.setPropertyLayer(setProperty.layerName, setProperty.propertyName, setProperty.propertyValue);
        }));

        this.iframeSubscriptionList.push(iframeListener.dataLayerChangeStream.subscribe(() => {
            iframeListener.sendDataLayerEvent({data: this.gameMap.getMap()});
        }))

        this.iframeSubscriptionList.push(iframeListener.gameStateStream.subscribe(() => {
            iframeListener.sendFrozenGameStateEvent({
                mapUrl: this.MapUrlFile,
                startLayerName: this.startLayerName,
                uuid: localUserStore.getLocalUser()?.uuid,
                nickname: localUserStore.getName(),
                roomId: this.RoomId,
                tags: this.connection ? this.connection.getAllTags() : []
            })
        }));

    }

    private setPropertyLayer(layerName: string, propertyName: string, propertyValue: string | number | boolean | undefined): void {
        const layer = this.gameMap.findLayer(layerName);
       if (layer === undefined) {
            console.warn('Could not find layer "' + layerName + '" when calling setProperty');
            return;
        }
       const property = (layer.properties as ITiledMapLayerProperty[])?.find((property) => property.name === propertyName);
       if (property === undefined) {
           layer.properties = [];
           layer.properties.push({name : propertyName, type : typeof propertyValue, value : propertyValue});
           return;
       }
       property.value = propertyValue;
    }

    private setLayerVisibility(layerName: string, visible: boolean): void {
        const phaserLayer = this.gameMap.findPhaserLayer(layerName);
        if (phaserLayer === undefined) {
            console.warn('Could not find layer "' + layerName + '" when calling WA.hideLayer / WA.showLayer');
            return;
        }
        phaserLayer.setVisible(visible);
        this.dirty = true;
    }


    private getMapDirUrl(): string {
        return this.MapUrlFile.substr(0, this.MapUrlFile.lastIndexOf('/'));
    }

    private onMapExit(exitKey: string) {
        if (this.mapTransitioning) return;
        this.mapTransitioning = true;
        const {roomId, hash} = Room.getIdFromIdentifier(exitKey, this.MapUrlFile, this.instance);
        if (!roomId) throw new Error('Could not find the room from its exit key: '+exitKey);
        urlManager.pushStartLayerNameToUrl(hash);
        const menuScene: MenuScene = this.scene.get(MenuSceneName) as MenuScene
        menuScene.reset()
        if (roomId !== this.scene.key) {
            if (this.scene.get(roomId) === null) {
                console.error("next room not loaded", exitKey);
                return;
            }
            this.cleanupClosingScene();
            this.scene.stop();
            this.scene.remove(this.scene.key);
            this.scene.start(roomId);
        } else {
            //if the exit points to the current map, we simply teleport the user back to the startLayer
            this.initPositionFromLayerName(hash || defaultStartLayerName);
            this.CurrentPlayer.x = this.startX;
            this.CurrentPlayer.y = this.startY;
            setTimeout(() => this.mapTransitioning = false, 500);
        }
    }

    public cleanupClosingScene(): void {
        // stop playing audio, close any open website, stop any open Jitsi
        coWebsiteManager.closeCoWebsite();
        // Stop the script, if any
        const scripts = this.getScriptUrls(this.mapFile);
        for (const script of scripts) {
            iframeListener.unregisterScript(script);
        }

        this.stopJitsi();
        audioManager.unloadAudio();
        // We are completely destroying the current scene to avoid using a half-backed instance when coming back to the same map.
        this.connection?.closeConnection();
        this.simplePeer?.closeAllConnections();
        this.simplePeer?.unregister();
        this.messageSubscription?.unsubscribe();
        this.userInputManager.destroy();
        this.pinchManager?.destroy();
        this.emoteManager.destroy();
        this.peerStoreUnsubscribe();

        mediaManager.hideGameOverlay();

        for (const iframeEvents of this.iframeSubscriptionList) {
            iframeEvents.unsubscribe();
        }
    }

    private removeAllRemotePlayers(): void {
        this.MapPlayersByKey.forEach((player: RemotePlayer) => {
            player.destroy();

            if (player.companion) {
                player.companion.destroy();
            }

            this.MapPlayers.remove(player);
        });
        this.MapPlayersByKey = new Map<number, RemotePlayer>();
    }

    private switchLayoutMode(): void {
        //if discussion is activated, this layout cannot be activated
        if (mediaManager.activatedDiscussion) {
            return;
        }
        const mode = layoutManager.getLayoutMode();
        if (mode === LayoutMode.Presentation) {
            layoutManager.switchLayoutMode(LayoutMode.VideoChat);
            this.presentationModeSprite.setFrame(1);
            this.chatModeSprite.setFrame(2);
        } else {
            layoutManager.switchLayoutMode(LayoutMode.Presentation);
            this.presentationModeSprite.setFrame(0);
            this.chatModeSprite.setFrame(3);
        }
    }

    private initStartXAndStartY() {
        // If there is an init position passed
        if (this.initPosition !== null) {
            this.startX = this.initPosition.x;
            this.startY = this.initPosition.y;
        } else {
            // Now, let's find the start layer
            if (this.startLayerName) {
                this.initPositionFromLayerName(this.startLayerName);
            }
            if (this.startX === undefined) {
                // If we have no start layer specified or if the hash passed does not exist, let's go with the default start position.
                this.initPositionFromLayerName(defaultStartLayerName);
            }
        }
        // Still no start position? Something is wrong with the map, we need a "start" layer.
        if (this.startX === undefined) {
            console.warn('This map is missing a layer named "start" that contains the available default start positions.');
            // Let's start in the middle of the map
            this.startX = this.mapFile.width * 16;
            this.startY = this.mapFile.height * 16;
        }
    }

    private initPositionFromLayerName(layerName: string) {
        for (const layer of this.gameMap.flatLayers) {
            if ((layerName === layer.name || layer.name.endsWith('/' + layerName)) && layer.type === 'tilelayer' && (layerName === defaultStartLayerName || this.isStartLayer(layer))) {
                const startPosition = this.startUser(layer);
                this.startX = startPosition.x + this.mapFile.tilewidth / 2;
                this.startY = startPosition.y + this.mapFile.tileheight / 2;
            }
        }

    }

    private getExitUrl(layer: ITiledMapLayer): string | undefined {
        return this.getProperty(layer, "exitUrl") as string | undefined;
    }

    /**
     * @deprecated the map property exitSceneUrl is deprecated
     */
    private getExitSceneUrl(layer: ITiledMapLayer): string | undefined {
        return this.getProperty(layer, "exitSceneUrl") as string | undefined;
    }

    private isStartLayer(layer: ITiledMapLayer): boolean {
        return this.getProperty(layer, "startLayer") == true;
    }

    private getScriptUrls(map: ITiledMap): string[] {
        return (this.getProperties(map, "script") as string[]).map((script) => (new URL(script, this.MapUrlFile)).toString());
    }

    private getProperty(layer: ITiledMapLayer | ITiledMap, name: string): string | boolean | number | undefined {
        const properties: ITiledMapLayerProperty[] | undefined = layer.properties;
        if (!properties) {
            return undefined;
        }
        const obj = properties.find((property: ITiledMapLayerProperty) => property.name.toLowerCase() === name.toLowerCase());
        if (obj === undefined) {
            return undefined;
        }
        return obj.value;
    }

    private getProperties(layer: ITiledMapLayer | ITiledMap, name: string): (string | number | boolean | undefined)[] {
        const properties: ITiledMapLayerProperty[] | undefined = layer.properties;
        if (!properties) {
            return [];
        }
        return properties.filter((property: ITiledMapLayerProperty) => property.name.toLowerCase() === name.toLowerCase()).map((property) => property.value);
    }

    //todo: push that into the gameManager
    private loadNextGame(exitSceneIdentifier: string) : Promise<void>{
        const { roomId, hash } = Room.getIdFromIdentifier(exitSceneIdentifier, this.MapUrlFile, this.instance);
        const room = new Room(roomId);
        return gameManager.loadMap(room, this.scene).catch(() => {});
    }

    private startUser(layer: ITiledMapTileLayer): PositionInterface {
        const tiles = layer.data;
        if (typeof (tiles) === 'string') {
            throw new Error('The content of a JSON map must be filled as a JSON array, not as a string');
        }
        const possibleStartPositions: PositionInterface[] = [];
        tiles.forEach((objectKey: number, key: number) => {
            if (objectKey === 0) {
                return;
            }
            const y = Math.floor(key / layer.width);
            const x = key % layer.width;

            possibleStartPositions.push({ x: x * this.mapFile.tilewidth, y: y * this.mapFile.tilewidth });
        });
        // Get a value at random amongst allowed values
        if (possibleStartPositions.length === 0) {
            console.warn('The start layer "' + layer.name + '" for this map is empty.');
            return {
                x: 0,
                y: 0
            };
        }
        // Choose one of the available start positions at random amongst the list of available start positions.
        return possibleStartPositions[Math.floor(Math.random() * possibleStartPositions.length)];
    }

    //todo: in a dedicated class/function?
    initCamera() {
        this.cameras.main.setBounds(0, 0, this.Map.widthInPixels, this.Map.heightInPixels);
        this.cameras.main.startFollow(this.CurrentPlayer, true);
        this.updateCameraOffset();
    }

    createCollisionWithPlayer() {
        //add collision layer
        for (const phaserLayer of this.gameMap.phaserLayers) {
            if (phaserLayer.type == "tilelayer") {
                this.physics.add.collider(this.CurrentPlayer, phaserLayer, (object1: GameObject, object2: GameObject) => {
                    //this.CurrentPlayer.say("Collision with layer : "+ (object2 as Tile).layer.name)
                });
                phaserLayer.setCollisionByProperty({collides: true});
                if (DEBUG_MODE) {
                    //debug code to see the collision hitbox of the object in the top layer
                    phaserLayer.renderDebug(this.add.graphics(), {
                        tileColor: null, //non-colliding tiles
                        collidingTileColor: new Phaser.Display.Color(243, 134, 48, 200), // Colliding tiles,
                        faceColor: new Phaser.Display.Color(40, 39, 37, 255) // Colliding face edges
                    });
                }
            //});
            }
        }
    }

    createCurrentPlayer() {
        //TODO create animation moving between exit and start
        const texturesPromise = lazyLoadPlayerCharacterTextures(this.load, this.characterLayers);
        try {
            this.CurrentPlayer = new Player(
                this,
                this.startX,
                this.startY,
                this.playerName,
                texturesPromise,
                PlayerAnimationDirections.Down,
                false,
                this.userInputManager,
                this.companion,
                this.companion !== null ? lazyLoadCompanionResource(this.load, this.companion) : undefined
            );
            this.CurrentPlayer.on('pointerdown', (pointer: Phaser.Input.Pointer) => {
                if (pointer.wasTouch && (pointer.event as TouchEvent).touches.length > 1) {
                    return; //we don't want the menu to open when pinching on a touch screen.
                }
                this.emoteManager.getMenuImages().then((emoteMenuElements) => this.CurrentPlayer.openOrCloseEmoteMenu(emoteMenuElements))
            })
            this.CurrentPlayer.on(requestEmoteEventName, (emoteKey: string) => {
                this.connection?.emitEmoteEvent(emoteKey);
            })
        } catch (err) {
            if (err instanceof TextureError) {
                gameManager.leaveGame(this, SelectCharacterSceneName, new SelectCharacterScene());
            }
            throw err;
        }

        //create collision
        this.createCollisionWithPlayer();
    }

    pushPlayerPosition(event: HasPlayerMovedEvent) {
        if (this.lastMoveEventSent === event) {
            return;
        }

        // If the player is not moving, let's send the info right now.
        if (event.moving === false) {
            this.doPushPlayerPosition(event);
            return;
        }

        // If the player is moving, and if it changed direction, let's send an event
        if (event.direction !== this.lastMoveEventSent.direction) {
            this.doPushPlayerPosition(event);
            return;
        }

        // If more than 200ms happened since last event sent
        if (this.currentTick - this.lastSentTick >= POSITION_DELAY) {
            this.doPushPlayerPosition(event);
            return;
        }

        // Otherwise, do nothing.
    }

    /**
     * Finds the correct item to outline and outline it (if there is an item to be outlined)
     * @param event
     */
    private outlineItem(event: HasPlayerMovedEvent): void {
        let x = event.x;
        let y = event.y;
        switch (event.direction) {
            case PlayerAnimationDirections.Up:
                y -= 32;
                break;
            case PlayerAnimationDirections.Down:
                y += 32;
                break;
            case PlayerAnimationDirections.Left:
                x -= 32;
                break;
            case PlayerAnimationDirections.Right:
                x += 32;
                break;
            default:
                throw new Error('Unexpected direction "' + event.direction + '"');
        }

        let shortestDistance: number = Infinity;
        let selectedItem: ActionableItem | null = null;
        for (const item of this.actionableItems.values()) {
            const distance = item.actionableDistance(x, y);
            if (distance !== null && distance < shortestDistance) {
                shortestDistance = distance;
                selectedItem = item;
            }
        }

        if (this.outlinedItem === selectedItem) {
            return;
        }

        this.outlinedItem?.notSelectable();
        this.outlinedItem = selectedItem;
        this.outlinedItem?.selectable();
    }

    private doPushPlayerPosition(event: HasPlayerMovedEvent): void {
        this.lastMoveEventSent = event;
        this.lastSentTick = this.currentTick;
        const camera = this.cameras.main;
        this.connection?.sharePosition(event.x, event.y, event.direction, event.moving, {
            left: camera.scrollX,
            top: camera.scrollY,
            right: camera.scrollX + camera.width,
            bottom: camera.scrollY + camera.height,
        });
        iframeListener.hasPlayerMoved(event);
    }

    /**
     * @param time
     * @param delta The delta time in ms since the last frame. This is a smoothed and capped value based on the FPS rate.
     */
    update(time: number, delta: number): void {
        mediaManager.updateScene();
        this.currentTick = time;
        this.CurrentPlayer.moveUser(delta);

        // Let's handle all events
        while (this.pendingEvents.length !== 0) {
            this.dirty = true;
            const event = this.pendingEvents.dequeue();
            switch (event.type) {
                case "InitUserPositionEvent":
                    this.doInitUsersPosition(event.event);
                    break;
                case "AddPlayerEvent":
                    this.doAddPlayer(event.event);
                    break;
                case "RemovePlayerEvent":
                    this.doRemovePlayer(event.userId);
                    break;
                case "UserMovedEvent":
                    this.doUpdatePlayerPosition(event.event);
                    break;
                case "GroupCreatedUpdatedEvent":
                    this.doShareGroupPosition(event.event);
                    break;
                case "DeleteGroupEvent":
                    this.doDeleteGroup(event.groupId);
                    break;
            }
        }
        // Let's move all users
        const updatedPlayersPositions = this.playersPositionInterpolator.getUpdatedPositions(time);
        updatedPlayersPositions.forEach((moveEvent: HasPlayerMovedEvent, userId: number) => {
            this.dirty = true;
            const player: RemotePlayer | undefined = this.MapPlayersByKey.get(userId);
            if (player === undefined) {
                throw new Error('Cannot find player with ID "' + userId + '"');
            }
            player.updatePosition(moveEvent);
        });
    }

    /**
     * Called by the connexion when the full list of user position is received.
     */
    private initUsersPosition(usersPosition: MessageUserPositionInterface[]): void {
        this.pendingEvents.enqueue({
            type: "InitUserPositionEvent",
            event: usersPosition
        });
    }

    /**
     * Put all the players on the map on map load.
     */
    private doInitUsersPosition(usersPosition: MessageUserPositionInterface[]): void {
        const currentPlayerId = this.connection?.getUserId();
        this.removeAllRemotePlayers();
        // load map
        usersPosition.forEach((userPosition: MessageUserPositionInterface) => {
            if (userPosition.userId === currentPlayerId) {
                return;
            }
            this.addPlayer(userPosition);
        });
    }

    /**
     * Called by the connexion when a new player arrives on a map
     */
    public addPlayer(addPlayerData: AddPlayerInterface): void {
        this.pendingEvents.enqueue({
            type: "AddPlayerEvent",
            event: addPlayerData
        });
    }

    private doAddPlayer(addPlayerData: AddPlayerInterface): void {
        //check if exist player, if exist, move position
        if (this.MapPlayersByKey.has(addPlayerData.userId)) {
            this.updatePlayerPosition({
                userId: addPlayerData.userId,
                position: addPlayerData.position
            });
            return;
        }

        const texturesPromise = lazyLoadPlayerCharacterTextures(this.load, addPlayerData.characterLayers);
        const player = new RemotePlayer(
            addPlayerData.userId,
            this,
            addPlayerData.position.x,
            addPlayerData.position.y,
            addPlayerData.name,
            texturesPromise,
            addPlayerData.position.direction as PlayerAnimationDirections,
            addPlayerData.position.moving,
            addPlayerData.visitCardUrl,
            addPlayerData.companion,
            addPlayerData.companion !== null ? lazyLoadCompanionResource(this.load, addPlayerData.companion) : undefined
        );
        this.MapPlayers.add(player);
        this.MapPlayersByKey.set(player.userId, player);
        player.updatePosition(addPlayerData.position);
    }

    /**
     * Called by the connexion when a player is removed from the map
     */
    public removePlayer(userId: number) {
        this.pendingEvents.enqueue({
            type: "RemovePlayerEvent",
            userId
        });
    }

    private doRemovePlayer(userId: number) {
        const player = this.MapPlayersByKey.get(userId);
        if (player === undefined) {
            console.error('Cannot find user with id ', userId);
        } else {
            player.destroy();

            if (player.companion) {
                player.companion.destroy();
            }

            this.MapPlayers.remove(player);
        }
        this.MapPlayersByKey.delete(userId);
        this.playersPositionInterpolator.removePlayer(userId);
    }

    public updatePlayerPosition(message: MessageUserMovedInterface): void {
        this.pendingEvents.enqueue({
            type: "UserMovedEvent",
            event: message
        });
    }

    private doUpdatePlayerPosition(message: MessageUserMovedInterface): void {
        const player: RemotePlayer | undefined = this.MapPlayersByKey.get(message.userId);
        if (player === undefined) {
            //throw new Error('Cannot find player with ID "' + message.userId +'"');
            console.error('Cannot update position of player with ID "' + message.userId + '": player not found');
            return;
        }

        // We do not update the player position directly (because it is sent only every 200ms).
        // Instead we use the PlayersPositionInterpolator that will do a smooth animation over the next 200ms.
        const playerMovement = new PlayerMovement({ x: player.x, y: player.y }, this.currentTick, message.position, this.currentTick + POSITION_DELAY);
        this.playersPositionInterpolator.updatePlayerPosition(player.userId, playerMovement);
    }

    public shareGroupPosition(groupPositionMessage: GroupCreatedUpdatedMessageInterface) {
        this.pendingEvents.enqueue({
            type: "GroupCreatedUpdatedEvent",
            event: groupPositionMessage
        });
    }

    private doShareGroupPosition(groupPositionMessage: GroupCreatedUpdatedMessageInterface) {
        //delete previous group
        this.doDeleteGroup(groupPositionMessage.groupId);

        // TODO: circle radius should not be hard stored
        //create new group
        const sprite = new Sprite(
            this,
            Math.round(groupPositionMessage.position.x),
            Math.round(groupPositionMessage.position.y),
            groupPositionMessage.groupSize === MAX_PER_GROUP ? 'circleSprite-red' : 'circleSprite-white'
        );
        sprite.setDisplayOrigin(48, 48);
        this.add.existing(sprite);
        this.groups.set(groupPositionMessage.groupId, sprite);
        return sprite;
    }

    deleteGroup(groupId: number): void {
        this.pendingEvents.enqueue({
            type: "DeleteGroupEvent",
            groupId
        });
    }

    doDeleteGroup(groupId: number): void {
        const group = this.groups.get(groupId);
        if (!group) {
            return;
        }
        group.destroy();
        this.groups.delete(groupId);
    }



    /**
     * Sends to the server an event emitted by one of the ActionableItems.
     */
    emitActionableEvent(itemId: number, eventName: string, state: unknown, parameters: unknown) {
        this.connection?.emitActionableEvent(itemId, eventName, state, parameters);
    }

    public onResize(): void {
        super.onResize();
        this.reposition();

        // Send new viewport to server
        const camera = this.cameras.main;
        this.connection?.setViewport({
            left: camera.scrollX,
            top: camera.scrollY,
            right: camera.scrollX + camera.width,
            bottom: camera.scrollY + camera.height,
        });
    }
    private getObjectLayerData(objectName: string): ITiledMapObject | undefined {
        for (const layer of this.mapFile.layers) {
            if (layer.type === 'objectgroup' && layer.name === 'floorLayer') {
                for (const object of layer.objects) {
                    if (object.name === objectName) {
                        return object;
                    }
                }
            }
        }
        return undefined;

    }
    private reposition(): void {
        this.presentationModeSprite.setY(this.game.renderer.height - 2);
        this.chatModeSprite.setY(this.game.renderer.height - 2);
        this.openChatIcon.setY(this.game.renderer.height - 2);

        // Recompute camera offset if needed
        this.updateCameraOffset();
    }

    /**
     * Updates the offset of the character compared to the center of the screen according to the layout manager
     * (tries to put the character in the center of the remaining space if there is a discussion going on.
     */
    private updateCameraOffset(): void {
        const array = layoutManager.findBiggestAvailableArray();
        const xCenter = (array.xEnd - array.xStart) / 2 + array.xStart;
        const yCenter = (array.yEnd - array.yStart) / 2 + array.yStart;

        const game = HtmlUtils.querySelectorOrFail<HTMLCanvasElement>('#game canvas');
        // Let's put this in Game coordinates by applying the zoom level:

        this.cameras.main.setFollowOffset((xCenter - game.offsetWidth / 2) * window.devicePixelRatio / this.scale.zoom, (yCenter - game.offsetHeight / 2) * window.devicePixelRatio / this.scale.zoom);
    }

    public onCenterChange(): void {
        this.updateCameraOffset();
    }

    public startJitsi(roomName: string, jwt?: string): void {
        const allProps = this.gameMap.getCurrentProperties();
        const jitsiConfig = this.safeParseJSONstring(allProps.get("jitsiConfig") as string | undefined, 'jitsiConfig');
        const jitsiInterfaceConfig = this.safeParseJSONstring(allProps.get("jitsiInterfaceConfig") as string | undefined, 'jitsiInterfaceConfig');
        const jitsiUrl = allProps.get("jitsiUrl") as string | undefined;

        jitsiFactory.start(roomName, this.playerName, jwt, jitsiConfig, jitsiInterfaceConfig, jitsiUrl);
        this.connection?.setSilent(true);
        mediaManager.hideGameOverlay();

        //permit to stop jitsi when user close iframe
        mediaManager.addTriggerCloseJitsiFrameButton('close-jisi', () => {
            this.stopJitsi();
        });
    }

    public stopJitsi(): void {
        this.connection?.setSilent(false);
        jitsiFactory.stop();
        mediaManager.showGameOverlay();

        mediaManager.removeTriggerCloseJitsiFrameButton('close-jisi');
    }

    //todo: put this into an 'orchestrator' scene (EntryScene?)
    private bannedUser() {
        this.cleanupClosingScene();
        this.userInputManager.disableControls();
        this.scene.start(ErrorSceneName, {
            title: 'Banned',
            subTitle: 'You were banned from WorkAdventure',
            message: 'If you want more information, you may contact us at: workadventure@thecodingmachine.com'
        });
    }

    //todo: put this into an 'orchestrator' scene (EntryScene?)
    private showWorldFullError(message: string | null): void {
        this.cleanupClosingScene();
        this.scene.stop(ReconnectingSceneName);
        this.scene.remove(ReconnectingSceneName);
        this.userInputManager.disableControls();
        //FIX ME to use status code
        if (message == undefined) {
            this.scene.start(ErrorSceneName, {
                title: 'Connection rejected',
                subTitle: 'The world you are trying to join is full. Try again later.',
                message: 'If you want more information, you may contact us at: workadventure@thecodingmachine.com'
            });
        } else {
            this.scene.start(ErrorSceneName, {
                title: 'Connection rejected',
                subTitle: 'You cannot join the World. Try again later. \n\r \n\r Error: ' + message + '.',
                message: 'If you want more information, you may contact administrator or contact us at: workadventure@thecodingmachine.com'
            });
        }
    }

    zoomByFactor(zoomFactor: number) {
        waScaleManager.zoomModifier *= zoomFactor;
        this.updateCameraOffset();
    }
}<|MERGE_RESOLUTION|>--- conflicted
+++ resolved
@@ -270,12 +270,8 @@
                 message: this.originalMapUrl ?? file.src
             });
         });
-<<<<<<< HEAD
+        this.load.scenePlugin('AnimatedTiles', AnimatedTiles, 'animatedTiles', 'animatedTiles');
         this.load.on('filecomplete-tilemapJSON-' + this.MapUrlFile, (key: string, type: string, data: unknown) => {
-=======
-        this.load.scenePlugin('AnimatedTiles', AnimatedTiles, 'animatedTiles', 'animatedTiles');
-        this.load.on('filecomplete-tilemapJSON-'+this.MapUrlFile, (key: string, type: string, data: unknown) => {
->>>>>>> 2b33db74
             this.onMapLoad(data);
         });
         //TODO strategy to add access token
