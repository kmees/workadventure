--- conflicted
+++ resolved
@@ -1015,9 +1015,9 @@
             this.goToNextScene(nextSceneKey.key);
         }
     }
-    
+
     private goToNextScene(nextSceneKey: string): void {
-        
+
         // We are completely destroying the current scene to avoid using a half-backed instance when coming back to the same map.
         this.connection.closeConnection();
         this.simplePeer.unregister();
@@ -1183,34 +1183,6 @@
     }
 
     private doShareGroupPosition(groupPositionMessage: GroupCreatedUpdatedMessageInterface) {
-<<<<<<< HEAD
-        const groupId = groupPositionMessage.groupId;
-        const groupSize = groupPositionMessage.groupSize;
-
-        const group = this.groups.get(groupId);
-        if (group !== undefined) {
-            group.setPosition(Math.round(groupPositionMessage.position.x), Math.round(groupPositionMessage.position.y));
-        } else {
-            // TODO: circle radius should not be hard stored
-            const positionX = 48;
-            const positionY = 48;
-
-            console.log('doShareGroupPosition', groupSize);
-            let texture = 'circleSprite-red';
-            if(groupSize < 4){
-                texture = 'circleSprite-white';
-            }
-            const sprite = new Sprite(
-                this,
-                Math.round(groupPositionMessage.position.x),
-                Math.round(groupPositionMessage.position.y),
-                texture
-            );
-            sprite.setDisplayOrigin(positionX, positionY);
-            this.add.existing(sprite);
-            this.groups.set(groupId, sprite);
-        }
-=======
         //delete previous group
         this.doDeleteGroup(groupPositionMessage.groupId);
 
@@ -1226,7 +1198,6 @@
         this.add.existing(sprite);
         this.groups.set(groupPositionMessage.groupId, sprite);
         return sprite;
->>>>>>> b7d883b2
     }
 
     deleteGroup(groupId: number): void {
