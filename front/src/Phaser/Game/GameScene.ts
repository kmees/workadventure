import { Queue } from 'queue-typescript';
import type { Subscription } from "rxjs";
import { GlobalMessageManager } from "../../Administration/GlobalMessageManager";
import { userMessageManager } from "../../Administration/UserMessageManager";
import { iframeListener } from "../../Api/IframeListener";
import { connectionManager } from "../../Connexion/ConnectionManager";
import type {
    GroupCreatedUpdatedMessageInterface,
    MessageUserJoined,
    MessageUserMovedInterface,
    MessageUserPositionInterface,
    OnConnectInterface,
    PointInterface,
    PositionInterface,
    RoomJoinedMessageInterface
} from "../../Connexion/ConnexionModels";
import { localUserStore } from "../../Connexion/LocalUserStore";
import { Room } from "../../Connexion/Room";
import type { RoomConnection } from "../../Connexion/RoomConnection";
import { worldFullMessageStream } from "../../Connexion/WorldFullMessageStream";
import {
    DEBUG_MODE,
    JITSI_PRIVATE_MODE,
    MAX_PER_GROUP,
    POSITION_DELAY
} from "../../Enum/EnvironmentVariable";
import { TextureError } from "../../Exception/TextureError";
import type { UserMovedMessage } from "../../Messages/generated/messages_pb";
import { ProtobufClientUtils } from "../../Network/ProtobufClientUtils";
import { peerStore } from "../../Stores/PeerStore";
import { touchScreenManager } from "../../Touch/TouchScreenManager";
import { urlManager } from "../../Url/UrlManager";
import { audioManager } from "../../WebRtc/AudioManager";
import { coWebsiteManager } from "../../WebRtc/CoWebsiteManager";
import { HtmlUtils } from "../../WebRtc/HtmlUtils";
import { jitsiFactory } from "../../WebRtc/JitsiFactory";
import {
    AUDIO_LOOP_PROPERTY, AUDIO_VOLUME_PROPERTY, CenterListener,
    JITSI_MESSAGE_PROPERTIES,
    layoutManager,
    LayoutMode,
    ON_ACTION_TRIGGER_BUTTON,
    TRIGGER_JITSI_PROPERTIES,
    TRIGGER_WEBSITE_PROPERTIES,
    WEBSITE_MESSAGE_PROPERTIES
} from "../../WebRtc/LayoutManager";
import { mediaManager } from "../../WebRtc/MediaManager";
import { SimplePeer, UserSimplePeerInterface } from "../../WebRtc/SimplePeer";
import { lazyLoadCompanionResource } from "../Companion/CompanionTexturesLoadingManager";
import { ChatModeIcon } from "../Components/ChatModeIcon";
import { addLoader } from "../Components/Loader";
import { joystickBaseImg, joystickBaseKey, joystickThumbImg, joystickThumbKey } from "../Components/MobileJoystick";
import { OpenChatIcon, openChatIconName } from "../Components/OpenChatIcon";
import { PresentationModeIcon } from "../Components/PresentationModeIcon";
import { TextUtils } from "../Components/TextUtils";
import { lazyLoadPlayerCharacterTextures, loadCustomTexture } from "../Entity/PlayerTexturesLoadingManager";
import { RemotePlayer } from "../Entity/RemotePlayer";
import type { ActionableItem } from "../Items/ActionableItem";
import type { ItemFactoryInterface } from "../Items/ItemFactoryInterface";
import { SelectCharacterScene, SelectCharacterSceneName } from "../Login/SelectCharacterScene";
import type {
    ITiledMap,
    ITiledMapLayer,
    ITiledMapLayerProperty,
    ITiledMapObject,
    ITiledMapTileLayer,
    ITiledTileSet } from "../Map/ITiledMap";
import { MenuScene, MenuSceneName } from '../Menu/MenuScene';
import { PlayerAnimationDirections } from "../Player/Animation";
import { hasMovedEventName, Player, requestEmoteEventName } from "../Player/Player";
import { ErrorSceneName } from "../Reconnecting/ErrorScene";
import { ReconnectingSceneName } from "../Reconnecting/ReconnectingScene";
import { waScaleManager } from "../Services/WaScaleManager";
import { PinchManager } from "../UserInput/PinchManager";
import { UserInputManager } from "../UserInput/UserInputManager";
import type { AddPlayerInterface } from "./AddPlayerInterface";
import { DEPTH_OVERLAY_INDEX } from "./DepthIndexes";
import { DirtyScene } from "./DirtyScene";
import { EmoteManager } from "./EmoteManager";
import { gameManager } from "./GameManager";
import { GameMap } from "./GameMap";
import { PlayerMovement } from "./PlayerMovement";
import { PlayersPositionInterpolator } from "./PlayersPositionInterpolator";
import Texture = Phaser.Textures.Texture;
import Sprite = Phaser.GameObjects.Sprite;
import CanvasTexture = Phaser.Textures.CanvasTexture;
import GameObject = Phaser.GameObjects.GameObject;
import FILE_LOAD_ERROR = Phaser.Loader.Events.FILE_LOAD_ERROR;
import DOMElement = Phaser.GameObjects.DOMElement;
import EVENT_TYPE = Phaser.Scenes.Events
import RenderTexture = Phaser.GameObjects.RenderTexture;
import Tilemap = Phaser.Tilemaps.Tilemap;
import type { HasPlayerMovedEvent } from '../../Api/Events/HasPlayerMovedEvent';

import AnimatedTiles from "phaser-animated-tiles";
import {soundManager} from "./SoundManager";

export interface GameSceneInitInterface {
    initPosition: PointInterface | null,
    reconnecting: boolean
}

interface InitUserPositionEventInterface {
    type: 'InitUserPositionEvent'
    event: MessageUserPositionInterface[]
}

interface AddPlayerEventInterface {
    type: 'AddPlayerEvent'
    event: AddPlayerInterface
}

interface RemovePlayerEventInterface {
    type: 'RemovePlayerEvent'
    userId: number
}

interface UserMovedEventInterface {
    type: 'UserMovedEvent'
    event: MessageUserMovedInterface
}

interface GroupCreatedUpdatedEventInterface {
    type: 'GroupCreatedUpdatedEvent'
    event: GroupCreatedUpdatedMessageInterface
}

interface DeleteGroupEventInterface {
    type: 'DeleteGroupEvent'
    groupId: number
}

const defaultStartLayerName = 'start';

export class GameScene extends DirtyScene implements CenterListener {
    Terrains: Array<Phaser.Tilemaps.Tileset>;
    CurrentPlayer!: Player;
    MapPlayers!: Phaser.Physics.Arcade.Group;
    MapPlayersByKey: Map<number, RemotePlayer> = new Map<number, RemotePlayer>();
    Map!: Phaser.Tilemaps.Tilemap;
    Objects!: Array<Phaser.Physics.Arcade.Sprite>;
    mapFile!: ITiledMap;
    animatedTiles!: AnimatedTiles;
    groups: Map<number, Sprite>;
    startX!: number;
    startY!: number;
    circleTexture!: CanvasTexture;
    circleRedTexture!: CanvasTexture;
    pendingEvents: Queue<InitUserPositionEventInterface | AddPlayerEventInterface | RemovePlayerEventInterface | UserMovedEventInterface | GroupCreatedUpdatedEventInterface | DeleteGroupEventInterface> = new Queue<InitUserPositionEventInterface | AddPlayerEventInterface | RemovePlayerEventInterface | UserMovedEventInterface | GroupCreatedUpdatedEventInterface | DeleteGroupEventInterface>();
    private initPosition: PositionInterface | null = null;
    private playersPositionInterpolator = new PlayersPositionInterpolator();
    public connection: RoomConnection | undefined;
    private simplePeer!: SimplePeer;
    private GlobalMessageManager!: GlobalMessageManager;
    private connectionAnswerPromise: Promise<RoomJoinedMessageInterface>;
    private connectionAnswerPromiseResolve!: (value: RoomJoinedMessageInterface | PromiseLike<RoomJoinedMessageInterface>) => void;
    // A promise that will resolve when the "create" method is called (signaling loading is ended)
    private createPromise: Promise<void>;
    private createPromiseResolve!: (value?: void | PromiseLike<void>) => void;
    private iframeSubscriptionList!: Array<Subscription>;
    private peerStoreUnsubscribe!: () => void;
    MapUrlFile: string;
    RoomId: string;
    instance: string;

    currentTick!: number;
    lastSentTick!: number; // The last tick at which a position was sent.
    lastMoveEventSent: HasPlayerMovedEvent = {
        direction: '',
        moving: false,
        x: -1000,
        y: -1000
    }

    private presentationModeSprite!: Sprite;
    private chatModeSprite!: Sprite;
    private gameMap!: GameMap;
    private actionableItems: Map<number, ActionableItem> = new Map<number, ActionableItem>();
    // The item that can be selected by pressing the space key.
    private outlinedItem: ActionableItem | null = null;
    public userInputManager!: UserInputManager;
    private isReconnecting: boolean | undefined = undefined;
    private startLayerName!: string | null;
    private openChatIcon!: OpenChatIcon;
    private playerName!: string;
    private characterLayers!: string[];
    private companion!: string | null;
    private messageSubscription: Subscription | null = null;
    private popUpElements: Map<number, DOMElement> = new Map<number, Phaser.GameObjects.DOMElement>();
    private originalMapUrl: string | undefined;
    private pinchManager: PinchManager | undefined;
    private mapTransitioning: boolean = false; //used to prevent transitions happenning at the same time.
    private emoteManager!: EmoteManager;

    constructor(private room: Room, MapUrlFile: string, customKey?: string | undefined) {
        super({
            key: customKey ?? room.id
        });
        this.Terrains = [];
        this.groups = new Map<number, Sprite>();
        this.instance = room.getInstance();


        this.MapUrlFile = MapUrlFile;
        this.RoomId = room.id;

        this.createPromise = new Promise<void>((resolve, reject): void => {
            this.createPromiseResolve = resolve;
        });
        this.connectionAnswerPromise = new Promise<RoomJoinedMessageInterface>((resolve, reject): void => {
            this.connectionAnswerPromiseResolve = resolve;
        });
    }

    //hook preload scene
    preload(): void {
        const localUser = localUserStore.getLocalUser();
        const textures = localUser?.textures;
        if (textures) {
            for (const texture of textures) {
                loadCustomTexture(this.load, texture);
            }
        }

        this.load.image(openChatIconName, 'resources/objects/talk.png');
        if (touchScreenManager.supportTouchScreen) {
            this.load.image(joystickBaseKey, joystickBaseImg);
            this.load.image(joystickThumbKey, joystickThumbImg);
        }
        this.load.audio('audio-webrtc-in', '/resources/objects/webrtc-in.mp3');
        this.load.audio('audio-webrtc-out', '/resources/objects/webrtc-out.mp3');
        //this.load.audio('audio-report-message', '/resources/objects/report-message.mp3');
        this.sound.pauseOnBlur = false;

        this.load.on(FILE_LOAD_ERROR, (file: { src: string }) => {
            // If we happen to be in HTTP and we are trying to load a URL in HTTPS only... (this happens only in dev environments)
            if (window.location.protocol === 'http:' && file.src === this.MapUrlFile && file.src.startsWith('http:') && this.originalMapUrl === undefined) {
                this.originalMapUrl = this.MapUrlFile;
                this.MapUrlFile = this.MapUrlFile.replace('http://', 'https://');
                this.load.tilemapTiledJSON(this.MapUrlFile, this.MapUrlFile);
                this.load.on('filecomplete-tilemapJSON-' + this.MapUrlFile, (key: string, type: string, data: unknown) => {
                    this.onMapLoad(data);
                });
                return;
            }
            // 127.0.0.1, localhost and *.localhost are considered secure, even on HTTP.
            // So if we are in https, we can still try to load a HTTP local resource (can be useful for testing purposes)
            // See https://developer.mozilla.org/en-US/docs/Web/Security/Secure_Contexts#when_is_a_context_considered_secure
            const url = new URL(file.src);
            const host = url.host.split(':')[0];
            if (window.location.protocol === 'https:' && file.src === this.MapUrlFile && (host === '127.0.0.1' || host === 'localhost' || host.endsWith('.localhost')) && this.originalMapUrl === undefined) {
                this.originalMapUrl = this.MapUrlFile;
                this.MapUrlFile = this.MapUrlFile.replace('https://', 'http://');
                this.load.tilemapTiledJSON(this.MapUrlFile, this.MapUrlFile);
                this.load.on('filecomplete-tilemapJSON-' + this.MapUrlFile, (key: string, type: string, data: unknown) => {
                    this.onMapLoad(data);
                });
                return;
            }

            this.scene.start(ErrorSceneName, {
                title: 'Network error',
                subTitle: 'An error occurred while loading resource:',
                message: this.originalMapUrl ?? file.src
            });
        });
        this.load.scenePlugin('AnimatedTiles', AnimatedTiles, 'animatedTiles', 'animatedTiles');
        this.load.on('filecomplete-tilemapJSON-' + this.MapUrlFile, (key: string, type: string, data: unknown) => {
            this.onMapLoad(data);
        });
        //TODO strategy to add access token
        this.load.tilemapTiledJSON(this.MapUrlFile, this.MapUrlFile);
        // If the map has already been loaded as part of another GameScene, the "on load" event will not be triggered.
        // In this case, we check in the cache to see if the map is here and trigger the event manually.
        if (this.cache.tilemap.exists(this.MapUrlFile)) {
            const data = this.cache.tilemap.get(this.MapUrlFile);
            this.onMapLoad(data);
        }

        this.load.spritesheet('layout_modes', 'resources/objects/layout_modes.png', { frameWidth: 32, frameHeight: 32 });
        this.load.bitmapFont('main_font', 'resources/fonts/arcade.png', 'resources/fonts/arcade.xml');
        //eslint-disable-next-line @typescript-eslint/no-explicit-any
        (this.load as any).rexWebFont({
            custom: {
                families: ['Press Start 2P'],
                urls: ['/resources/fonts/fonts.css'],
                testString: 'abcdefg'
            },
        });

        //this function must stay at the end of preload function
        addLoader(this);
    }

    // FIXME: we need to put a "unknown" instead of a "any" and validate the structure of the JSON we are receiving.
    // eslint-disable-next-line @typescript-eslint/no-explicit-any
    private async onMapLoad(data: any): Promise<void> {
        // Triggered when the map is loaded
        // Load tiles attached to the map recursively
        this.mapFile = data.data;
        const url = this.MapUrlFile.substr(0, this.MapUrlFile.lastIndexOf('/'));
        this.mapFile.tilesets.forEach((tileset) => {
            if (typeof tileset.name === 'undefined' || typeof tileset.image === 'undefined') {
                console.warn("Don't know how to handle tileset ", tileset)
                return;
            }
            //TODO strategy to add access token
            this.load.image(`${url}/${tileset.image}`, `${url}/${tileset.image}`);
        })

        // Scan the object layers for objects to load and load them.
        const objects = new Map<string, ITiledMapObject[]>();

        for (const layer of this.mapFile.layers) {
            if (layer.type === 'objectgroup') {
                for (const object of layer.objects) {
                    let objectsOfType: ITiledMapObject[] | undefined;
                    if (!objects.has(object.type)) {
                        objectsOfType = new Array<ITiledMapObject>();
                    } else {
                        objectsOfType = objects.get(object.type);
                        if (objectsOfType === undefined) {
                            throw new Error('Unexpected object type not found');
                        }
                    }
                    objectsOfType.push(object);
                    objects.set(object.type, objectsOfType);
                }
            }
        }

        for (const [itemType, objectsOfType] of objects) {
            // FIXME: we would ideally need for the loader to WAIT for the import to be performed, which means writing our own loader plugin.

            let itemFactory: ItemFactoryInterface;

            switch (itemType) {
                case 'computer': {
                    const module = await import('../Items/Computer/computer');
                    itemFactory = module.default;
                    break;
                }
                default:
                    continue;
                //throw new Error('Unsupported object type: "'+ itemType +'"');
            }

            itemFactory.preload(this.load);
            this.load.start(); // Let's manually start the loader because the import might be over AFTER the loading ends.

            this.load.on('complete', () => {
                // FIXME: the factory might fail because the resources might not be loaded yet...
                // We would need to add a loader ended event in addition to the createPromise
                this.createPromise.then(async () => {
                    itemFactory.create(this);

                    const roomJoinedAnswer = await this.connectionAnswerPromise;

                    for (const object of objectsOfType) {
                        // TODO: we should pass here a factory to create sprites (maybe?)

                        // Do we have a state for this object?
                        const state = roomJoinedAnswer.items[object.id];

                        const actionableItem = itemFactory.factory(this, object, state);
                        this.actionableItems.set(actionableItem.getId(), actionableItem);
                    }
                });
            });
        }

        // Now, let's load the script, if any
        const scripts = this.getScriptUrls(this.mapFile);
        for (const script of scripts) {
            iframeListener.registerScript(script);
        }
    }

    //hook initialisation
    init(initData: GameSceneInitInterface) {
        if (initData.initPosition !== undefined) {
            this.initPosition = initData.initPosition; //todo: still used?
        }
        if (initData.initPosition !== undefined) {
            this.isReconnecting = initData.reconnecting;
        }
    }

    //hook create scene
    create(): void {
        this.trackDirtyAnims();

        gameManager.gameSceneIsCreated(this);
        urlManager.pushRoomIdToUrl(this.room);
        this.startLayerName = urlManager.getStartLayerNameFromUrl();

        if (touchScreenManager.supportTouchScreen) {
            this.pinchManager = new PinchManager(this);
        }

        this.messageSubscription = worldFullMessageStream.stream.subscribe((message) => this.showWorldFullError(message))

        const playerName = gameManager.getPlayerName();
        if (!playerName) {
            throw 'playerName is not set';
        }
        this.playerName = playerName;
        this.characterLayers = gameManager.getCharacterLayers();
        this.companion = gameManager.getCompanion();

        //initalise map
        this.Map = this.add.tilemap(this.MapUrlFile);
        const mapDirUrl = this.MapUrlFile.substr(0, this.MapUrlFile.lastIndexOf('/'));
        this.mapFile.tilesets.forEach((tileset: ITiledTileSet) => {
            this.Terrains.push(this.Map.addTilesetImage(tileset.name, `${mapDirUrl}/${tileset.image}`, tileset.tilewidth, tileset.tileheight, tileset.margin, tileset.spacing/*, tileset.firstgid*/));
        });

        //permit to set bound collision
        this.physics.world.setBounds(0, 0, this.Map.widthInPixels, this.Map.heightInPixels);

        //add layer on map
        this.gameMap = new GameMap(this.mapFile, this.Map, this.Terrains);
        for (const layer of this.gameMap.flatLayers) {
            if (layer.type === 'tilelayer') {

                const exitSceneUrl = this.getExitSceneUrl(layer);
                if (exitSceneUrl !== undefined) {
                    this.loadNextGame(exitSceneUrl);
                }
                const exitUrl = this.getExitUrl(layer);
                if (exitUrl !== undefined) {
                    this.loadNextGame(exitUrl);
                }
            }
            if (layer.type === 'objectgroup') {
                for (const object of layer.objects) {
                    if (object.text) {
                        TextUtils.createTextFromITiledMapObject(this, object);
                    }
                }
            }
        }
<<<<<<< HEAD
=======

        this.gameMap.exitUrls.forEach(exitUrl => {
            this.loadNextGame(exitUrl)
        })

        if (depth === -2) {
            throw new Error('Your map MUST contain a layer of type "objectgroup" whose name is "floorLayer" that represents the layer characters are drawn at. This layer cannot be contained in a group.');
        }
>>>>>>> 633fa9f8

        this.initStartXAndStartY();

        //add entities
        this.Objects = new Array<Phaser.Physics.Arcade.Sprite>();

        //initialise list of other player
        this.MapPlayers = this.physics.add.group({ immovable: true });


        //create input to move
        this.userInputManager = new UserInputManager(this);
        mediaManager.setUserInputManager(this.userInputManager);

        if (localUserStore.getFullscreen()) {
            document.querySelector('body')?.requestFullscreen();
        }

        //notify game manager can to create currentUser in map
        this.createCurrentPlayer();
        this.removeAllRemotePlayers(); //cleanup the list  of remote players in case the scene was rebooted

        this.initCamera();

        this.animatedTiles.init(this.Map);
        this.events.on('tileanimationupdate', () => this.dirty = true);

        this.initCirclesCanvas();

        // Let's pause the scene if the connection is not established yet
        if (!this.room.isDisconnected()) {
            if (this.isReconnecting) {
                setTimeout(() => {
                    this.scene.sleep();
                    this.scene.launch(ReconnectingSceneName);
                }, 0);
            } else if (this.connection === undefined) {
                // Let's wait 1 second before printing the "connecting" screen to avoid blinking
                setTimeout(() => {
                    if (this.connection === undefined) {
                        this.scene.sleep();
                        this.scene.launch(ReconnectingSceneName);
                    }
                }, 1000);
            }
        }

        this.createPromiseResolve();

        this.userInputManager.spaceEvent(() => {
            this.outlinedItem?.activate();
        });

        this.presentationModeSprite = new PresentationModeIcon(this, 36, this.game.renderer.height - 2);
        this.presentationModeSprite.on('pointerup', this.switchLayoutMode.bind(this));
        this.chatModeSprite = new ChatModeIcon(this, 70, this.game.renderer.height - 2);
        this.chatModeSprite.on('pointerup', this.switchLayoutMode.bind(this));
        this.openChatIcon = new OpenChatIcon(this, 2, this.game.renderer.height - 2)

        // FIXME: change this to use the UserInputManager class for input
        // FIXME: Comment this feature because when user write M key in report input, the layout change.
        /*this.input.keyboard.on('keyup-M', () => {
            this.switchLayoutMode();
        });*/

        this.reposition();

        // From now, this game scene will be notified of reposition events
        layoutManager.setListener(this);
        this.triggerOnMapLayerPropertyChange();
        this.listenToIframeEvents();


        if (!this.room.isDisconnected()) {
            this.connect();
        }

        this.emoteManager = new EmoteManager(this);

        let oldPeerNumber = 0;
        this.peerStoreUnsubscribe = peerStore.subscribe((peers) => {
            const newPeerNumber = peers.size;
            if (newPeerNumber > oldPeerNumber) {
                this.sound.play('audio-webrtc-in', {
                    volume: 0.2
                });
            } else if (newPeerNumber < oldPeerNumber) {
                this.sound.play('audio-webrtc-out', {
                    volume: 0.2
                });
            }
            oldPeerNumber = newPeerNumber;
        });
    }

    /**
     * Initializes the connection to Pusher.
     */
    private connect(): void {
        const camera = this.cameras.main;

        connectionManager.connectToRoomSocket(
            this.RoomId,
            this.playerName,
            this.characterLayers,
            {
                x: this.startX,
                y: this.startY
            },
            {
                left: camera.scrollX,
                top: camera.scrollY,
                right: camera.scrollX + camera.width,
                bottom: camera.scrollY + camera.height,
            },
            this.companion
        ).then((onConnect: OnConnectInterface) => {
            this.connection = onConnect.connection;

            this.connection.onUserJoins((message: MessageUserJoined) => {
                const userMessage: AddPlayerInterface = {
                    userId: message.userId,
                    characterLayers: message.characterLayers,
                    name: message.name,
                    position: message.position,
                    visitCardUrl: message.visitCardUrl,
                    companion: message.companion
                }
                this.addPlayer(userMessage);
            });

            this.connection.onUserMoved((message: UserMovedMessage) => {
                const position = message.getPosition();
                if (position === undefined) {
                    throw new Error('Position missing from UserMovedMessage');
                }

                const messageUserMoved: MessageUserMovedInterface = {
                    userId: message.getUserid(),
                    position: ProtobufClientUtils.toPointInterface(position)
                }

                this.updatePlayerPosition(messageUserMoved);
            });

            this.connection.onUserLeft((userId: number) => {
                this.removePlayer(userId);
            });

            this.connection.onGroupUpdatedOrCreated((groupPositionMessage: GroupCreatedUpdatedMessageInterface) => {
                this.shareGroupPosition(groupPositionMessage);
            })

            this.connection.onGroupDeleted((groupId: number) => {
                try {
                    this.deleteGroup(groupId);
                } catch (e) {
                    console.error(e);
                }
            })

            this.connection.onServerDisconnected(() => {
                console.log('Player disconnected from server. Reloading scene.');
                this.cleanupClosingScene();

                const gameSceneKey = 'somekey' + Math.round(Math.random() * 10000);
                const game: Phaser.Scene = new GameScene(this.room, this.MapUrlFile, gameSceneKey);
                this.scene.add(gameSceneKey, game, true,
                    {
                        initPosition: {
                            x: this.CurrentPlayer.x,
                            y: this.CurrentPlayer.y
                        },
                        reconnecting: true
                    });

                this.scene.stop(this.scene.key);
                this.scene.remove(this.scene.key);
            })

            this.connection.onActionableEvent((message => {
                const item = this.actionableItems.get(message.itemId);
                if (item === undefined) {
                    console.warn('Received an event about object "' + message.itemId + '" but cannot find this item on the map.');
                    return;
                }
                item.fire(message.event, message.state, message.parameters);
            }));

            /**
             * Triggered when we receive the JWT token to connect to Jitsi
             */
            this.connection.onStartJitsiRoom((jwt, room) => {
                this.startJitsi(room, jwt);
            });

            // When connection is performed, let's connect SimplePeer
            this.simplePeer = new SimplePeer(this.connection, !this.room.isPublic, this.playerName);
            peerStore.connectToSimplePeer(this.simplePeer);
            this.GlobalMessageManager = new GlobalMessageManager(this.connection);
            userMessageManager.setReceiveBanListener(this.bannedUser.bind(this));

            const self = this;
            this.simplePeer.registerPeerConnectionListener({
                onConnect(user: UserSimplePeerInterface) {
                    self.presentationModeSprite.setVisible(true);
                    self.chatModeSprite.setVisible(true);
                    self.openChatIcon.setVisible(true);
                    audioManager.decreaseVolume();
                },
                onDisconnect(userId: number) {
                    if (self.simplePeer.getNbConnections() === 0) {
                        self.presentationModeSprite.setVisible(false);
                        self.chatModeSprite.setVisible(false);
                        self.openChatIcon.setVisible(false);
                        audioManager.restoreVolume();
                    }
                }
            })

            //listen event to share position of user
            this.CurrentPlayer.on(hasMovedEventName, this.pushPlayerPosition.bind(this))
            this.CurrentPlayer.on(hasMovedEventName, this.outlineItem.bind(this))
            this.CurrentPlayer.on(hasMovedEventName, (event: HasPlayerMovedEvent) => {
                this.gameMap.setPosition(event.x, event.y);
            })

            //this.initUsersPosition(roomJoinedMessage.users);
            this.connectionAnswerPromiseResolve(onConnect.room);
            // Analyze tags to find if we are admin. If yes, show console.


            this.scene.wake();
            this.scene.stop(ReconnectingSceneName);

            //init user position and play trigger to check layers properties
            this.gameMap.setPosition(this.CurrentPlayer.x, this.CurrentPlayer.y);
        });
    }

    //todo: into dedicated classes
    private initCirclesCanvas(): void {
        // Let's generate the circle for the group delimiter
        let circleElement = Object.values(this.textures.list).find((object: Texture) => object.key === 'circleSprite-white');
        if (circleElement) {
            this.textures.remove('circleSprite-white');
        }

        circleElement = Object.values(this.textures.list).find((object: Texture) => object.key === 'circleSprite-red');
        if (circleElement) {
            this.textures.remove('circleSprite-red');
        }

        //create white circle canvas use to create sprite
        this.circleTexture = this.textures.createCanvas('circleSprite-white', 96, 96);
        const context = this.circleTexture.context;
        context.beginPath();
        context.arc(48, 48, 48, 0, 2 * Math.PI, false);
        // context.lineWidth = 5;
        context.strokeStyle = '#ffffff';
        context.stroke();
        this.circleTexture.refresh();

        //create red circle canvas use to create sprite
        this.circleRedTexture = this.textures.createCanvas('circleSprite-red', 96, 96);
        const contextRed = this.circleRedTexture.context;
        contextRed.beginPath();
        contextRed.arc(48, 48, 48, 0, 2 * Math.PI, false);
        //context.lineWidth = 5;
        contextRed.strokeStyle = '#ff0000';
        contextRed.stroke();
        this.circleRedTexture.refresh();
    }


    private safeParseJSONstring(jsonString: string | undefined, propertyName: string) {
        try {
            return jsonString ? JSON.parse(jsonString) : {};
        } catch (e) {
            console.warn('Invalid JSON found in property "' + propertyName + '" of the map:' + jsonString, e);
            return {}
        }
    }

    private triggerOnMapLayerPropertyChange() {
        this.gameMap.onPropertyChange('exitSceneUrl', (newValue, oldValue) => {
            if (newValue) this.onMapExit(newValue as string);
        });
        this.gameMap.onPropertyChange('exitUrl', (newValue, oldValue) => {
            if (newValue) this.onMapExit(newValue as string);
        });
        this.gameMap.onPropertyChange('openWebsite', (newValue, oldValue, allProps) => {
            if (newValue === undefined) {
                layoutManager.removeActionButton('openWebsite', this.userInputManager);
                coWebsiteManager.closeCoWebsite();
            } else {
                const openWebsiteFunction = () => {
                    coWebsiteManager.loadCoWebsite(newValue as string, this.MapUrlFile, allProps.get('openWebsiteAllowApi') as boolean | undefined, allProps.get('openWebsitePolicy') as string | undefined);
                    layoutManager.removeActionButton('openWebsite', this.userInputManager);
                };

                const openWebsiteTriggerValue = allProps.get(TRIGGER_WEBSITE_PROPERTIES);
                if (openWebsiteTriggerValue && openWebsiteTriggerValue === ON_ACTION_TRIGGER_BUTTON) {
                    let message = allProps.get(WEBSITE_MESSAGE_PROPERTIES);
                    if (message === undefined) {
                        message = 'Press SPACE or touch here to open web site';
                    }
                    layoutManager.addActionButton('openWebsite', message.toString(), () => {
                        openWebsiteFunction();
                    }, this.userInputManager);
                } else {
                    openWebsiteFunction();
                }
            }
        });
        this.gameMap.onPropertyChange('jitsiRoom', (newValue, oldValue, allProps) => {
            if (newValue === undefined) {
                layoutManager.removeActionButton('jitsiRoom', this.userInputManager);
                this.stopJitsi();
            } else {
                const openJitsiRoomFunction = () => {
                    const roomName = jitsiFactory.getRoomName(newValue.toString(), this.instance);
                    const jitsiUrl = allProps.get("jitsiUrl") as string | undefined;
                    if (JITSI_PRIVATE_MODE && !jitsiUrl) {
                        const adminTag = allProps.get("jitsiRoomAdminTag") as string | undefined;

                        this.connection?.emitQueryJitsiJwtMessage(roomName, adminTag);
                    } else {
                        this.startJitsi(roomName, undefined);
                    }
                    layoutManager.removeActionButton('jitsiRoom', this.userInputManager);
                }

                const jitsiTriggerValue = allProps.get(TRIGGER_JITSI_PROPERTIES);
                if (jitsiTriggerValue && jitsiTriggerValue === ON_ACTION_TRIGGER_BUTTON) {
                    let message = allProps.get(JITSI_MESSAGE_PROPERTIES);
                    if (message === undefined) {
                        message = 'Press SPACE or touch here to enter Jitsi Meet room';
                    }
                    layoutManager.addActionButton('jitsiRoom', message.toString(), () => {
                        openJitsiRoomFunction();
                    }, this.userInputManager);
                } else {
                    openJitsiRoomFunction();
                }
            }
        });
        this.gameMap.onPropertyChange('silent', (newValue, oldValue) => {
            if (newValue === undefined || newValue === false || newValue === '') {
                this.connection?.setSilent(false);
            } else {
                this.connection?.setSilent(true);
            }
        });
        this.gameMap.onPropertyChange('playAudio', (newValue, oldValue, allProps) => {
            const volume = allProps.get(AUDIO_VOLUME_PROPERTY) as number | undefined;
            const loop = allProps.get(AUDIO_LOOP_PROPERTY) as boolean | undefined;
            newValue === undefined ? audioManager.unloadAudio() : audioManager.playAudio(newValue, this.getMapDirUrl(), volume, loop);
        });
        // TODO: This legacy property should be removed at some point
        this.gameMap.onPropertyChange('playAudioLoop', (newValue, oldValue) => {
            newValue === undefined ? audioManager.unloadAudio() : audioManager.playAudio(newValue, this.getMapDirUrl(), undefined, true);
        });

        this.gameMap.onPropertyChange('zone', (newValue, oldValue) => {
            if (newValue === undefined || newValue === false || newValue === '') {
                iframeListener.sendLeaveEvent(oldValue as string);

            } else {
                iframeListener.sendEnterEvent(newValue as string);
            }
        });
    }

    private listenToIframeEvents(): void {
        this.iframeSubscriptionList = [];
        this.iframeSubscriptionList.push(iframeListener.openPopupStream.subscribe((openPopupEvent) => {

            let objectLayerSquare: ITiledMapObject;
            const targetObjectData = this.getObjectLayerData(openPopupEvent.targetObject);
            if (targetObjectData !== undefined) {
                objectLayerSquare = targetObjectData;
            } else {
                console.error("Error while opening a popup. Cannot find an object on the map with name '" + openPopupEvent.targetObject + "'. The first parameter of WA.openPopup() must be the name of a rectangle object in your map.");
                return;
            }
            const escapedMessage = HtmlUtils.escapeHtml(openPopupEvent.message);
            let html = `<div id="container" hidden><div class="nes-container with-title is-centered">
${escapedMessage}
 </div> `;
            const buttonContainer = `<div class="buttonContainer"</div>`;
            html += buttonContainer;
            let id = 0;
            for (const button of openPopupEvent.buttons) {
                html += `<button type="button" class="nes-btn is-${HtmlUtils.escapeHtml(button.className ?? '')}" id="popup-${openPopupEvent.popupId}-${id}">${HtmlUtils.escapeHtml(button.label)}</button>`;
                id++;
            }
            html += '</div>';
            const domElement = this.add.dom(objectLayerSquare.x,
                objectLayerSquare.y).createFromHTML(html);

            const container: HTMLDivElement = domElement.getChildByID("container") as HTMLDivElement;
            container.style.width = objectLayerSquare.width + "px";
            domElement.scale = 0;
            domElement.setClassName('popUpElement');

            setTimeout(() => {
                (container).hidden = false;
            }, 100);

            id = 0;
            for (const button of openPopupEvent.buttons) {
                const button = HtmlUtils.getElementByIdOrFail<HTMLButtonElement>(`popup-${openPopupEvent.popupId}-${id}`);
                const btnId = id;
                button.onclick = () => {
                    iframeListener.sendButtonClickedEvent(openPopupEvent.popupId, btnId);
                    button.disabled = true;
                }
                id++;
            }
            this.tweens.add({
                targets: domElement,
                scale: 1,
                ease: "EaseOut",
                duration: 400,
            });

            this.popUpElements.set(openPopupEvent.popupId, domElement);
        }));

        this.iframeSubscriptionList.push(iframeListener.closePopupStream.subscribe((closePopupEvent) => {
            const popUpElement = this.popUpElements.get(closePopupEvent.popupId);
            if (popUpElement === undefined) {
                console.error('Could not close popup with ID ', closePopupEvent.popupId, '. Maybe it has already been closed?');
            }

            this.tweens.add({
                targets: popUpElement,
                scale: 0,
                ease: "EaseOut",
                duration: 400,
                onComplete: () => {
                    popUpElement?.destroy();
                    this.popUpElements.delete(closePopupEvent.popupId);
                },
            });
        }));

        this.iframeSubscriptionList.push(iframeListener.disablePlayerControlStream.subscribe(() => {
            this.userInputManager.disableControls();
        }));

        this.iframeSubscriptionList.push(iframeListener.playSoundStream.subscribe((playSoundEvent) => {
            const url = new URL(playSoundEvent.url, this.MapUrlFile);
            soundManager.playSound(this.load, this.sound, url.toString(), playSoundEvent.config);
        }))

        this.iframeSubscriptionList.push(iframeListener.stopSoundStream.subscribe((stopSoundEvent) => {
            const url = new URL(stopSoundEvent.url, this.MapUrlFile);
            soundManager.stopSound(this.sound, url.toString());
        }))

        this.iframeSubscriptionList.push(iframeListener.loadSoundStream.subscribe((loadSoundEvent) => {
            const url = new URL(loadSoundEvent.url, this.MapUrlFile);
            soundManager.loadSound(this.load, this.sound, url.toString());
        }))

        this.iframeSubscriptionList.push(iframeListener.enablePlayerControlStream.subscribe(() => {
            this.userInputManager.restoreControls();
        }));
        this.iframeSubscriptionList.push(iframeListener.loadPageStream.subscribe((url: string) => {
            this.loadNextGame(url).then(() => {
                this.events.once(EVENT_TYPE.POST_UPDATE, () => {
                    this.onMapExit(url);
                })
            })
        }));
        let scriptedBubbleSprite: Sprite;
        this.iframeSubscriptionList.push(iframeListener.displayBubbleStream.subscribe(() => {
            scriptedBubbleSprite = new Sprite(this, this.CurrentPlayer.x + 25, this.CurrentPlayer.y, 'circleSprite-white');
            scriptedBubbleSprite.setDisplayOrigin(48, 48);
            this.add.existing(scriptedBubbleSprite);
        }));

        this.iframeSubscriptionList.push(iframeListener.removeBubbleStream.subscribe(() => {
            scriptedBubbleSprite.destroy();
        }));

        this.iframeSubscriptionList.push(iframeListener.showLayerStream.subscribe((layerEvent)=>{
            this.setLayerVisibility(layerEvent.name, true);
        }));

        this.iframeSubscriptionList.push(iframeListener.hideLayerStream.subscribe((layerEvent)=>{
            this.setLayerVisibility(layerEvent.name, false);
        }));

        this.iframeSubscriptionList.push(iframeListener.setPropertyStream.subscribe((setProperty) => {
            this.setPropertyLayer(setProperty.layerName, setProperty.propertyName, setProperty.propertyValue);
        }));

        this.iframeSubscriptionList.push(iframeListener.dataLayerChangeStream.subscribe(() => {
            iframeListener.sendDataLayerEvent({data: this.gameMap.getMap()});
        }))

        this.iframeSubscriptionList.push(iframeListener.gameStateStream.subscribe(() => {
            iframeListener.sendGameStateEvent({
                mapUrl: this.MapUrlFile,
                startLayerName: this.startLayerName,
                uuid: localUserStore.getLocalUser()?.uuid,
                nickname: localUserStore.getName(),
                roomId: this.RoomId,
                tags: this.connection ? this.connection.getAllTags() : []
            })
        }));

    }

    private setPropertyLayer(layerName: string, propertyName: string, propertyValue: string | number | boolean | undefined): void {
        const layer = this.gameMap.findLayer(layerName);
       if (layer === undefined) {
            console.warn('Could not find layer "' + layerName + '" when calling setProperty');
            return;
        }
       const property = (layer.properties as ITiledMapLayerProperty[])?.find((property) => property.name === propertyName);
       if (property === undefined) {
           layer.properties = [];
           layer.properties.push({name : propertyName, type : typeof propertyValue, value : propertyValue});
           return;
       }
       property.value = propertyValue;
    }

    private setLayerVisibility(layerName: string, visible: boolean): void {
        const phaserLayer = this.gameMap.findPhaserLayer(layerName);
        if (phaserLayer === undefined) {
            console.warn('Could not find layer "' + layerName + '" when calling WA.hideLayer / WA.showLayer');
            return;
        }
        phaserLayer.setVisible(visible);
        this.dirty = true;
    }


    private getMapDirUrl(): string {
        return this.MapUrlFile.substr(0, this.MapUrlFile.lastIndexOf('/'));
    }

    private onMapExit(exitKey: string) {
        if (this.mapTransitioning) return;
        this.mapTransitioning = true;
        const { roomId, hash } = Room.getIdFromIdentifier(exitKey, this.MapUrlFile, this.instance);
        if (!roomId) throw new Error('Could not find the room from its exit key: ' + exitKey);
        urlManager.pushStartLayerNameToUrl(hash);
        const menuScene: MenuScene = this.scene.get(MenuSceneName) as MenuScene
        menuScene.reset()
        if (roomId !== this.scene.key) {
            if (this.scene.get(roomId) === null) {
                console.error("next room not loaded", exitKey);
                return;
            }
            this.cleanupClosingScene();
            this.scene.stop();
            this.scene.remove(this.scene.key);
            this.scene.start(roomId);
        } else {
            //if the exit points to the current map, we simply teleport the user back to the startLayer
            this.initPositionFromLayerName(hash || defaultStartLayerName);
            this.CurrentPlayer.x = this.startX;
            this.CurrentPlayer.y = this.startY;
            setTimeout(() => this.mapTransitioning = false, 500);
        }
    }

    public cleanupClosingScene(): void {
        // stop playing audio, close any open website, stop any open Jitsi
        coWebsiteManager.closeCoWebsite();
        // Stop the script, if any
        const scripts = this.getScriptUrls(this.mapFile);
        for (const script of scripts) {
            iframeListener.unregisterScript(script);
        }

        this.stopJitsi();
        audioManager.unloadAudio();
        // We are completely destroying the current scene to avoid using a half-backed instance when coming back to the same map.
        this.connection?.closeConnection();
        this.simplePeer?.closeAllConnections();
        this.simplePeer?.unregister();
        this.messageSubscription?.unsubscribe();
        this.userInputManager.destroy();
        this.pinchManager?.destroy();
        this.emoteManager.destroy();
        this.peerStoreUnsubscribe();

        mediaManager.hideGameOverlay();

        for (const iframeEvents of this.iframeSubscriptionList) {
            iframeEvents.unsubscribe();
        }
    }

    private removeAllRemotePlayers(): void {
        this.MapPlayersByKey.forEach((player: RemotePlayer) => {
            player.destroy();

            if (player.companion) {
                player.companion.destroy();
            }

            this.MapPlayers.remove(player);
        });
        this.MapPlayersByKey = new Map<number, RemotePlayer>();
    }

    private switchLayoutMode(): void {
        //if discussion is activated, this layout cannot be activated
        if (mediaManager.activatedDiscussion) {
            return;
        }
        const mode = layoutManager.getLayoutMode();
        if (mode === LayoutMode.Presentation) {
            layoutManager.switchLayoutMode(LayoutMode.VideoChat);
            this.presentationModeSprite.setFrame(1);
            this.chatModeSprite.setFrame(2);
        } else {
            layoutManager.switchLayoutMode(LayoutMode.Presentation);
            this.presentationModeSprite.setFrame(0);
            this.chatModeSprite.setFrame(3);
        }
    }

    private initStartXAndStartY() {
        // If there is an init position passed
        if (this.initPosition !== null) {
            this.startX = this.initPosition.x;
            this.startY = this.initPosition.y;
        } else {
            // Now, let's find the start layer
            if (this.startLayerName) {
                this.initPositionFromLayerName(this.startLayerName);
            }
            if (this.startX === undefined) {
                // If we have no start layer specified or if the hash passed does not exist, let's go with the default start position.
                this.initPositionFromLayerName(defaultStartLayerName);
            }
        }
        // Still no start position? Something is wrong with the map, we need a "start" layer.
        if (this.startX === undefined) {
            console.warn('This map is missing a layer named "start" that contains the available default start positions.');
            // Let's start in the middle of the map
            this.startX = this.mapFile.width * 16;
            this.startY = this.mapFile.height * 16;
        }
    }

    private initPositionFromLayerName(layerName: string) {
        for (const layer of this.gameMap.flatLayers) {
            if ((layerName === layer.name || layer.name.endsWith('/' + layerName)) && layer.type === 'tilelayer' && (layerName === defaultStartLayerName || this.isStartLayer(layer))) {
                const startPosition = this.startUser(layer);
                this.startX = startPosition.x + this.mapFile.tilewidth / 2;
                this.startY = startPosition.y + this.mapFile.tileheight / 2;
            }
        }

    }

    private getExitUrl(layer: ITiledMapLayer): string | undefined {
        return this.getProperty(layer, "exitUrl") as string | undefined;
    }

    /**
     * @deprecated the map property exitSceneUrl is deprecated
     */
    private getExitSceneUrl(layer: ITiledMapLayer): string | undefined {
        return this.getProperty(layer, "exitSceneUrl") as string | undefined;
    }

    private isStartLayer(layer: ITiledMapLayer): boolean {
        return this.getProperty(layer, "startLayer") == true;
    }

    private getScriptUrls(map: ITiledMap): string[] {
        return (this.getProperties(map, "script") as string[]).map((script) => (new URL(script, this.MapUrlFile)).toString());
    }

    private getProperty(layer: ITiledMapLayer | ITiledMap, name: string): string | boolean | number | undefined {
        const properties: ITiledMapLayerProperty[] | undefined = layer.properties;
        if (!properties) {
            return undefined;
        }
        const obj = properties.find((property: ITiledMapLayerProperty) => property.name.toLowerCase() === name.toLowerCase());
        if (obj === undefined) {
            return undefined;
        }
        return obj.value;
    }

    private getProperties(layer: ITiledMapLayer | ITiledMap, name: string): (string | number | boolean | undefined)[] {
        const properties: ITiledMapLayerProperty[] | undefined = layer.properties;
        if (!properties) {
            return [];
        }
        return properties.filter((property: ITiledMapLayerProperty) => property.name.toLowerCase() === name.toLowerCase()).map((property) => property.value);
    }

    //todo: push that into the gameManager
    private loadNextGame(exitSceneIdentifier: string) : Promise<void>{
        const { roomId, hash } = Room.getIdFromIdentifier(exitSceneIdentifier, this.MapUrlFile, this.instance);
        const room = new Room(roomId);
        return gameManager.loadMap(room, this.scene).catch(() => { });
    }

    private startUser(layer: ITiledMapTileLayer): PositionInterface {
        const tiles = layer.data;
        if (typeof (tiles) === 'string') {
            throw new Error('The content of a JSON map must be filled as a JSON array, not as a string');
        }
        const possibleStartPositions: PositionInterface[] = [];
        tiles.forEach((objectKey: number, key: number) => {
            if (objectKey === 0) {
                return;
            }
            const y = Math.floor(key / layer.width);
            const x = key % layer.width;

            possibleStartPositions.push({ x: x * this.mapFile.tilewidth, y: y * this.mapFile.tilewidth });
        });
        // Get a value at random amongst allowed values
        if (possibleStartPositions.length === 0) {
            console.warn('The start layer "' + layer.name + '" for this map is empty.');
            return {
                x: 0,
                y: 0
            };
        }
        // Choose one of the available start positions at random amongst the list of available start positions.
        return possibleStartPositions[Math.floor(Math.random() * possibleStartPositions.length)];
    }

    //todo: in a dedicated class/function?
    initCamera() {
        this.cameras.main.setBounds(0, 0, this.Map.widthInPixels, this.Map.heightInPixels);
        this.cameras.main.startFollow(this.CurrentPlayer, true);
        this.updateCameraOffset();
    }

    createCollisionWithPlayer() {
        //add collision layer
        for (const phaserLayer of this.gameMap.phaserLayers) {
            if (phaserLayer.type == "tilelayer") {
                this.physics.add.collider(this.CurrentPlayer, phaserLayer, (object1: GameObject, object2: GameObject) => {
                    //this.CurrentPlayer.say("Collision with layer : "+ (object2 as Tile).layer.name)
                });
                phaserLayer.setCollisionByProperty({collides: true});
                if (DEBUG_MODE) {
                    //debug code to see the collision hitbox of the object in the top layer
                    phaserLayer.renderDebug(this.add.graphics(), {
                        tileColor: null, //non-colliding tiles
                        collidingTileColor: new Phaser.Display.Color(243, 134, 48, 200), // Colliding tiles,
                        faceColor: new Phaser.Display.Color(40, 39, 37, 255) // Colliding face edges
                    });
                }
            //});
            }
        }
    }

    createCurrentPlayer() {
        //TODO create animation moving between exit and start
        const texturesPromise = lazyLoadPlayerCharacterTextures(this.load, this.characterLayers);
        try {
            this.CurrentPlayer = new Player(
                this,
                this.startX,
                this.startY,
                this.playerName,
                texturesPromise,
                PlayerAnimationDirections.Down,
                false,
                this.userInputManager,
                this.companion,
                this.companion !== null ? lazyLoadCompanionResource(this.load, this.companion) : undefined
            );
            this.CurrentPlayer.on('pointerdown', (pointer: Phaser.Input.Pointer) => {
                if (pointer.wasTouch && (pointer.event as TouchEvent).touches.length > 1) {
                    return; //we don't want the menu to open when pinching on a touch screen.
                }
                this.emoteManager.getMenuImages().then((emoteMenuElements) => this.CurrentPlayer.openOrCloseEmoteMenu(emoteMenuElements))
            })
            this.CurrentPlayer.on(requestEmoteEventName, (emoteKey: string) => {
                this.connection?.emitEmoteEvent(emoteKey);
            })
        } catch (err) {
            if (err instanceof TextureError) {
                gameManager.leaveGame(this, SelectCharacterSceneName, new SelectCharacterScene());
            }
            throw err;
        }

        //create collision
        this.createCollisionWithPlayer();
    }

    pushPlayerPosition(event: HasPlayerMovedEvent) {
        if (this.lastMoveEventSent === event) {
            return;
        }

        // If the player is not moving, let's send the info right now.
        if (event.moving === false) {
            this.doPushPlayerPosition(event);
            return;
        }

        // If the player is moving, and if it changed direction, let's send an event
        if (event.direction !== this.lastMoveEventSent.direction) {
            this.doPushPlayerPosition(event);
            return;
        }

        // If more than 200ms happened since last event sent
        if (this.currentTick - this.lastSentTick >= POSITION_DELAY) {
            this.doPushPlayerPosition(event);
            return;
        }

        // Otherwise, do nothing.
    }

    /**
     * Finds the correct item to outline and outline it (if there is an item to be outlined)
     * @param event
     */
    private outlineItem(event: HasPlayerMovedEvent): void {
        let x = event.x;
        let y = event.y;
        switch (event.direction) {
            case PlayerAnimationDirections.Up:
                y -= 32;
                break;
            case PlayerAnimationDirections.Down:
                y += 32;
                break;
            case PlayerAnimationDirections.Left:
                x -= 32;
                break;
            case PlayerAnimationDirections.Right:
                x += 32;
                break;
            default:
                throw new Error('Unexpected direction "' + event.direction + '"');
        }

        let shortestDistance: number = Infinity;
        let selectedItem: ActionableItem | null = null;
        for (const item of this.actionableItems.values()) {
            const distance = item.actionableDistance(x, y);
            if (distance !== null && distance < shortestDistance) {
                shortestDistance = distance;
                selectedItem = item;
            }
        }

        if (this.outlinedItem === selectedItem) {
            return;
        }

        this.outlinedItem?.notSelectable();
        this.outlinedItem = selectedItem;
        this.outlinedItem?.selectable();
    }

    private doPushPlayerPosition(event: HasPlayerMovedEvent): void {
        this.lastMoveEventSent = event;
        this.lastSentTick = this.currentTick;
        const camera = this.cameras.main;
        this.connection?.sharePosition(event.x, event.y, event.direction, event.moving, {
            left: camera.scrollX,
            top: camera.scrollY,
            right: camera.scrollX + camera.width,
            bottom: camera.scrollY + camera.height,
        });
        iframeListener.hasPlayerMoved(event);
    }

    /**
     * @param time
     * @param delta The delta time in ms since the last frame. This is a smoothed and capped value based on the FPS rate.
     */
    update(time: number, delta: number): void {
        mediaManager.updateScene();
        this.currentTick = time;
        this.CurrentPlayer.moveUser(delta);

        // Let's handle all events
        while (this.pendingEvents.length !== 0) {
            this.dirty = true;
            const event = this.pendingEvents.dequeue();
            switch (event.type) {
                case "InitUserPositionEvent":
                    this.doInitUsersPosition(event.event);
                    break;
                case "AddPlayerEvent":
                    this.doAddPlayer(event.event);
                    break;
                case "RemovePlayerEvent":
                    this.doRemovePlayer(event.userId);
                    break;
                case "UserMovedEvent":
                    this.doUpdatePlayerPosition(event.event);
                    break;
                case "GroupCreatedUpdatedEvent":
                    this.doShareGroupPosition(event.event);
                    break;
                case "DeleteGroupEvent":
                    this.doDeleteGroup(event.groupId);
                    break;
            }
        }
        // Let's move all users
        const updatedPlayersPositions = this.playersPositionInterpolator.getUpdatedPositions(time);
        updatedPlayersPositions.forEach((moveEvent: HasPlayerMovedEvent, userId: number) => {
            this.dirty = true;
            const player: RemotePlayer | undefined = this.MapPlayersByKey.get(userId);
            if (player === undefined) {
                throw new Error('Cannot find player with ID "' + userId + '"');
            }
            player.updatePosition(moveEvent);
        });
    }

    /**
     * Called by the connexion when the full list of user position is received.
     */
    private initUsersPosition(usersPosition: MessageUserPositionInterface[]): void {
        this.pendingEvents.enqueue({
            type: "InitUserPositionEvent",
            event: usersPosition
        });
    }

    /**
     * Put all the players on the map on map load.
     */
    private doInitUsersPosition(usersPosition: MessageUserPositionInterface[]): void {
        const currentPlayerId = this.connection?.getUserId();
        this.removeAllRemotePlayers();
        // load map
        usersPosition.forEach((userPosition: MessageUserPositionInterface) => {
            if (userPosition.userId === currentPlayerId) {
                return;
            }
            this.addPlayer(userPosition);
        });
    }

    /**
     * Called by the connexion when a new player arrives on a map
     */
    public addPlayer(addPlayerData: AddPlayerInterface): void {
        this.pendingEvents.enqueue({
            type: "AddPlayerEvent",
            event: addPlayerData
        });
    }

    private doAddPlayer(addPlayerData: AddPlayerInterface): void {
        //check if exist player, if exist, move position
        if (this.MapPlayersByKey.has(addPlayerData.userId)) {
            this.updatePlayerPosition({
                userId: addPlayerData.userId,
                position: addPlayerData.position
            });
            return;
        }

        const texturesPromise = lazyLoadPlayerCharacterTextures(this.load, addPlayerData.characterLayers);
        const player = new RemotePlayer(
            addPlayerData.userId,
            this,
            addPlayerData.position.x,
            addPlayerData.position.y,
            addPlayerData.name,
            texturesPromise,
            addPlayerData.position.direction as PlayerAnimationDirections,
            addPlayerData.position.moving,
            addPlayerData.visitCardUrl,
            addPlayerData.companion,
            addPlayerData.companion !== null ? lazyLoadCompanionResource(this.load, addPlayerData.companion) : undefined
        );
        this.MapPlayers.add(player);
        this.MapPlayersByKey.set(player.userId, player);
        player.updatePosition(addPlayerData.position);
    }

    /**
     * Called by the connexion when a player is removed from the map
     */
    public removePlayer(userId: number) {
        this.pendingEvents.enqueue({
            type: "RemovePlayerEvent",
            userId
        });
    }

    private doRemovePlayer(userId: number) {
        const player = this.MapPlayersByKey.get(userId);
        if (player === undefined) {
            console.error('Cannot find user with id ', userId);
        } else {
            player.destroy();

            if (player.companion) {
                player.companion.destroy();
            }

            this.MapPlayers.remove(player);
        }
        this.MapPlayersByKey.delete(userId);
        this.playersPositionInterpolator.removePlayer(userId);
    }

    public updatePlayerPosition(message: MessageUserMovedInterface): void {
        this.pendingEvents.enqueue({
            type: "UserMovedEvent",
            event: message
        });
    }

    private doUpdatePlayerPosition(message: MessageUserMovedInterface): void {
        const player: RemotePlayer | undefined = this.MapPlayersByKey.get(message.userId);
        if (player === undefined) {
            //throw new Error('Cannot find player with ID "' + message.userId +'"');
            console.error('Cannot update position of player with ID "' + message.userId + '": player not found');
            return;
        }

        // We do not update the player position directly (because it is sent only every 200ms).
        // Instead we use the PlayersPositionInterpolator that will do a smooth animation over the next 200ms.
        const playerMovement = new PlayerMovement({ x: player.x, y: player.y }, this.currentTick, message.position, this.currentTick + POSITION_DELAY);
        this.playersPositionInterpolator.updatePlayerPosition(player.userId, playerMovement);
    }

    public shareGroupPosition(groupPositionMessage: GroupCreatedUpdatedMessageInterface) {
        this.pendingEvents.enqueue({
            type: "GroupCreatedUpdatedEvent",
            event: groupPositionMessage
        });
    }

    private doShareGroupPosition(groupPositionMessage: GroupCreatedUpdatedMessageInterface) {
        //delete previous group
        this.doDeleteGroup(groupPositionMessage.groupId);

        // TODO: circle radius should not be hard stored
        //create new group
        const sprite = new Sprite(
            this,
            Math.round(groupPositionMessage.position.x),
            Math.round(groupPositionMessage.position.y),
            groupPositionMessage.groupSize === MAX_PER_GROUP ? 'circleSprite-red' : 'circleSprite-white'
        );
        sprite.setDisplayOrigin(48, 48);
        this.add.existing(sprite);
        this.groups.set(groupPositionMessage.groupId, sprite);
        return sprite;
    }

    deleteGroup(groupId: number): void {
        this.pendingEvents.enqueue({
            type: "DeleteGroupEvent",
            groupId
        });
    }

    doDeleteGroup(groupId: number): void {
        const group = this.groups.get(groupId);
        if (!group) {
            return;
        }
        group.destroy();
        this.groups.delete(groupId);
    }



    /**
     * Sends to the server an event emitted by one of the ActionableItems.
     */
    emitActionableEvent(itemId: number, eventName: string, state: unknown, parameters: unknown) {
        this.connection?.emitActionableEvent(itemId, eventName, state, parameters);
    }

    public onResize(): void {
        super.onResize();
        this.reposition();

        // Send new viewport to server
        const camera = this.cameras.main;
        this.connection?.setViewport({
            left: camera.scrollX,
            top: camera.scrollY,
            right: camera.scrollX + camera.width,
            bottom: camera.scrollY + camera.height,
        });
    }
    private getObjectLayerData(objectName: string): ITiledMapObject | undefined {
        for (const layer of this.mapFile.layers) {
            if (layer.type === 'objectgroup' && layer.name === 'floorLayer') {
                for (const object of layer.objects) {
                    if (object.name === objectName) {
                        return object;
                    }
                }
            }
        }
        return undefined;

    }
    private reposition(): void {
        this.presentationModeSprite.setY(this.game.renderer.height - 2);
        this.chatModeSprite.setY(this.game.renderer.height - 2);
        this.openChatIcon.setY(this.game.renderer.height - 2);

        // Recompute camera offset if needed
        this.updateCameraOffset();
    }

    /**
     * Updates the offset of the character compared to the center of the screen according to the layout manager
     * (tries to put the character in the center of the remaining space if there is a discussion going on.
     */
    private updateCameraOffset(): void {
        const array = layoutManager.findBiggestAvailableArray();
        const xCenter = (array.xEnd - array.xStart) / 2 + array.xStart;
        const yCenter = (array.yEnd - array.yStart) / 2 + array.yStart;

        const game = HtmlUtils.querySelectorOrFail<HTMLCanvasElement>('#game canvas');
        // Let's put this in Game coordinates by applying the zoom level:

        this.cameras.main.setFollowOffset((xCenter - game.offsetWidth / 2) * window.devicePixelRatio / this.scale.zoom, (yCenter - game.offsetHeight / 2) * window.devicePixelRatio / this.scale.zoom);
    }

    public onCenterChange(): void {
        this.updateCameraOffset();
    }

    public startJitsi(roomName: string, jwt?: string): void {
        const allProps = this.gameMap.getCurrentProperties();
        const jitsiConfig = this.safeParseJSONstring(allProps.get("jitsiConfig") as string | undefined, 'jitsiConfig');
        const jitsiInterfaceConfig = this.safeParseJSONstring(allProps.get("jitsiInterfaceConfig") as string | undefined, 'jitsiInterfaceConfig');
        const jitsiUrl = allProps.get("jitsiUrl") as string | undefined;

        jitsiFactory.start(roomName, this.playerName, jwt, jitsiConfig, jitsiInterfaceConfig, jitsiUrl);
        this.connection?.setSilent(true);
        mediaManager.hideGameOverlay();

        //permit to stop jitsi when user close iframe
        mediaManager.addTriggerCloseJitsiFrameButton('close-jisi', () => {
            this.stopJitsi();
        });
    }

    public stopJitsi(): void {
        this.connection?.setSilent(false);
        jitsiFactory.stop();
        mediaManager.showGameOverlay();

        mediaManager.removeTriggerCloseJitsiFrameButton('close-jisi');
    }

    //todo: put this into an 'orchestrator' scene (EntryScene?)
    private bannedUser() {
        this.cleanupClosingScene();
        this.userInputManager.disableControls();
        this.scene.start(ErrorSceneName, {
            title: 'Banned',
            subTitle: 'You were banned from WorkAdventure',
            message: 'If you want more information, you may contact us at: workadventure@thecodingmachine.com'
        });
    }

    //todo: put this into an 'orchestrator' scene (EntryScene?)
    private showWorldFullError(message: string | null): void {
        this.cleanupClosingScene();
        this.scene.stop(ReconnectingSceneName);
        this.scene.remove(ReconnectingSceneName);
        this.userInputManager.disableControls();
        //FIX ME to use status code
        if (message == undefined) {
            this.scene.start(ErrorSceneName, {
                title: 'Connection rejected',
                subTitle: 'The world you are trying to join is full. Try again later.',
                message: 'If you want more information, you may contact us at: workadventure@thecodingmachine.com'
            });
        } else {
            this.scene.start(ErrorSceneName, {
                title: 'Connection rejected',
                subTitle: 'You cannot join the World. Try again later. \n\r \n\r Error: ' + message + '.',
                message: 'If you want more information, you may contact administrator or contact us at: workadventure@thecodingmachine.com'
            });
        }
    }

    zoomByFactor(zoomFactor: number) {
        waScaleManager.zoomModifier *= zoomFactor;
        this.updateCameraOffset();
    }
}<|MERGE_RESOLUTION|>--- conflicted
+++ resolved
@@ -440,17 +440,10 @@
                 }
             }
         }
-<<<<<<< HEAD
-=======
 
         this.gameMap.exitUrls.forEach(exitUrl => {
             this.loadNextGame(exitUrl)
         })
-
-        if (depth === -2) {
-            throw new Error('Your map MUST contain a layer of type "objectgroup" whose name is "floorLayer" that represents the layer characters are drawn at. This layer cannot be contained in a group.');
-        }
->>>>>>> 633fa9f8
 
         this.initStartXAndStartY();
 
