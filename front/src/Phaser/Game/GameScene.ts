<<<<<<< HEAD
import {gameManager, HasMovedEvent} from "./GameManager";
import type {
=======
import { gameManager } from "./GameManager";
import {
>>>>>>> 3edfd5b2
    GroupCreatedUpdatedMessageInterface,
    MessageUserJoined,
    MessageUserMovedInterface,
    MessageUserPositionInterface,
    OnConnectInterface,
    PointInterface,
    PositionInterface,
    RoomJoinedMessageInterface
} from "../../Connexion/ConnexionModels";
import { CurrentGamerInterface, hasMovedEventName, Player } from "../Player/Player";
import {
    DEBUG_MODE,
    JITSI_PRIVATE_MODE,
    MAX_PER_GROUP,
    POSITION_DELAY,
} from "../../Enum/EnvironmentVariable";
import type {
    ITiledMap,
    ITiledMapLayer,
    ITiledMapLayerProperty,
    ITiledMapObject,
    ITiledText,
    ITiledMapTileLayer,
    ITiledTileSet
} from "../Map/ITiledMap";
<<<<<<< HEAD
import type {AddPlayerInterface} from "./AddPlayerInterface";
import {PlayerAnimationDirections} from "../Player/Animation";
import {PlayerMovement} from "./PlayerMovement";
import {PlayersPositionInterpolator} from "./PlayersPositionInterpolator";
import {RemotePlayer} from "../Entity/RemotePlayer";
import {Queue} from 'queue-typescript';
import {SimplePeer, UserSimplePeerInterface} from "../../WebRtc/SimplePeer";
import {ReconnectingSceneName} from "../Reconnecting/ReconnectingScene";
import {lazyLoadPlayerCharacterTextures, loadCustomTexture} from "../Entity/PlayerTexturesLoadingManager";
=======
import { AddPlayerInterface } from "./AddPlayerInterface";
import { PlayerAnimationDirections } from "../Player/Animation";
import { PlayerMovement } from "./PlayerMovement";
import { PlayersPositionInterpolator } from "./PlayersPositionInterpolator";
import { RemotePlayer } from "../Entity/RemotePlayer";
import { Queue } from 'queue-typescript';
import { SimplePeer, UserSimplePeerInterface } from "../../WebRtc/SimplePeer";
import { ReconnectingSceneName } from "../Reconnecting/ReconnectingScene";
import { lazyLoadPlayerCharacterTextures, loadCustomTexture } from "../Entity/PlayerTexturesLoadingManager";
>>>>>>> 3edfd5b2
import {
    CenterListener,
    JITSI_MESSAGE_PROPERTIES,
    layoutManager,
    LayoutMode,
    ON_ACTION_TRIGGER_BUTTON,
    TRIGGER_JITSI_PROPERTIES,
    TRIGGER_WEBSITE_PROPERTIES,
    WEBSITE_MESSAGE_PROPERTIES,
    AUDIO_VOLUME_PROPERTY,
    AUDIO_LOOP_PROPERTY
} from "../../WebRtc/LayoutManager";
<<<<<<< HEAD
import {GameMap} from "./GameMap";
import {coWebsiteManager} from "../../WebRtc/CoWebsiteManager";
import {mediaManager} from "../../WebRtc/MediaManager";
import type {ItemFactoryInterface} from "../Items/ItemFactoryInterface";
import type {ActionableItem} from "../Items/ActionableItem";
import {UserInputManager} from "../UserInput/UserInputManager";
import type {UserMovedMessage} from "../../Messages/generated/messages_pb";
import {ProtobufClientUtils} from "../../Network/ProtobufClientUtils";
import {connectionManager} from "../../Connexion/ConnectionManager";
import type {RoomConnection} from "../../Connexion/RoomConnection";
import {GlobalMessageManager} from "../../Administration/GlobalMessageManager";
import {userMessageManager} from "../../Administration/UserMessageManager";
import {ConsoleGlobalMessageManager} from "../../Administration/ConsoleGlobalMessageManager";
import {ResizableScene} from "../Login/ResizableScene";
import {Room} from "../../Connexion/Room";
import {jitsiFactory} from "../../WebRtc/JitsiFactory";
import {urlManager} from "../../Url/UrlManager";
import {audioManager} from "../../WebRtc/AudioManager";
import {PresentationModeIcon} from "../Components/PresentationModeIcon";
import {ChatModeIcon} from "../Components/ChatModeIcon";
import {OpenChatIcon, openChatIconName} from "../Components/OpenChatIcon";
import {SelectCharacterScene, SelectCharacterSceneName} from "../Login/SelectCharacterScene";
import {TextureError} from "../../Exception/TextureError";
import {addLoader} from "../Components/Loader";
import {ErrorSceneName} from "../Reconnecting/ErrorScene";
import {localUserStore} from "../../Connexion/LocalUserStore";
import {iframeListener} from "../../Api/IframeListener";
import {HtmlUtils} from "../../WebRtc/HtmlUtils";
=======
import { GameMap } from "./GameMap";
import { coWebsiteManager } from "../../WebRtc/CoWebsiteManager";
import { mediaManager } from "../../WebRtc/MediaManager";
import { ItemFactoryInterface } from "../Items/ItemFactoryInterface";
import { ActionableItem } from "../Items/ActionableItem";
import { UserInputManager } from "../UserInput/UserInputManager";
import { UserMovedMessage } from "../../Messages/generated/messages_pb";
import { ProtobufClientUtils } from "../../Network/ProtobufClientUtils";
import { connectionManager } from "../../Connexion/ConnectionManager";
import { RoomConnection } from "../../Connexion/RoomConnection";
import { GlobalMessageManager } from "../../Administration/GlobalMessageManager";
import { userMessageManager } from "../../Administration/UserMessageManager";
import { ConsoleGlobalMessageManager } from "../../Administration/ConsoleGlobalMessageManager";
import { ResizableScene } from "../Login/ResizableScene";
import { Room } from "../../Connexion/Room";
import { jitsiFactory } from "../../WebRtc/JitsiFactory";
import { urlManager } from "../../Url/UrlManager";
import { audioManager } from "../../WebRtc/AudioManager";
import { PresentationModeIcon } from "../Components/PresentationModeIcon";
import { ChatModeIcon } from "../Components/ChatModeIcon";
import { OpenChatIcon, openChatIconName } from "../Components/OpenChatIcon";
import { SelectCharacterScene, SelectCharacterSceneName } from "../Login/SelectCharacterScene";
import { TextureError } from "../../Exception/TextureError";
import { addLoader } from "../Components/Loader";
import { ErrorSceneName } from "../Reconnecting/ErrorScene";
import { localUserStore } from "../../Connexion/LocalUserStore";
import { iframeListener } from "../../Api/IframeListener";
import { HtmlUtils } from "../../WebRtc/HtmlUtils";
>>>>>>> 3edfd5b2
import Texture = Phaser.Textures.Texture;
import Sprite = Phaser.GameObjects.Sprite;
import CanvasTexture = Phaser.Textures.CanvasTexture;
import GameObject = Phaser.GameObjects.GameObject;
import FILE_LOAD_ERROR = Phaser.Loader.Events.FILE_LOAD_ERROR;
import DOMElement = Phaser.GameObjects.DOMElement;
<<<<<<< HEAD
import type {Subscription} from "rxjs";
import {worldFullMessageStream} from "../../Connexion/WorldFullMessageStream";
import { lazyLoadCompanionResource } from "../Companion/CompanionTexturesLoadingManager";
import RenderTexture = Phaser.GameObjects.RenderTexture;
import Tilemap = Phaser.Tilemaps.Tilemap;
import {DirtyScene} from "./DirtyScene";
import {TextUtils} from "../Components/TextUtils";
import {touchScreenManager} from "../../Touch/TouchScreenManager";
import {PinchManager} from "../UserInput/PinchManager";
import {joystickBaseImg, joystickBaseKey, joystickThumbImg, joystickThumbKey} from "../Components/MobileJoystick";
import {waScaleManager} from "../Services/WaScaleManager";
import {LayerEvent} from "../../Api/Events/LayerEvent";
import {SetPropertyEvent} from "../../Api/Events/setPropertyEvent";
=======
import { Subscription } from "rxjs";
import { worldFullMessageStream } from "../../Connexion/WorldFullMessageStream";
import { lazyLoadCompanionResource } from "../Companion/CompanionTexturesLoadingManager";
import RenderTexture = Phaser.GameObjects.RenderTexture;
import Tilemap = Phaser.Tilemaps.Tilemap;
import { DirtyScene } from "./DirtyScene";
import { TextUtils } from "../Components/TextUtils";
import { touchScreenManager } from "../../Touch/TouchScreenManager";
import { PinchManager } from "../UserInput/PinchManager";
import { joystickBaseImg, joystickBaseKey, joystickThumbImg, joystickThumbKey } from "../Components/MobileJoystick";
//import { PlayerStateObject } from '../../Api/Events/GameStateEvent';
import { waScaleManager } from "../Services/WaScaleManager";
import { HasPlayerMovedEvent } from '../../Api/Events/HasPlayerMovedEvent';
>>>>>>> 3edfd5b2

export interface GameSceneInitInterface {
    initPosition: PointInterface | null,
    reconnecting: boolean
}

interface InitUserPositionEventInterface {
    type: 'InitUserPositionEvent'
    event: MessageUserPositionInterface[]
}

interface AddPlayerEventInterface {
    type: 'AddPlayerEvent'
    event: AddPlayerInterface
}

interface RemovePlayerEventInterface {
    type: 'RemovePlayerEvent'
    userId: number
}

interface UserMovedEventInterface {
    type: 'UserMovedEvent'
    event: MessageUserMovedInterface
}

interface GroupCreatedUpdatedEventInterface {
    type: 'GroupCreatedUpdatedEvent'
    event: GroupCreatedUpdatedMessageInterface
}

interface DeleteGroupEventInterface {
    type: 'DeleteGroupEvent'
    groupId: number
}

const defaultStartLayerName = 'start';

export class GameScene extends DirtyScene implements CenterListener {
    Terrains: Array<Phaser.Tilemaps.Tileset>;
    CurrentPlayer!: CurrentGamerInterface;
    MapPlayers!: Phaser.Physics.Arcade.Group;
    MapPlayersByKey: Map<number, RemotePlayer> = new Map<number, RemotePlayer>();
    Map!: Phaser.Tilemaps.Tilemap;
    Objects!: Array<Phaser.Physics.Arcade.Sprite>;
    mapFile!: ITiledMap;
    groups: Map<number, Sprite>;
    startX!: number;
    startY!: number;
    circleTexture!: CanvasTexture;
    circleRedTexture!: CanvasTexture;
    pendingEvents: Queue<InitUserPositionEventInterface | AddPlayerEventInterface | RemovePlayerEventInterface | UserMovedEventInterface | GroupCreatedUpdatedEventInterface | DeleteGroupEventInterface> = new Queue<InitUserPositionEventInterface | AddPlayerEventInterface | RemovePlayerEventInterface | UserMovedEventInterface | GroupCreatedUpdatedEventInterface | DeleteGroupEventInterface>();
    private initPosition: PositionInterface | null = null;
    private playersPositionInterpolator = new PlayersPositionInterpolator();
    public connection: RoomConnection | undefined;
    private simplePeer!: SimplePeer;
    private GlobalMessageManager!: GlobalMessageManager;
    public ConsoleGlobalMessageManager!: ConsoleGlobalMessageManager;
    private connectionAnswerPromise: Promise<RoomJoinedMessageInterface>;
    private connectionAnswerPromiseResolve!: (value: RoomJoinedMessageInterface | PromiseLike<RoomJoinedMessageInterface>) => void;
    // A promise that will resolve when the "create" method is called (signaling loading is ended)
    private createPromise: Promise<void>;
    private createPromiseResolve!: (value?: void | PromiseLike<void>) => void;
    private iframeSubscriptionList!: Array<Subscription>;
    MapUrlFile: string;
    RoomId: string;
    instance: string;

    currentTick!: number;
    lastSentTick!: number; // The last tick at which a position was sent.
    lastMoveEventSent: HasPlayerMovedEvent = {
        direction: '',
        moving: false,
        x: -1000,
        y: -1000
    }

    private presentationModeSprite!: Sprite;
    private chatModeSprite!: Sprite;
    private gameMap!: GameMap;
    private actionableItems: Map<number, ActionableItem> = new Map<number, ActionableItem>();
    // The item that can be selected by pressing the space key.
    private outlinedItem: ActionableItem | null = null;
    public userInputManager!: UserInputManager;
    private isReconnecting: boolean | undefined = undefined;
    private startLayerName!: string | null;
    private openChatIcon!: OpenChatIcon;
    private playerName!: string;
    private characterLayers!: string[];
<<<<<<< HEAD
    private companion!: string|null;
    private messageSubscription: Subscription|null = null;
    private popUpElements : Map<number, DOMElement> = new Map<number, Phaser.GameObjects.DOMElement>();
    private originalMapUrl: string|undefined;
    private pinchManager: PinchManager|undefined;
    private physicsEnabled: boolean = true;
    private mapTransitioning: boolean = false; //used to prevent transitions happenning at the same time.
    private onVisibilityChangeCallback: () => void;
=======
    private companion!: string | null;
    private messageSubscription: Subscription | null = null;
    private popUpElements: Map<number, DOMElement> = new Map<number, Phaser.GameObjects.DOMElement>();
    private originalMapUrl: string | undefined;
    private pinchManager: PinchManager | undefined;
>>>>>>> 3edfd5b2

    constructor(private room: Room, MapUrlFile: string, customKey?: string | undefined) {
        super({
            key: customKey ?? room.id
        });
        this.Terrains = [];
        this.groups = new Map<number, Sprite>();
        this.instance = room.getInstance();


        this.MapUrlFile = MapUrlFile;
        this.RoomId = room.id;

        this.createPromise = new Promise<void>((resolve, reject): void => {
            this.createPromiseResolve = resolve;
        });
        this.connectionAnswerPromise = new Promise<RoomJoinedMessageInterface>((resolve, reject): void => {
            this.connectionAnswerPromiseResolve = resolve;
        });
        this.onVisibilityChangeCallback = this.onVisibilityChange.bind(this);
    }

    //hook preload scene
    preload(): void {
        const localUser = localUserStore.getLocalUser();
        const textures = localUser?.textures;
        if (textures) {
            for (const texture of textures) {
                loadCustomTexture(this.load, texture);
            }
        }

        this.load.image(openChatIconName, 'resources/objects/talk.png');
        if (touchScreenManager.supportTouchScreen) {
            this.load.image(joystickBaseKey, joystickBaseImg);
            this.load.image(joystickThumbKey, joystickThumbImg);
        }
        this.load.on(FILE_LOAD_ERROR, (file: { src: string }) => {
            // If we happen to be in HTTP and we are trying to load a URL in HTTPS only... (this happens only in dev environments)
            if (window.location.protocol === 'http:' && file.src === this.MapUrlFile && file.src.startsWith('http:') && this.originalMapUrl === undefined) {
                this.originalMapUrl = this.MapUrlFile;
                this.MapUrlFile = this.MapUrlFile.replace('http://', 'https://');
                this.load.tilemapTiledJSON(this.MapUrlFile, this.MapUrlFile);
                this.load.on('filecomplete-tilemapJSON-' + this.MapUrlFile, (key: string, type: string, data: unknown) => {
                    this.onMapLoad(data);
                });
                return;
            }
            // 127.0.0.1, localhost and *.localhost are considered secure, even on HTTP.
            // So if we are in https, we can still try to load a HTTP local resource (can be useful for testing purposes)
            // See https://developer.mozilla.org/en-US/docs/Web/Security/Secure_Contexts#when_is_a_context_considered_secure
            const url = new URL(file.src);
            const host = url.host.split(':')[0];
            if (window.location.protocol === 'https:' && file.src === this.MapUrlFile && (host === '127.0.0.1' || host === 'localhost' || host.endsWith('.localhost')) && this.originalMapUrl === undefined) {
                this.originalMapUrl = this.MapUrlFile;
                this.MapUrlFile = this.MapUrlFile.replace('https://', 'http://');
                this.load.tilemapTiledJSON(this.MapUrlFile, this.MapUrlFile);
                this.load.on('filecomplete-tilemapJSON-' + this.MapUrlFile, (key: string, type: string, data: unknown) => {
                    this.onMapLoad(data);
                });
                return;
            }

            this.scene.start(ErrorSceneName, {
                title: 'Network error',
                subTitle: 'An error occurred while loading resource:',
                message: this.originalMapUrl ?? file.src
            });
        });
        this.load.on('filecomplete-tilemapJSON-' + this.MapUrlFile, (key: string, type: string, data: unknown) => {
            this.onMapLoad(data);
        });
        //TODO strategy to add access token
        this.load.tilemapTiledJSON(this.MapUrlFile, this.MapUrlFile);
        // If the map has already been loaded as part of another GameScene, the "on load" event will not be triggered.
        // In this case, we check in the cache to see if the map is here and trigger the event manually.
        if (this.cache.tilemap.exists(this.MapUrlFile)) {
            const data = this.cache.tilemap.get(this.MapUrlFile);
            this.onMapLoad(data);
        }

        this.load.spritesheet('layout_modes', 'resources/objects/layout_modes.png', { frameWidth: 32, frameHeight: 32 });
        this.load.bitmapFont('main_font', 'resources/fonts/arcade.png', 'resources/fonts/arcade.xml');

        //this function must stay at the end of preload function
        addLoader(this);
    }

    // FIXME: we need to put a "unknown" instead of a "any" and validate the structure of the JSON we are receiving.
    // eslint-disable-next-line @typescript-eslint/no-explicit-any
    private async onMapLoad(data: any): Promise<void> {
        // Triggered when the map is loaded
        // Load tiles attached to the map recursively
        this.mapFile = data.data;
        const url = this.MapUrlFile.substr(0, this.MapUrlFile.lastIndexOf('/'));
        this.mapFile.tilesets.forEach((tileset) => {
            if (typeof tileset.name === 'undefined' || typeof tileset.image === 'undefined') {
                console.warn("Don't know how to handle tileset ", tileset)
                return;
            }
            //TODO strategy to add access token
            this.load.image(`${url}/${tileset.image}`, `${url}/${tileset.image}`);
        })

        // Scan the object layers for objects to load and load them.
        const objects = new Map<string, ITiledMapObject[]>();

        for (const layer of this.mapFile.layers) {
            if (layer.type === 'objectgroup') {
                for (const object of layer.objects) {
                    let objectsOfType: ITiledMapObject[] | undefined;
                    if (!objects.has(object.type)) {
                        objectsOfType = new Array<ITiledMapObject>();
                    } else {
                        objectsOfType = objects.get(object.type);
                        if (objectsOfType === undefined) {
                            throw new Error('Unexpected object type not found');
                        }
                    }
                    objectsOfType.push(object);
                    objects.set(object.type, objectsOfType);
                }
            }
        }

        for (const [itemType, objectsOfType] of objects) {
            // FIXME: we would ideally need for the loader to WAIT for the import to be performed, which means writing our own loader plugin.

            let itemFactory: ItemFactoryInterface;

            switch (itemType) {
                case 'computer': {
                    const module = await import('../Items/Computer/computer');
                    itemFactory = module.default;
                    break;
                }
                default:
                    continue;
                //throw new Error('Unsupported object type: "'+ itemType +'"');
            }

            itemFactory.preload(this.load);
            this.load.start(); // Let's manually start the loader because the import might be over AFTER the loading ends.

            this.load.on('complete', () => {
                // FIXME: the factory might fail because the resources might not be loaded yet...
                // We would need to add a loader ended event in addition to the createPromise
                this.createPromise.then(async () => {
                    itemFactory.create(this);

                    const roomJoinedAnswer = await this.connectionAnswerPromise;

                    for (const object of objectsOfType) {
                        // TODO: we should pass here a factory to create sprites (maybe?)

                        // Do we have a state for this object?
                        const state = roomJoinedAnswer.items[object.id];

                        const actionableItem = itemFactory.factory(this, object, state);
                        this.actionableItems.set(actionableItem.getId(), actionableItem);
                    }
                });
            });
        }

        // Now, let's load the script, if any
        const scripts = this.getScriptUrls(this.mapFile);
        for (const script of scripts) {
            iframeListener.registerScript(script);
        }
    }

    //hook initialisation
    init(initData: GameSceneInitInterface) {
        if (initData.initPosition !== undefined) {
            this.initPosition = initData.initPosition; //todo: still used?
        }
        if (initData.initPosition !== undefined) {
            this.isReconnecting = initData.reconnecting;
        }
    }

    //hook create scene
    create(): void {
        this.trackDirtyAnims();

        gameManager.gameSceneIsCreated(this);
        urlManager.pushRoomIdToUrl(this.room);
        this.startLayerName = urlManager.getStartLayerNameFromUrl();

        if (touchScreenManager.supportTouchScreen) {
            this.pinchManager = new PinchManager(this);
        }

        this.messageSubscription = worldFullMessageStream.stream.subscribe((message) => this.showWorldFullError(message))

        const playerName = gameManager.getPlayerName();
        if (!playerName) {
            throw 'playerName is not set';
        }
        this.playerName = playerName;
        this.characterLayers = gameManager.getCharacterLayers();
        this.companion = gameManager.getCompanion();

        //initalise map
        this.Map = this.add.tilemap(this.MapUrlFile);
        const mapDirUrl = this.MapUrlFile.substr(0, this.MapUrlFile.lastIndexOf('/'));
        this.mapFile.tilesets.forEach((tileset: ITiledTileSet) => {
            this.Terrains.push(this.Map.addTilesetImage(tileset.name, `${mapDirUrl}/${tileset.image}`, tileset.tilewidth, tileset.tileheight, tileset.margin, tileset.spacing/*, tileset.firstgid*/));
        });

        //permit to set bound collision
        this.physics.world.setBounds(0, 0, this.Map.widthInPixels, this.Map.heightInPixels);

        //add layer on map
        this.gameMap = new GameMap(this.mapFile, this.Map, this.Terrains);
        for (const layer of this.gameMap.flatLayers) {
            if (layer.type === 'tilelayer') {

                const exitSceneUrl = this.getExitSceneUrl(layer);
                if (exitSceneUrl !== undefined) {
                    this.loadNextGame(exitSceneUrl);
                }
                const exitUrl = this.getExitUrl(layer);
                if (exitUrl !== undefined) {
                    this.loadNextGame(exitUrl);
                }
            }
            if (layer.type === 'objectgroup') {
                for (const object of layer.objects) {
                    if (object.text) {
                        TextUtils.createTextFromITiledMapObject(this, object);
                    }
                }
            }
        }

        this.initStartXAndStartY();

        //add entities
        this.Objects = new Array<Phaser.Physics.Arcade.Sprite>();

        //initialise list of other player
        this.MapPlayers = this.physics.add.group({ immovable: true });


        //create input to move
        this.userInputManager = new UserInputManager(this);
        mediaManager.setUserInputManager(this.userInputManager);

        if (localUserStore.getFullscreen()) {
            document.querySelector('body')?.requestFullscreen();
        }

        //notify game manager can to create currentUser in map
        this.createCurrentPlayer();
        this.removeAllRemotePlayers(); //cleanup the list  of remote players in case the scene was rebooted

        this.initCamera();

        this.initCirclesCanvas();

        // Let's pause the scene if the connection is not established yet
        if (!this.room.isDisconnected()) {
            if (this.isReconnecting) {
                setTimeout(() => {
                    this.scene.sleep();
                    this.scene.launch(ReconnectingSceneName);
                }, 0);
            } else if (this.connection === undefined) {
                // Let's wait 1 second before printing the "connecting" screen to avoid blinking
                setTimeout(() => {
                    if (this.connection === undefined) {
                        this.scene.sleep();
                        this.scene.launch(ReconnectingSceneName);
                    }
                }, 1000);
            }
        }

        this.createPromiseResolve();

        this.userInputManager.spaceEvent(() => {
            this.outlinedItem?.activate();
        });

        this.presentationModeSprite = new PresentationModeIcon(this, 36, this.game.renderer.height - 2);
        this.presentationModeSprite.on('pointerup', this.switchLayoutMode.bind(this));
        this.chatModeSprite = new ChatModeIcon(this, 70, this.game.renderer.height - 2);
        this.chatModeSprite.on('pointerup', this.switchLayoutMode.bind(this));
        this.openChatIcon = new OpenChatIcon(this, 2, this.game.renderer.height - 2)

        // FIXME: change this to use the UserInputManager class for input
        // FIXME: Comment this feature because when user write M key in report input, the layout change.
        /*this.input.keyboard.on('keyup-M', () => {
            this.switchLayoutMode();
        });*/

        this.reposition();

        // From now, this game scene will be notified of reposition events
        layoutManager.setListener(this);
        this.triggerOnMapLayerPropertyChange();
        this.listenToIframeEvents();


        if (!this.room.isDisconnected()) {
            this.connect();
        }

        document.addEventListener('visibilitychange', this.onVisibilityChangeCallback);
    }

    /**
     * Initializes the connection to Pusher.
     */
    private connect(): void {
        const camera = this.cameras.main;

        connectionManager.connectToRoomSocket(
            this.RoomId,
            this.playerName,
            this.characterLayers,
            {
                x: this.startX,
                y: this.startY
            },
            {
                left: camera.scrollX,
                top: camera.scrollY,
                right: camera.scrollX + camera.width,
                bottom: camera.scrollY + camera.height,
            },
            this.companion
        ).then((onConnect: OnConnectInterface) => {
            this.connection = onConnect.connection;

            this.connection.onUserJoins((message: MessageUserJoined) => {
                const userMessage: AddPlayerInterface = {
                    userId: message.userId,
                    characterLayers: message.characterLayers,
                    name: message.name,
                    position: message.position,
                    companion: message.companion
                }
                this.addPlayer(userMessage);
            });

            this.connection.onUserMoved((message: UserMovedMessage) => {
                const position = message.getPosition();
                if (position === undefined) {
                    throw new Error('Position missing from UserMovedMessage');
                }

                const messageUserMoved: MessageUserMovedInterface = {
                    userId: message.getUserid(),
                    position: ProtobufClientUtils.toPointInterface(position)
                }

                this.updatePlayerPosition(messageUserMoved);
            });

            this.connection.onUserLeft((userId: number) => {
                this.removePlayer(userId);
            });

            this.connection.onGroupUpdatedOrCreated((groupPositionMessage: GroupCreatedUpdatedMessageInterface) => {
                this.shareGroupPosition(groupPositionMessage);
            })

            this.connection.onGroupDeleted((groupId: number) => {
                try {
                    this.deleteGroup(groupId);
                } catch (e) {
                    console.error(e);
                }
            })

            this.connection.onServerDisconnected(() => {
                console.log('Player disconnected from server. Reloading scene.');
                this.cleanupClosingScene();

                const gameSceneKey = 'somekey' + Math.round(Math.random() * 10000);
                const game: Phaser.Scene = new GameScene(this.room, this.MapUrlFile, gameSceneKey);
                this.scene.add(gameSceneKey, game, true,
                    {
                        initPosition: {
                            x: this.CurrentPlayer.x,
                            y: this.CurrentPlayer.y
                        },
                        reconnecting: true
                    });

                this.scene.stop(this.scene.key);
                this.scene.remove(this.scene.key);
            })

            this.connection.onActionableEvent((message => {
                const item = this.actionableItems.get(message.itemId);
                if (item === undefined) {
                    console.warn('Received an event about object "' + message.itemId + '" but cannot find this item on the map.');
                    return;
                }
                item.fire(message.event, message.state, message.parameters);
            }));

            /**
             * Triggered when we receive the JWT token to connect to Jitsi
             */
            this.connection.onStartJitsiRoom((jwt, room) => {
                this.startJitsi(room, jwt);
            });

            // When connection is performed, let's connect SimplePeer
            this.simplePeer = new SimplePeer(this.connection, !this.room.isPublic, this.playerName);
            this.GlobalMessageManager = new GlobalMessageManager(this.connection);
            userMessageManager.setReceiveBanListener(this.bannedUser.bind(this));

            const self = this;
            this.simplePeer.registerPeerConnectionListener({
                onConnect(user: UserSimplePeerInterface) {
                    self.presentationModeSprite.setVisible(true);
                    self.chatModeSprite.setVisible(true);
                    self.openChatIcon.setVisible(true);
                    audioManager.decreaseVolume();
                },
                onDisconnect(userId: number) {
                    if (self.simplePeer.getNbConnections() === 0) {
                        self.presentationModeSprite.setVisible(false);
                        self.chatModeSprite.setVisible(false);
                        self.openChatIcon.setVisible(false);
                        audioManager.restoreVolume();
                        self.onVisibilityChange();
                    }
                }
            })

            //listen event to share position of user
            this.CurrentPlayer.on(hasMovedEventName, this.pushPlayerPosition.bind(this))
            this.CurrentPlayer.on(hasMovedEventName, (event: HasPlayerMovedEvent) => {
                //iframeListener.hasMovedEvent(event)
            })
            this.CurrentPlayer.on(hasMovedEventName, this.outlineItem.bind(this))
            this.CurrentPlayer.on(hasMovedEventName, (event: HasPlayerMovedEvent) => {
                this.gameMap.setPosition(event.x, event.y);
            })

            //this.initUsersPosition(roomJoinedMessage.users);
            this.connectionAnswerPromiseResolve(onConnect.room);
            // Analyze tags to find if we are admin. If yes, show console.
            this.ConsoleGlobalMessageManager = new ConsoleGlobalMessageManager(this.connection, this.userInputManager, this.connection.isAdmin());


            this.scene.wake();
            this.scene.stop(ReconnectingSceneName);

            //init user position and play trigger to check layers properties
            this.gameMap.setPosition(this.CurrentPlayer.x, this.CurrentPlayer.y);
        });
    }

    //todo: into dedicated classes
    private initCirclesCanvas(): void {
        // Let's generate the circle for the group delimiter
        let circleElement = Object.values(this.textures.list).find((object: Texture) => object.key === 'circleSprite-white');
        if (circleElement) {
            this.textures.remove('circleSprite-white');
        }

        circleElement = Object.values(this.textures.list).find((object: Texture) => object.key === 'circleSprite-red');
        if (circleElement) {
            this.textures.remove('circleSprite-red');
        }

        //create white circle canvas use to create sprite
        this.circleTexture = this.textures.createCanvas('circleSprite-white', 96, 96);
        const context = this.circleTexture.context;
        context.beginPath();
        context.arc(48, 48, 48, 0, 2 * Math.PI, false);
        // context.lineWidth = 5;
        context.strokeStyle = '#ffffff';
        context.stroke();
        this.circleTexture.refresh();

        //create red circle canvas use to create sprite
        this.circleRedTexture = this.textures.createCanvas('circleSprite-red', 96, 96);
        const contextRed = this.circleRedTexture.context;
        contextRed.beginPath();
        contextRed.arc(48, 48, 48, 0, 2 * Math.PI, false);
        //context.lineWidth = 5;
        contextRed.strokeStyle = '#ff0000';
        contextRed.stroke();
        this.circleRedTexture.refresh();
    }


    private safeParseJSONstring(jsonString: string | undefined, propertyName: string) {
        try {
            return jsonString ? JSON.parse(jsonString) : {};
        } catch (e) {
            console.warn('Invalid JSON found in property "' + propertyName + '" of the map:' + jsonString, e);
            return {}
        }
    }

    private triggerOnMapLayerPropertyChange() {
        this.gameMap.onPropertyChange('exitSceneUrl', (newValue, oldValue) => {
            if (newValue) this.onMapExit(newValue as string);
        });
        this.gameMap.onPropertyChange('exitUrl', (newValue, oldValue) => {
            if (newValue) this.onMapExit(newValue as string);
        });
        this.gameMap.onPropertyChange('openWebsite', (newValue, oldValue, allProps) => {
            if (newValue === undefined) {
                layoutManager.removeActionButton('openWebsite', this.userInputManager);
                coWebsiteManager.closeCoWebsite();
            } else {
                const openWebsiteFunction = () => {
                    coWebsiteManager.loadCoWebsite(newValue as string, this.MapUrlFile, allProps.get('openWebsiteAllowApi') as boolean | undefined, allProps.get('openWebsitePolicy') as string | undefined);
                    layoutManager.removeActionButton('openWebsite', this.userInputManager);
                };

                const openWebsiteTriggerValue = allProps.get(TRIGGER_WEBSITE_PROPERTIES);
                if (openWebsiteTriggerValue && openWebsiteTriggerValue === ON_ACTION_TRIGGER_BUTTON) {
                    let message = allProps.get(WEBSITE_MESSAGE_PROPERTIES);
                    if (message === undefined) {
                        message = 'Press SPACE or touch here to open web site';
                    }
                    layoutManager.addActionButton('openWebsite', message.toString(), () => {
                        openWebsiteFunction();
                    }, this.userInputManager);
                } else {
                    openWebsiteFunction();
                }
            }
        });
        this.gameMap.onPropertyChange('jitsiRoom', (newValue, oldValue, allProps) => {
            if (newValue === undefined) {
                layoutManager.removeActionButton('jitsiRoom', this.userInputManager);
                this.stopJitsi();
            } else {
                const openJitsiRoomFunction = () => {
                    const roomName = jitsiFactory.getRoomName(newValue.toString(), this.instance);
                    const jitsiUrl = allProps.get("jitsiUrl") as string | undefined;
                    if (JITSI_PRIVATE_MODE && !jitsiUrl) {
                        const adminTag = allProps.get("jitsiRoomAdminTag") as string | undefined;

                        this.connection?.emitQueryJitsiJwtMessage(roomName, adminTag);
                    } else {
                        this.startJitsi(roomName, undefined);
                    }
                    layoutManager.removeActionButton('jitsiRoom', this.userInputManager);
                }

                const jitsiTriggerValue = allProps.get(TRIGGER_JITSI_PROPERTIES);
                if (jitsiTriggerValue && jitsiTriggerValue === ON_ACTION_TRIGGER_BUTTON) {
                    let message = allProps.get(JITSI_MESSAGE_PROPERTIES);
                    if (message === undefined) {
                        message = 'Press SPACE or touch here to enter Jitsi Meet room';
                    }
                    layoutManager.addActionButton('jitsiRoom', message.toString(), () => {
                        openJitsiRoomFunction();
                    }, this.userInputManager);
                } else {
                    openJitsiRoomFunction();
                }
            }
        });
        this.gameMap.onPropertyChange('silent', (newValue, oldValue) => {
            if (newValue === undefined || newValue === false || newValue === '') {
                this.connection?.setSilent(false);
            } else {
                this.connection?.setSilent(true);
            }
        });
        this.gameMap.onPropertyChange('playAudio', (newValue, oldValue, allProps) => {
            const volume = allProps.get(AUDIO_VOLUME_PROPERTY) as number | undefined;
            const loop = allProps.get(AUDIO_LOOP_PROPERTY) as boolean | undefined;
            newValue === undefined ? audioManager.unloadAudio() : audioManager.playAudio(newValue, this.getMapDirUrl(), volume, loop);
        });
        // TODO: This legacy property should be removed at some point
        this.gameMap.onPropertyChange('playAudioLoop', (newValue, oldValue) => {
            newValue === undefined ? audioManager.unloadAudio() : audioManager.playAudio(newValue, this.getMapDirUrl(), undefined, true);
        });

        this.gameMap.onPropertyChange('zone', (newValue, oldValue) => {
            if (newValue === undefined || newValue === false || newValue === '') {
                iframeListener.sendLeaveEvent(oldValue as string);

            } else {
                iframeListener.sendEnterEvent(newValue as string);
            }
        });
    }

    private listenToIframeEvents(): void {
        this.iframeSubscriptionList = [];
        this.iframeSubscriptionList.push(iframeListener.openPopupStream.subscribe((openPopupEvent) => {

            let objectLayerSquare: ITiledMapObject;
            const targetObjectData = this.getObjectLayerData(openPopupEvent.targetObject);
            if (targetObjectData !== undefined) {
                objectLayerSquare = targetObjectData;
            } else {
                console.error("Error while opening a popup. Cannot find an object on the map with name '" + openPopupEvent.targetObject + "'. The first parameter of WA.openPopup() must be the name of a rectangle object in your map.");
                return;
            }
            const escapedMessage = HtmlUtils.escapeHtml(openPopupEvent.message);
            let html = `<div id="container" hidden><div class="nes-container with-title is-centered">
${escapedMessage}
 </div> `;
            const buttonContainer = `<div class="buttonContainer"</div>`;
            html += buttonContainer;
            let id = 0;
            for (const button of openPopupEvent.buttons) {
                html += `<button type="button" class="nes-btn is-${HtmlUtils.escapeHtml(button.className ?? '')}" id="popup-${openPopupEvent.popupId}-${id}">${HtmlUtils.escapeHtml(button.label)}</button>`;
                id++;
            }
            html += '</div>';
            const domElement = this.add.dom(objectLayerSquare.x,
                objectLayerSquare.y).createFromHTML(html);

            const container: HTMLDivElement = domElement.getChildByID("container") as HTMLDivElement;
            container.style.width = objectLayerSquare.width + "px";
            domElement.scale = 0;
            domElement.setClassName('popUpElement');

            setTimeout(() => {
                (container).hidden = false;
            }, 100);

            id = 0;
            for (const button of openPopupEvent.buttons) {
                const button = HtmlUtils.getElementByIdOrFail<HTMLButtonElement>(`popup-${openPopupEvent.popupId}-${id}`);
                const btnId = id;
                button.onclick = () => {
                    iframeListener.sendButtonClickedEvent(openPopupEvent.popupId, btnId);
                    button.disabled = true;
                }
                id++;
            }
            this.tweens.add({
                targets: domElement,
                scale: 1,
                ease: "EaseOut",
                duration: 400,
            });

            this.popUpElements.set(openPopupEvent.popupId, domElement);
        }));

        this.iframeSubscriptionList.push(iframeListener.closePopupStream.subscribe((closePopupEvent) => {
            const popUpElement = this.popUpElements.get(closePopupEvent.popupId);
            if (popUpElement === undefined) {
                console.error('Could not close popup with ID ', closePopupEvent.popupId, '. Maybe it has already been closed?');
            }

            this.tweens.add({
                targets: popUpElement,
                scale: 0,
                ease: "EaseOut",
                duration: 400,
                onComplete: () => {
                    popUpElement?.destroy();
                    this.popUpElements.delete(closePopupEvent.popupId);
                },
            });
        }));

<<<<<<< HEAD
        this.iframeSubscriptionList.push(iframeListener.disablePlayerControlStream.subscribe(()=>{
            this.userInputManager.disableControls();
        }));

        this.iframeSubscriptionList.push(iframeListener.enablePlayerControlStream.subscribe(()=>{
            this.userInputManager.restoreControls();
        }));
        let scriptedBubbleSprite : Sprite;
        this.iframeSubscriptionList.push(iframeListener.displayBubbleStream.subscribe(()=>{
            scriptedBubbleSprite = new Sprite(this,this.CurrentPlayer.x + 25,this.CurrentPlayer.y,'circleSprite-white');
=======
        this.iframeSubscriptionList.push(iframeListener.disablePlayerControlStream.subscribe(() => {
            this.userInputManager.disableControls();
        }));

        this.iframeSubscriptionList.push(iframeListener.enablePlayerControlStream.subscribe(() => {
            this.userInputManager.restoreControls();
        }));
        this.iframeSubscriptionList.push(iframeListener.gameStateStream.subscribe(() => {
            /*const playerObject: PlayerStateObject = {
                [this.playerName]: {
                    position: {
                        x: this.CurrentPlayer.x,
                        y: this.CurrentPlayer.y
                    },
                    pusherId: this.connection?.getUserId()
                }
            }
            for (const mapPlayer of this.MapPlayers.children.entries) {
                const remotePlayer: RemotePlayer = mapPlayer as RemotePlayer;
                playerObject[remotePlayer.PlayerValue] = {
                    position: {
                        x: remotePlayer.x,
                        y: remotePlayer.y
                    },
                    pusherId: remotePlayer.userId

                }
            }*/
            iframeListener.sendFrozenGameStateEvent({
                mapUrl: this.MapUrlFile,
                startLayerName: this.startLayerName,
                uuid: localUserStore.getLocalUser()?.uuid,
                roomId: this.RoomId,
            })
        }));

        let scriptedBubbleSprite: Sprite;
        this.iframeSubscriptionList.push(iframeListener.displayBubbleStream.subscribe(() => {
            scriptedBubbleSprite = new Sprite(this, this.CurrentPlayer.x + 25, this.CurrentPlayer.y, 'circleSprite-white');
>>>>>>> 3edfd5b2
            scriptedBubbleSprite.setDisplayOrigin(48, 48);
            this.add.existing(scriptedBubbleSprite);
        }));

<<<<<<< HEAD
        this.iframeSubscriptionList.push(iframeListener.removeBubbleStream.subscribe(()=>{
=======
        this.iframeSubscriptionList.push(iframeListener.removeBubbleStream.subscribe(() => {
>>>>>>> 3edfd5b2
            scriptedBubbleSprite.destroy();
        }));

        this.iframeSubscriptionList.push(iframeListener.showLayerStream.subscribe((layerEvent)=>{
            this.setLayerVisibility(layerEvent.name, true);
        }));

        this.iframeSubscriptionList.push(iframeListener.hideLayerStream.subscribe((layerEvent)=>{
            this.setLayerVisibility(layerEvent.name, false);
        }));

        this.iframeSubscriptionList.push(iframeListener.setPropertyStream.subscribe((setProperty) => {
            this.setPropertyLayer(setProperty.layerName, setProperty.propertyName, setProperty.propertyValue);
        }));

    }

    private setPropertyLayer(layerName: string, propertyName: string, propertyValue: string | number | boolean | undefined): void {
        const layer = this.gameMap.findLayer(layerName);
       if (layer === undefined) {
            console.warn('Could not find layer "' + layerName + '" when calling setProperty');
            return;
        }
       const property = (layer.properties as ITiledMapLayerProperty[])?.find((property) => property.name === propertyName);
       if (property === undefined) {
           layer.properties = [];
           layer.properties.push({name : propertyName, type : typeof propertyValue, value : propertyValue});
           return;
        }
        property.value = propertyValue;
    }

    private setLayerVisibility(layerName: string, visible: boolean): void {
        const layer = this.gameMap.findLayer(layerName);
        if (layer === undefined) {
            console.warn('Could not find layer "' + layerName + '" when calling WA.hideLayer / WA.showLayer');
            return;
        }
        if(layer.type != "tilelayer"){
            console.warn('The layer "' + layerName + '" is not a tilelayer. It can not be show/hide');
            return;
        }
        layer.phaserLayer?.setVisible(visible);
        this.dirty = true;
    }


    private getMapDirUrl(): string {
        return this.MapUrlFile.substr(0, this.MapUrlFile.lastIndexOf('/'));
    }

    private onMapExit(exitKey: string) {
<<<<<<< HEAD
        if (this.mapTransitioning) return;
        this.mapTransitioning = true;
        const {roomId, hash} = Room.getIdFromIdentifier(exitKey, this.MapUrlFile, this.instance);
        if (!roomId) throw new Error('Could not find the room from its exit key: '+exitKey);
=======
        const { roomId, hash } = Room.getIdFromIdentifier(exitKey, this.MapUrlFile, this.instance);
        if (!roomId) throw new Error('Could not find the room from its exit key: ' + exitKey);
>>>>>>> 3edfd5b2
        urlManager.pushStartLayerNameToUrl(hash);
        if (roomId !== this.scene.key) {
            if (this.scene.get(roomId) === null) {
                console.error("next room not loaded", exitKey);
                return;
            }
            this.cleanupClosingScene();
            this.scene.stop();
            this.scene.remove(this.scene.key);
            this.scene.start(roomId);
        } else {
            //if the exit points to the current map, we simply teleport the user back to the startLayer
            this.initPositionFromLayerName(hash || defaultStartLayerName);
            this.CurrentPlayer.x = this.startX;
            this.CurrentPlayer.y = this.startY;
            setTimeout(() => this.mapTransitioning = false, 500);
        }
    }

    public cleanupClosingScene(): void {
        // stop playing audio, close any open website, stop any open Jitsi
        coWebsiteManager.closeCoWebsite();
        // Stop the script, if any
        const scripts = this.getScriptUrls(this.mapFile);
        for (const script of scripts) {
            iframeListener.unregisterScript(script);
        }

        this.stopJitsi();
        audioManager.unloadAudio();
        // We are completely destroying the current scene to avoid using a half-backed instance when coming back to the same map.
        this.connection?.closeConnection();
        this.simplePeer?.closeAllConnections();
        this.simplePeer?.unregister();
        this.messageSubscription?.unsubscribe();
        this.userInputManager.destroy();
        this.pinchManager?.destroy();

        for (const iframeEvents of this.iframeSubscriptionList) {
            iframeEvents.unsubscribe();
        }

        document.removeEventListener('visibilitychange', this.onVisibilityChangeCallback);
    }

    private removeAllRemotePlayers(): void {
        this.MapPlayersByKey.forEach((player: RemotePlayer) => {
            player.destroy();

            if (player.companion) {
                player.companion.destroy();
            }

            this.MapPlayers.remove(player);
        });
        this.MapPlayersByKey = new Map<number, RemotePlayer>();
    }

    private switchLayoutMode(): void {
        //if discussion is activated, this layout cannot be activated
        if (mediaManager.activatedDiscussion) {
            return;
        }
        const mode = layoutManager.getLayoutMode();
        if (mode === LayoutMode.Presentation) {
            layoutManager.switchLayoutMode(LayoutMode.VideoChat);
            this.presentationModeSprite.setFrame(1);
            this.chatModeSprite.setFrame(2);
        } else {
            layoutManager.switchLayoutMode(LayoutMode.Presentation);
            this.presentationModeSprite.setFrame(0);
            this.chatModeSprite.setFrame(3);
        }
    }

    private initStartXAndStartY() {
        // If there is an init position passed
        if (this.initPosition !== null) {
            this.startX = this.initPosition.x;
            this.startY = this.initPosition.y;
        } else {
            // Now, let's find the start layer
            if (this.startLayerName) {
                this.initPositionFromLayerName(this.startLayerName);
            }
            if (this.startX === undefined) {
                // If we have no start layer specified or if the hash passed does not exist, let's go with the default start position.
                this.initPositionFromLayerName(defaultStartLayerName);
            }
        }
        // Still no start position? Something is wrong with the map, we need a "start" layer.
        if (this.startX === undefined) {
            console.warn('This map is missing a layer named "start" that contains the available default start positions.');
            // Let's start in the middle of the map
            this.startX = this.mapFile.width * 16;
            this.startY = this.mapFile.height * 16;
        }
    }

    private initPositionFromLayerName(layerName: string) {
<<<<<<< HEAD
        for (const layer of this.gameMap.flatLayers) {
            if ((layerName === layer.name || layer.name.endsWith('/'+layerName)) && layer.type === 'tilelayer' && (layerName === defaultStartLayerName || this.isStartLayer(layer))) {
=======
        for (const layer of this.gameMap.layersIterator) {
            if ((layerName === layer.name || layer.name.endsWith('/' + layerName)) && layer.type === 'tilelayer' && (layerName === defaultStartLayerName || this.isStartLayer(layer))) {
>>>>>>> 3edfd5b2
                const startPosition = this.startUser(layer);
                this.startX = startPosition.x + this.mapFile.tilewidth / 2;
                this.startY = startPosition.y + this.mapFile.tileheight / 2;
            }
        }

    }

    private getExitUrl(layer: ITiledMapLayer): string | undefined {
        return this.getProperty(layer, "exitUrl") as string | undefined;
    }

    /**
     * @deprecated the map property exitSceneUrl is deprecated
     */
    private getExitSceneUrl(layer: ITiledMapLayer): string | undefined {
        return this.getProperty(layer, "exitSceneUrl") as string | undefined;
    }

    private isStartLayer(layer: ITiledMapLayer): boolean {
        return this.getProperty(layer, "startLayer") == true;
    }

    private getScriptUrls(map: ITiledMap): string[] {
        return (this.getProperties(map, "script") as string[]).map((script) => (new URL(script, this.MapUrlFile)).toString());
    }

    private getProperty(layer: ITiledMapLayer | ITiledMap, name: string): string | boolean | number | undefined {
        const properties: ITiledMapLayerProperty[] | undefined = layer.properties;
        if (!properties) {
            return undefined;
        }
        const obj = properties.find((property: ITiledMapLayerProperty) => property.name.toLowerCase() === name.toLowerCase());
        if (obj === undefined) {
            return undefined;
        }
        return obj.value;
    }

    private getProperties(layer: ITiledMapLayer | ITiledMap, name: string): (string | number | boolean | undefined)[] {
        const properties: ITiledMapLayerProperty[] | undefined = layer.properties;
        if (!properties) {
            return [];
        }
        return properties.filter((property: ITiledMapLayerProperty) => property.name.toLowerCase() === name.toLowerCase()).map((property) => property.value);
    }

    //todo: push that into the gameManager
    private async loadNextGame(exitSceneIdentifier: string) {
        const { roomId, hash } = Room.getIdFromIdentifier(exitSceneIdentifier, this.MapUrlFile, this.instance);
        const room = new Room(roomId);
        await gameManager.loadMap(room, this.scene);
    }

    private startUser(layer: ITiledMapTileLayer): PositionInterface {
        const tiles = layer.data;
        if (typeof (tiles) === 'string') {
            throw new Error('The content of a JSON map must be filled as a JSON array, not as a string');
        }
        const possibleStartPositions: PositionInterface[] = [];
        tiles.forEach((objectKey: number, key: number) => {
            if (objectKey === 0) {
                return;
            }
            const y = Math.floor(key / layer.width);
            const x = key % layer.width;

            possibleStartPositions.push({ x: x * this.mapFile.tilewidth, y: y * this.mapFile.tilewidth });
        });
        // Get a value at random amongst allowed values
        if (possibleStartPositions.length === 0) {
            console.warn('The start layer "' + layer.name + '" for this map is empty.');
            return {
                x: 0,
                y: 0
            };
        }
        // Choose one of the available start positions at random amongst the list of available start positions.
        return possibleStartPositions[Math.floor(Math.random() * possibleStartPositions.length)];
    }

    //todo: in a dedicated class/function?
    initCamera() {
        this.cameras.main.setBounds(0, 0, this.Map.widthInPixels, this.Map.heightInPixels);
        this.cameras.main.startFollow(this.CurrentPlayer, true);
        this.updateCameraOffset();
    }

<<<<<<< HEAD
=======
    addLayer(Layer: Phaser.Tilemaps.TilemapLayer) {
        this.Layers.push(Layer);
    }

>>>>>>> 3edfd5b2
    createCollisionWithPlayer() {
        this.physics.disableUpdate();
        this.physicsEnabled = false;
        //add collision layer
<<<<<<< HEAD
        for (const Layer of this.gameMap.flatLayers) {
            if (Layer.type == "tilelayer") {
                if (Layer.phaserLayer === undefined) {
                    throw new Error('phaserLayer of layer "' + Layer.name + '" is undefined');
                }
                this.physics.add.collider(this.CurrentPlayer, Layer.phaserLayer, (object1: GameObject, object2: GameObject) => {
                    //this.CurrentPlayer.say("Collision with layer : "+ (object2 as Tile).layer.name)
=======
        this.Layers.forEach((Layer: Phaser.Tilemaps.TilemapLayer) => {
            this.physics.add.collider(this.CurrentPlayer, Layer, (object1: GameObject, object2: GameObject) => {
                //this.CurrentPlayer.say("Collision with layer : "+ (object2 as Tile).layer.name)
            });
            Layer.setCollisionByProperty({ collides: true });
            if (DEBUG_MODE) {
                //debug code to see the collision hitbox of the object in the top layer
                Layer.renderDebug(this.add.graphics(), {
                    tileColor: null, //non-colliding tiles
                    collidingTileColor: new Phaser.Display.Color(243, 134, 48, 200), // Colliding tiles,
                    faceColor: new Phaser.Display.Color(40, 39, 37, 255) // Colliding face edges
>>>>>>> 3edfd5b2
                });
                Layer.phaserLayer.setCollisionByProperty({collides: true});
                if (DEBUG_MODE) {
                    //debug code to see the collision hitbox of the object in the top layer
                    Layer.phaserLayer.renderDebug(this.add.graphics(), {
                        tileColor: null, //non-colliding tiles
                        collidingTileColor: new Phaser.Display.Color(243, 134, 48, 200), // Colliding tiles,
                        faceColor: new Phaser.Display.Color(40, 39, 37, 255) // Colliding face edges
                    });
                }
            //});
            }
        }
    }

    createCurrentPlayer() {
        //TODO create animation moving between exit and start
        const texturesPromise = lazyLoadPlayerCharacterTextures(this.load, this.characterLayers);
        try {
            this.CurrentPlayer = new Player(
                this,
                this.startX,
                this.startY,
                this.playerName,
                texturesPromise,
                PlayerAnimationDirections.Down,
                false,
                this.userInputManager,
                this.companion,
                this.companion !== null ? lazyLoadCompanionResource(this.load, this.companion) : undefined
            );
        } catch (err) {
            if (err instanceof TextureError) {
                gameManager.leaveGame(this, SelectCharacterSceneName, new SelectCharacterScene());
            }
            throw err;
        }

        //create collision
        this.createCollisionWithPlayer();
    }

    pushPlayerPosition(event: HasPlayerMovedEvent) {
        if (this.lastMoveEventSent === event) {
            return;
        }

        // If the player is not moving, let's send the info right now.
        if (event.moving === false) {
            this.doPushPlayerPosition(event);
            return;
        }

        // If the player is moving, and if it changed direction, let's send an event
        if (event.direction !== this.lastMoveEventSent.direction) {
            this.doPushPlayerPosition(event);
            return;
        }

        // If more than 200ms happened since last event sent
        if (this.currentTick - this.lastSentTick >= POSITION_DELAY) {
            this.doPushPlayerPosition(event);
            return;
        }

        // Otherwise, do nothing.
    }

    /**
     * Finds the correct item to outline and outline it (if there is an item to be outlined)
     * @param event
     */
    private outlineItem(event: HasPlayerMovedEvent): void {
        let x = event.x;
        let y = event.y;
        switch (event.direction) {
            case PlayerAnimationDirections.Up:
                y -= 32;
                break;
            case PlayerAnimationDirections.Down:
                y += 32;
                break;
            case PlayerAnimationDirections.Left:
                x -= 32;
                break;
            case PlayerAnimationDirections.Right:
                x += 32;
                break;
            default:
                throw new Error('Unexpected direction "' + event.direction + '"');
        }

        let shortestDistance: number = Infinity;
        let selectedItem: ActionableItem | null = null;
        for (const item of this.actionableItems.values()) {
            const distance = item.actionableDistance(x, y);
            if (distance !== null && distance < shortestDistance) {
                shortestDistance = distance;
                selectedItem = item;
            }
        }

        if (this.outlinedItem === selectedItem) {
            return;
        }

        this.outlinedItem?.notSelectable();
        this.outlinedItem = selectedItem;
        this.outlinedItem?.selectable();
    }

    private doPushPlayerPosition(event: HasPlayerMovedEvent): void {
        this.lastMoveEventSent = event;
        this.lastSentTick = this.currentTick;
        const camera = this.cameras.main;
        this.connection?.sharePosition(event.x, event.y, event.direction, event.moving, {
            left: camera.scrollX,
            top: camera.scrollY,
            right: camera.scrollX + camera.width,
            bottom: camera.scrollY + camera.height,
        });
        iframeListener.hasPlayerMoved(event);
    }

    /**
     * @param time
     * @param delta The delta time in ms since the last frame. This is a smoothed and capped value based on the FPS rate.
     */
<<<<<<< HEAD
    update(time: number, delta: number) : void {
=======
    update(time: number, delta: number): void {
        this.dirty = false;
>>>>>>> 3edfd5b2
        mediaManager.updateScene();
        this.currentTick = time;
        if (this.CurrentPlayer.isMoving()) {
            this.dirty = true;
        }
        this.CurrentPlayer.moveUser(delta);
        if (this.CurrentPlayer.isMoving()) {
            this.dirty = true;
            if (!this.physicsEnabled) {
                this.physics.enableUpdate();
                this.physicsEnabled = true;
            }
        } else if (this.physicsEnabled) {
            this.physics.disableUpdate();
            this.physicsEnabled = false;
        }

        // Let's handle all events
        while (this.pendingEvents.length !== 0) {
            this.dirty = true;
            const event = this.pendingEvents.dequeue();
            switch (event.type) {
                case "InitUserPositionEvent":
                    this.doInitUsersPosition(event.event);
                    break;
                case "AddPlayerEvent":
                    this.doAddPlayer(event.event);
                    break;
                case "RemovePlayerEvent":
                    this.doRemovePlayer(event.userId);
                    break;
                case "UserMovedEvent":
                    this.doUpdatePlayerPosition(event.event);
                    break;
                case "GroupCreatedUpdatedEvent":
                    this.doShareGroupPosition(event.event);
                    break;
                case "DeleteGroupEvent":
                    this.doDeleteGroup(event.groupId);
                    break;
            }
        }
        // Let's move all users
        const updatedPlayersPositions = this.playersPositionInterpolator.getUpdatedPositions(time);
        updatedPlayersPositions.forEach((moveEvent: HasPlayerMovedEvent, userId: number) => {
            this.dirty = true;
            const player: RemotePlayer | undefined = this.MapPlayersByKey.get(userId);
            if (player === undefined) {
                throw new Error('Cannot find player with ID "' + userId + '"');
            }
            player.updatePosition(moveEvent);
        });
    }

    /**
     * Called by the connexion when the full list of user position is received.
     */
    private initUsersPosition(usersPosition: MessageUserPositionInterface[]): void {
        this.pendingEvents.enqueue({
            type: "InitUserPositionEvent",
            event: usersPosition
        });
    }

    /**
     * Put all the players on the map on map load.
     */
    private doInitUsersPosition(usersPosition: MessageUserPositionInterface[]): void {
        const currentPlayerId = this.connection?.getUserId();
        this.removeAllRemotePlayers();
        // load map
        usersPosition.forEach((userPosition: MessageUserPositionInterface) => {
            if (userPosition.userId === currentPlayerId) {
                return;
            }
            this.addPlayer(userPosition);
        });
    }

    /**
     * Called by the connexion when a new player arrives on a map
     */
    public addPlayer(addPlayerData: AddPlayerInterface): void {
        this.pendingEvents.enqueue({
            type: "AddPlayerEvent",
            event: addPlayerData
        });
    }

    private doAddPlayer(addPlayerData: AddPlayerInterface): void {
        //check if exist player, if exist, move position
        if (this.MapPlayersByKey.has(addPlayerData.userId)) {
            this.updatePlayerPosition({
                userId: addPlayerData.userId,
                position: addPlayerData.position
            });
            return;
        }

        const texturesPromise = lazyLoadPlayerCharacterTextures(this.load, addPlayerData.characterLayers);
        const player = new RemotePlayer(
            addPlayerData.userId,
            this,
            addPlayerData.position.x,
            addPlayerData.position.y,
            addPlayerData.name,
            texturesPromise,
            addPlayerData.position.direction as PlayerAnimationDirections,
            addPlayerData.position.moving,
            addPlayerData.companion,
            addPlayerData.companion !== null ? lazyLoadCompanionResource(this.load, addPlayerData.companion) : undefined
        );
        this.MapPlayers.add(player);
        this.MapPlayersByKey.set(player.userId, player);
        player.updatePosition(addPlayerData.position);
    }

    /**
     * Called by the connexion when a player is removed from the map
     */
    public removePlayer(userId: number) {
        this.pendingEvents.enqueue({
            type: "RemovePlayerEvent",
            userId
        });
    }

    private doRemovePlayer(userId: number) {
        const player = this.MapPlayersByKey.get(userId);
        if (player === undefined) {
            console.error('Cannot find user with id ', userId);
        } else {
            player.destroy();

            if (player.companion) {
                player.companion.destroy();
            }

            this.MapPlayers.remove(player);
        }
        this.MapPlayersByKey.delete(userId);
        this.playersPositionInterpolator.removePlayer(userId);
    }

    public updatePlayerPosition(message: MessageUserMovedInterface): void {
        this.pendingEvents.enqueue({
            type: "UserMovedEvent",
            event: message
        });
    }

    private doUpdatePlayerPosition(message: MessageUserMovedInterface): void {
        const player: RemotePlayer | undefined = this.MapPlayersByKey.get(message.userId);
        if (player === undefined) {
            //throw new Error('Cannot find player with ID "' + message.userId +'"');
            console.error('Cannot update position of player with ID "' + message.userId + '": player not found');
            return;
        }

        // We do not update the player position directly (because it is sent only every 200ms).
        // Instead we use the PlayersPositionInterpolator that will do a smooth animation over the next 200ms.
        const playerMovement = new PlayerMovement({ x: player.x, y: player.y }, this.currentTick, message.position, this.currentTick + POSITION_DELAY);
        this.playersPositionInterpolator.updatePlayerPosition(player.userId, playerMovement);
    }

    public shareGroupPosition(groupPositionMessage: GroupCreatedUpdatedMessageInterface) {
        this.pendingEvents.enqueue({
            type: "GroupCreatedUpdatedEvent",
            event: groupPositionMessage
        });
    }

    private doShareGroupPosition(groupPositionMessage: GroupCreatedUpdatedMessageInterface) {
        //delete previous group
        this.doDeleteGroup(groupPositionMessage.groupId);

        // TODO: circle radius should not be hard stored
        //create new group
        const sprite = new Sprite(
            this,
            Math.round(groupPositionMessage.position.x),
            Math.round(groupPositionMessage.position.y),
            groupPositionMessage.groupSize === MAX_PER_GROUP ? 'circleSprite-red' : 'circleSprite-white'
        );
        sprite.setDisplayOrigin(48, 48);
        this.add.existing(sprite);
        this.groups.set(groupPositionMessage.groupId, sprite);
        return sprite;
    }

    deleteGroup(groupId: number): void {
        this.pendingEvents.enqueue({
            type: "DeleteGroupEvent",
            groupId
        });
    }

    doDeleteGroup(groupId: number): void {
        const group = this.groups.get(groupId);
        if (!group) {
            return;
        }
        group.destroy();
        this.groups.delete(groupId);
    }



    /**
     * Sends to the server an event emitted by one of the ActionableItems.
     */
    emitActionableEvent(itemId: number, eventName: string, state: unknown, parameters: unknown) {
        this.connection?.emitActionableEvent(itemId, eventName, state, parameters);
    }

    public onResize(ev: UIEvent): void {
        super.onResize(ev);
        this.reposition();

        // Send new viewport to server
        const camera = this.cameras.main;
        this.connection?.setViewport({
            left: camera.scrollX,
            top: camera.scrollY,
            right: camera.scrollX + camera.width,
            bottom: camera.scrollY + camera.height,
        });
    }
    private getObjectLayerData(objectName: string): ITiledMapObject | undefined {
        for (const layer of this.mapFile.layers) {
            if (layer.type === 'objectgroup' && layer.name === 'floorLayer') {
                for (const object of layer.objects) {
                    if (object.name === objectName) {
                        return object;
                    }
                }
            }
        }
        return undefined;

    }
    private reposition(): void {
        this.presentationModeSprite.setY(this.game.renderer.height - 2);
        this.chatModeSprite.setY(this.game.renderer.height - 2);
        this.openChatIcon.setY(this.game.renderer.height - 2);

        // Recompute camera offset if needed
        this.updateCameraOffset();
    }

    /**
     * Updates the offset of the character compared to the center of the screen according to the layout manager
     * (tries to put the character in the center of the remaining space if there is a discussion going on.
     */
    private updateCameraOffset(): void {
        const array = layoutManager.findBiggestAvailableArray();
        const xCenter = (array.xEnd - array.xStart) / 2 + array.xStart;
        const yCenter = (array.yEnd - array.yStart) / 2 + array.yStart;

        const game = HtmlUtils.querySelectorOrFail<HTMLCanvasElement>('#game canvas');
        // Let's put this in Game coordinates by applying the zoom level:

        this.cameras.main.setFollowOffset((xCenter - game.offsetWidth / 2) * window.devicePixelRatio / this.scale.zoom, (yCenter - game.offsetHeight / 2) * window.devicePixelRatio / this.scale.zoom);
    }

    public onCenterChange(): void {
        this.updateCameraOffset();
    }

    public startJitsi(roomName: string, jwt?: string): void {
        const allProps = this.gameMap.getCurrentProperties();
        const jitsiConfig = this.safeParseJSONstring(allProps.get("jitsiConfig") as string | undefined, 'jitsiConfig');
        const jitsiInterfaceConfig = this.safeParseJSONstring(allProps.get("jitsiInterfaceConfig") as string | undefined, 'jitsiInterfaceConfig');
        const jitsiUrl = allProps.get("jitsiUrl") as string | undefined;

        jitsiFactory.start(roomName, this.playerName, jwt, jitsiConfig, jitsiInterfaceConfig, jitsiUrl);
        this.connection?.setSilent(true);
        mediaManager.hideGameOverlay();

        //permit to stop jitsi when user close iframe
        mediaManager.addTriggerCloseJitsiFrameButton('close-jisi', () => {
            this.stopJitsi();
        });

        this.onVisibilityChange();
    }

    public stopJitsi(): void {
        this.connection?.setSilent(false);
        jitsiFactory.stop();
        mediaManager.showGameOverlay();

        mediaManager.removeTriggerCloseJitsiFrameButton('close-jisi');
        this.onVisibilityChange();
    }

    //todo: put this into an 'orchestrator' scene (EntryScene?)
    private bannedUser() {
        this.cleanupClosingScene();
        this.userInputManager.disableControls();
        this.scene.start(ErrorSceneName, {
            title: 'Banned',
            subTitle: 'You were banned from WorkAdventure',
            message: 'If you want more information, you may contact us at: workadventure@thecodingmachine.com'
        });
    }

    //todo: put this into an 'orchestrator' scene (EntryScene?)
    private showWorldFullError(message: string | null): void {
        this.cleanupClosingScene();
        this.scene.stop(ReconnectingSceneName);
        this.scene.remove(ReconnectingSceneName);
        this.userInputManager.disableControls();
        //FIX ME to use status code
        if (message == undefined) {
            this.scene.start(ErrorSceneName, {
                title: 'Connection rejected',
                subTitle: 'The world you are trying to join is full. Try again later.',
                message: 'If you want more information, you may contact us at: workadventure@thecodingmachine.com'
            });
        } else {
            this.scene.start(ErrorSceneName, {
                title: 'Connection rejected',
                subTitle: 'You cannot join the World. Try again later. \n\r \n\r Error: ' + message + '.',
                message: 'If you want more information, you may contact administrator or contact us at: workadventure@thecodingmachine.com'
            });
        }
    }

    zoomByFactor(zoomFactor: number) {
        waScaleManager.zoomModifier *= zoomFactor;
        this.updateCameraOffset();
    }

    private onVisibilityChange(): void {
        // If the overlay is not displayed, we are in Jitsi. We don't need the webcam.
        if (!mediaManager.isGameOverlayVisible()) {
            mediaManager.blurCamera();
            return;
        }

        if (document.visibilityState === 'visible') {
            mediaManager.focusCamera();
        } else {
            if (this.simplePeer.getNbConnections() === 0) {
                mediaManager.blurCamera();
            }
        }
    }
}<|MERGE_RESOLUTION|>--- conflicted
+++ resolved
@@ -1,10 +1,5 @@
-<<<<<<< HEAD
 import {gameManager, HasMovedEvent} from "./GameManager";
 import type {
-=======
-import { gameManager } from "./GameManager";
-import {
->>>>>>> 3edfd5b2
     GroupCreatedUpdatedMessageInterface,
     MessageUserJoined,
     MessageUserMovedInterface,
@@ -30,18 +25,7 @@
     ITiledMapTileLayer,
     ITiledTileSet
 } from "../Map/ITiledMap";
-<<<<<<< HEAD
-import type {AddPlayerInterface} from "./AddPlayerInterface";
-import {PlayerAnimationDirections} from "../Player/Animation";
-import {PlayerMovement} from "./PlayerMovement";
-import {PlayersPositionInterpolator} from "./PlayersPositionInterpolator";
-import {RemotePlayer} from "../Entity/RemotePlayer";
-import {Queue} from 'queue-typescript';
-import {SimplePeer, UserSimplePeerInterface} from "../../WebRtc/SimplePeer";
-import {ReconnectingSceneName} from "../Reconnecting/ReconnectingScene";
-import {lazyLoadPlayerCharacterTextures, loadCustomTexture} from "../Entity/PlayerTexturesLoadingManager";
-=======
-import { AddPlayerInterface } from "./AddPlayerInterface";
+import type { AddPlayerInterface } from "./AddPlayerInterface";
 import { PlayerAnimationDirections } from "../Player/Animation";
 import { PlayerMovement } from "./PlayerMovement";
 import { PlayersPositionInterpolator } from "./PlayersPositionInterpolator";
@@ -50,7 +34,6 @@
 import { SimplePeer, UserSimplePeerInterface } from "../../WebRtc/SimplePeer";
 import { ReconnectingSceneName } from "../Reconnecting/ReconnectingScene";
 import { lazyLoadPlayerCharacterTextures, loadCustomTexture } from "../Entity/PlayerTexturesLoadingManager";
->>>>>>> 3edfd5b2
 import {
     CenterListener,
     JITSI_MESSAGE_PROPERTIES,
@@ -63,46 +46,16 @@
     AUDIO_VOLUME_PROPERTY,
     AUDIO_LOOP_PROPERTY
 } from "../../WebRtc/LayoutManager";
-<<<<<<< HEAD
-import {GameMap} from "./GameMap";
-import {coWebsiteManager} from "../../WebRtc/CoWebsiteManager";
-import {mediaManager} from "../../WebRtc/MediaManager";
-import type {ItemFactoryInterface} from "../Items/ItemFactoryInterface";
-import type {ActionableItem} from "../Items/ActionableItem";
-import {UserInputManager} from "../UserInput/UserInputManager";
-import type {UserMovedMessage} from "../../Messages/generated/messages_pb";
-import {ProtobufClientUtils} from "../../Network/ProtobufClientUtils";
-import {connectionManager} from "../../Connexion/ConnectionManager";
-import type {RoomConnection} from "../../Connexion/RoomConnection";
-import {GlobalMessageManager} from "../../Administration/GlobalMessageManager";
-import {userMessageManager} from "../../Administration/UserMessageManager";
-import {ConsoleGlobalMessageManager} from "../../Administration/ConsoleGlobalMessageManager";
-import {ResizableScene} from "../Login/ResizableScene";
-import {Room} from "../../Connexion/Room";
-import {jitsiFactory} from "../../WebRtc/JitsiFactory";
-import {urlManager} from "../../Url/UrlManager";
-import {audioManager} from "../../WebRtc/AudioManager";
-import {PresentationModeIcon} from "../Components/PresentationModeIcon";
-import {ChatModeIcon} from "../Components/ChatModeIcon";
-import {OpenChatIcon, openChatIconName} from "../Components/OpenChatIcon";
-import {SelectCharacterScene, SelectCharacterSceneName} from "../Login/SelectCharacterScene";
-import {TextureError} from "../../Exception/TextureError";
-import {addLoader} from "../Components/Loader";
-import {ErrorSceneName} from "../Reconnecting/ErrorScene";
-import {localUserStore} from "../../Connexion/LocalUserStore";
-import {iframeListener} from "../../Api/IframeListener";
-import {HtmlUtils} from "../../WebRtc/HtmlUtils";
-=======
 import { GameMap } from "./GameMap";
 import { coWebsiteManager } from "../../WebRtc/CoWebsiteManager";
 import { mediaManager } from "../../WebRtc/MediaManager";
-import { ItemFactoryInterface } from "../Items/ItemFactoryInterface";
-import { ActionableItem } from "../Items/ActionableItem";
+import type { ItemFactoryInterface } from "../Items/ItemFactoryInterface";
+import type { ActionableItem } from "../Items/ActionableItem";
 import { UserInputManager } from "../UserInput/UserInputManager";
-import { UserMovedMessage } from "../../Messages/generated/messages_pb";
+import type { UserMovedMessage } from "../../Messages/generated/messages_pb";
 import { ProtobufClientUtils } from "../../Network/ProtobufClientUtils";
 import { connectionManager } from "../../Connexion/ConnectionManager";
-import { RoomConnection } from "../../Connexion/RoomConnection";
+import type { RoomConnection } from "../../Connexion/RoomConnection";
 import { GlobalMessageManager } from "../../Administration/GlobalMessageManager";
 import { userMessageManager } from "../../Administration/UserMessageManager";
 import { ConsoleGlobalMessageManager } from "../../Administration/ConsoleGlobalMessageManager";
@@ -121,29 +74,13 @@
 import { localUserStore } from "../../Connexion/LocalUserStore";
 import { iframeListener } from "../../Api/IframeListener";
 import { HtmlUtils } from "../../WebRtc/HtmlUtils";
->>>>>>> 3edfd5b2
 import Texture = Phaser.Textures.Texture;
 import Sprite = Phaser.GameObjects.Sprite;
 import CanvasTexture = Phaser.Textures.CanvasTexture;
 import GameObject = Phaser.GameObjects.GameObject;
 import FILE_LOAD_ERROR = Phaser.Loader.Events.FILE_LOAD_ERROR;
 import DOMElement = Phaser.GameObjects.DOMElement;
-<<<<<<< HEAD
-import type {Subscription} from "rxjs";
-import {worldFullMessageStream} from "../../Connexion/WorldFullMessageStream";
-import { lazyLoadCompanionResource } from "../Companion/CompanionTexturesLoadingManager";
-import RenderTexture = Phaser.GameObjects.RenderTexture;
-import Tilemap = Phaser.Tilemaps.Tilemap;
-import {DirtyScene} from "./DirtyScene";
-import {TextUtils} from "../Components/TextUtils";
-import {touchScreenManager} from "../../Touch/TouchScreenManager";
-import {PinchManager} from "../UserInput/PinchManager";
-import {joystickBaseImg, joystickBaseKey, joystickThumbImg, joystickThumbKey} from "../Components/MobileJoystick";
-import {waScaleManager} from "../Services/WaScaleManager";
-import {LayerEvent} from "../../Api/Events/LayerEvent";
-import {SetPropertyEvent} from "../../Api/Events/setPropertyEvent";
-=======
-import { Subscription } from "rxjs";
+import type { Subscription } from "rxjs";
 import { worldFullMessageStream } from "../../Connexion/WorldFullMessageStream";
 import { lazyLoadCompanionResource } from "../Companion/CompanionTexturesLoadingManager";
 import RenderTexture = Phaser.GameObjects.RenderTexture;
@@ -153,10 +90,10 @@
 import { touchScreenManager } from "../../Touch/TouchScreenManager";
 import { PinchManager } from "../UserInput/PinchManager";
 import { joystickBaseImg, joystickBaseKey, joystickThumbImg, joystickThumbKey } from "../Components/MobileJoystick";
-//import { PlayerStateObject } from '../../Api/Events/GameStateEvent';
 import { waScaleManager } from "../Services/WaScaleManager";
 import { HasPlayerMovedEvent } from '../../Api/Events/HasPlayerMovedEvent';
->>>>>>> 3edfd5b2
+import {LayerEvent} from "../../Api/Events/LayerEvent";
+import {SetPropertyEvent} from "../../Api/Events/setPropertyEve
 
 export interface GameSceneInitInterface {
     initPosition: PointInterface | null,
@@ -246,22 +183,14 @@
     private openChatIcon!: OpenChatIcon;
     private playerName!: string;
     private characterLayers!: string[];
-<<<<<<< HEAD
-    private companion!: string|null;
-    private messageSubscription: Subscription|null = null;
+    private companion!: string | null;
+    private messageSubscription: Subscription | null = null;
     private popUpElements : Map<number, DOMElement> = new Map<number, Phaser.GameObjects.DOMElement>();
-    private originalMapUrl: string|undefined;
-    private pinchManager: PinchManager|undefined;
+    private originalMapUrl: string | undefined;
+    private pinchManager: PinchManager | undefined;
     private physicsEnabled: boolean = true;
     private mapTransitioning: boolean = false; //used to prevent transitions happenning at the same time.
     private onVisibilityChangeCallback: () => void;
-=======
-    private companion!: string | null;
-    private messageSubscription: Subscription | null = null;
-    private popUpElements: Map<number, DOMElement> = new Map<number, Phaser.GameObjects.DOMElement>();
-    private originalMapUrl: string | undefined;
-    private pinchManager: PinchManager | undefined;
->>>>>>> 3edfd5b2
 
     constructor(private room: Room, MapUrlFile: string, customKey?: string | undefined) {
         super({
@@ -701,9 +630,6 @@
 
             //listen event to share position of user
             this.CurrentPlayer.on(hasMovedEventName, this.pushPlayerPosition.bind(this))
-            this.CurrentPlayer.on(hasMovedEventName, (event: HasPlayerMovedEvent) => {
-                //iframeListener.hasMovedEvent(event)
-            })
             this.CurrentPlayer.on(hasMovedEventName, this.outlineItem.bind(this))
             this.CurrentPlayer.on(hasMovedEventName, (event: HasPlayerMovedEvent) => {
                 this.gameMap.setPosition(event.x, event.y);
@@ -931,18 +857,6 @@
             });
         }));
 
-<<<<<<< HEAD
-        this.iframeSubscriptionList.push(iframeListener.disablePlayerControlStream.subscribe(()=>{
-            this.userInputManager.disableControls();
-        }));
-
-        this.iframeSubscriptionList.push(iframeListener.enablePlayerControlStream.subscribe(()=>{
-            this.userInputManager.restoreControls();
-        }));
-        let scriptedBubbleSprite : Sprite;
-        this.iframeSubscriptionList.push(iframeListener.displayBubbleStream.subscribe(()=>{
-            scriptedBubbleSprite = new Sprite(this,this.CurrentPlayer.x + 25,this.CurrentPlayer.y,'circleSprite-white');
-=======
         this.iframeSubscriptionList.push(iframeListener.disablePlayerControlStream.subscribe(() => {
             this.userInputManager.disableControls();
         }));
@@ -951,26 +865,6 @@
             this.userInputManager.restoreControls();
         }));
         this.iframeSubscriptionList.push(iframeListener.gameStateStream.subscribe(() => {
-            /*const playerObject: PlayerStateObject = {
-                [this.playerName]: {
-                    position: {
-                        x: this.CurrentPlayer.x,
-                        y: this.CurrentPlayer.y
-                    },
-                    pusherId: this.connection?.getUserId()
-                }
-            }
-            for (const mapPlayer of this.MapPlayers.children.entries) {
-                const remotePlayer: RemotePlayer = mapPlayer as RemotePlayer;
-                playerObject[remotePlayer.PlayerValue] = {
-                    position: {
-                        x: remotePlayer.x,
-                        y: remotePlayer.y
-                    },
-                    pusherId: remotePlayer.userId
-
-                }
-            }*/
             iframeListener.sendFrozenGameStateEvent({
                 mapUrl: this.MapUrlFile,
                 startLayerName: this.startLayerName,
@@ -982,16 +876,11 @@
         let scriptedBubbleSprite: Sprite;
         this.iframeSubscriptionList.push(iframeListener.displayBubbleStream.subscribe(() => {
             scriptedBubbleSprite = new Sprite(this, this.CurrentPlayer.x + 25, this.CurrentPlayer.y, 'circleSprite-white');
->>>>>>> 3edfd5b2
             scriptedBubbleSprite.setDisplayOrigin(48, 48);
             this.add.existing(scriptedBubbleSprite);
         }));
 
-<<<<<<< HEAD
-        this.iframeSubscriptionList.push(iframeListener.removeBubbleStream.subscribe(()=>{
-=======
         this.iframeSubscriptionList.push(iframeListener.removeBubbleStream.subscribe(() => {
->>>>>>> 3edfd5b2
             scriptedBubbleSprite.destroy();
         }));
 
@@ -1044,15 +933,10 @@
     }
 
     private onMapExit(exitKey: string) {
-<<<<<<< HEAD
         if (this.mapTransitioning) return;
         this.mapTransitioning = true;
         const {roomId, hash} = Room.getIdFromIdentifier(exitKey, this.MapUrlFile, this.instance);
         if (!roomId) throw new Error('Could not find the room from its exit key: '+exitKey);
-=======
-        const { roomId, hash } = Room.getIdFromIdentifier(exitKey, this.MapUrlFile, this.instance);
-        if (!roomId) throw new Error('Could not find the room from its exit key: ' + exitKey);
->>>>>>> 3edfd5b2
         urlManager.pushStartLayerNameToUrl(hash);
         if (roomId !== this.scene.key) {
             if (this.scene.get(roomId) === null) {
@@ -1153,13 +1037,8 @@
     }
 
     private initPositionFromLayerName(layerName: string) {
-<<<<<<< HEAD
         for (const layer of this.gameMap.flatLayers) {
-            if ((layerName === layer.name || layer.name.endsWith('/'+layerName)) && layer.type === 'tilelayer' && (layerName === defaultStartLayerName || this.isStartLayer(layer))) {
-=======
-        for (const layer of this.gameMap.layersIterator) {
             if ((layerName === layer.name || layer.name.endsWith('/' + layerName)) && layer.type === 'tilelayer' && (layerName === defaultStartLayerName || this.isStartLayer(layer))) {
->>>>>>> 3edfd5b2
                 const startPosition = this.startUser(layer);
                 this.startX = startPosition.x + this.mapFile.tilewidth / 2;
                 this.startY = startPosition.y + this.mapFile.tileheight / 2;
@@ -1248,18 +1127,10 @@
         this.updateCameraOffset();
     }
 
-<<<<<<< HEAD
-=======
-    addLayer(Layer: Phaser.Tilemaps.TilemapLayer) {
-        this.Layers.push(Layer);
-    }
-
->>>>>>> 3edfd5b2
     createCollisionWithPlayer() {
         this.physics.disableUpdate();
         this.physicsEnabled = false;
         //add collision layer
-<<<<<<< HEAD
         for (const Layer of this.gameMap.flatLayers) {
             if (Layer.type == "tilelayer") {
                 if (Layer.phaserLayer === undefined) {
@@ -1267,19 +1138,6 @@
                 }
                 this.physics.add.collider(this.CurrentPlayer, Layer.phaserLayer, (object1: GameObject, object2: GameObject) => {
                     //this.CurrentPlayer.say("Collision with layer : "+ (object2 as Tile).layer.name)
-=======
-        this.Layers.forEach((Layer: Phaser.Tilemaps.TilemapLayer) => {
-            this.physics.add.collider(this.CurrentPlayer, Layer, (object1: GameObject, object2: GameObject) => {
-                //this.CurrentPlayer.say("Collision with layer : "+ (object2 as Tile).layer.name)
-            });
-            Layer.setCollisionByProperty({ collides: true });
-            if (DEBUG_MODE) {
-                //debug code to see the collision hitbox of the object in the top layer
-                Layer.renderDebug(this.add.graphics(), {
-                    tileColor: null, //non-colliding tiles
-                    collidingTileColor: new Phaser.Display.Color(243, 134, 48, 200), // Colliding tiles,
-                    faceColor: new Phaser.Display.Color(40, 39, 37, 255) // Colliding face edges
->>>>>>> 3edfd5b2
                 });
                 Layer.phaserLayer.setCollisionByProperty({collides: true});
                 if (DEBUG_MODE) {
@@ -1408,12 +1266,7 @@
      * @param time
      * @param delta The delta time in ms since the last frame. This is a smoothed and capped value based on the FPS rate.
      */
-<<<<<<< HEAD
-    update(time: number, delta: number) : void {
-=======
     update(time: number, delta: number): void {
-        this.dirty = false;
->>>>>>> 3edfd5b2
         mediaManager.updateScene();
         this.currentTick = time;
         if (this.CurrentPlayer.isMoving()) {
