<<<<<<< HEAD
import {gameManager, HasMovedEvent} from "./GameManager";
import type {
=======
import { gameManager, HasMovedEvent } from "./GameManager";
import {
>>>>>>> 46996f70
    GroupCreatedUpdatedMessageInterface,
    MessageUserJoined,
    MessageUserMovedInterface,
    MessageUserPositionInterface,
    OnConnectInterface,
    PointInterface,
    PositionInterface,
    RoomJoinedMessageInterface
} from "../../Connexion/ConnexionModels";
<<<<<<< HEAD
import {hasMovedEventName, Player, requestEmoteEventName} from "../Player/Player";
=======
import { CurrentGamerInterface, hasMovedEventName, Player } from "../Player/Player";
>>>>>>> 46996f70
import {
    DEBUG_MODE,
    JITSI_PRIVATE_MODE,
    MAX_PER_GROUP,
    POSITION_DELAY,
} from "../../Enum/EnvironmentVariable";
import type {
    ITiledMap,
    ITiledMapLayer,
    ITiledMapLayerProperty,
    ITiledMapObject,
    ITiledText,
    ITiledMapTileLayer,
    ITiledTileSet
} from "../Map/ITiledMap";
<<<<<<< HEAD
import type {AddPlayerInterface} from "./AddPlayerInterface";
import {PlayerAnimationDirections} from "../Player/Animation";
import {PlayerMovement} from "./PlayerMovement";
import {PlayersPositionInterpolator} from "./PlayersPositionInterpolator";
import {RemotePlayer} from "../Entity/RemotePlayer";
import {Queue} from 'queue-typescript';
import {SimplePeer, UserSimplePeerInterface} from "../../WebRtc/SimplePeer";
import {ReconnectingSceneName} from "../Reconnecting/ReconnectingScene";
import {lazyLoadPlayerCharacterTextures, loadCustomTexture} from "../Entity/PlayerTexturesLoadingManager";
=======
import { AddPlayerInterface } from "./AddPlayerInterface";
import { PlayerAnimationDirections } from "../Player/Animation";
import { PlayerMovement } from "./PlayerMovement";
import { PlayersPositionInterpolator } from "./PlayersPositionInterpolator";
import { RemotePlayer } from "../Entity/RemotePlayer";
import { Queue } from 'queue-typescript';
import { SimplePeer, UserSimplePeerInterface } from "../../WebRtc/SimplePeer";
import { ReconnectingSceneName } from "../Reconnecting/ReconnectingScene";
import { lazyLoadPlayerCharacterTextures, loadCustomTexture } from "../Entity/PlayerTexturesLoadingManager";
>>>>>>> 46996f70
import {
    CenterListener,
    JITSI_MESSAGE_PROPERTIES,
    layoutManager,
    LayoutMode,
    ON_ACTION_TRIGGER_BUTTON,
    TRIGGER_JITSI_PROPERTIES,
    TRIGGER_WEBSITE_PROPERTIES,
    WEBSITE_MESSAGE_PROPERTIES,
    AUDIO_VOLUME_PROPERTY,
    AUDIO_LOOP_PROPERTY
} from "../../WebRtc/LayoutManager";
<<<<<<< HEAD
import {GameMap} from "./GameMap";
import {coWebsiteManager} from "../../WebRtc/CoWebsiteManager";
import {mediaManager} from "../../WebRtc/MediaManager";
import type {ItemFactoryInterface} from "../Items/ItemFactoryInterface";
import type {ActionableItem} from "../Items/ActionableItem";
import {UserInputManager} from "../UserInput/UserInputManager";
import {soundManager} from "./SoundManager";
import type {UserMovedMessage} from "../../Messages/generated/messages_pb";
import {ProtobufClientUtils} from "../../Network/ProtobufClientUtils";
import {connectionManager} from "../../Connexion/ConnectionManager";
import type {RoomConnection} from "../../Connexion/RoomConnection";
import {GlobalMessageManager} from "../../Administration/GlobalMessageManager";
import {userMessageManager} from "../../Administration/UserMessageManager";
import {ConsoleGlobalMessageManager} from "../../Administration/ConsoleGlobalMessageManager";
import {ResizableScene} from "../Login/ResizableScene";
import {Room} from "../../Connexion/Room";
import {jitsiFactory} from "../../WebRtc/JitsiFactory";
import {urlManager} from "../../Url/UrlManager";
import {audioManager} from "../../WebRtc/AudioManager";
import {PresentationModeIcon} from "../Components/PresentationModeIcon";
import {ChatModeIcon} from "../Components/ChatModeIcon";
import {OpenChatIcon, openChatIconName} from "../Components/OpenChatIcon";
import {SelectCharacterScene, SelectCharacterSceneName} from "../Login/SelectCharacterScene";
import {TextureError} from "../../Exception/TextureError";
import {addLoader} from "../Components/Loader";
import {ErrorSceneName} from "../Reconnecting/ErrorScene";
import {localUserStore} from "../../Connexion/LocalUserStore";
import {iframeListener} from "../../Api/IframeListener";
import {HtmlUtils} from "../../WebRtc/HtmlUtils";
=======
import { GameMap } from "./GameMap";
import { coWebsiteManager } from "../../WebRtc/CoWebsiteManager";
import { mediaManager } from "../../WebRtc/MediaManager";
import { ItemFactoryInterface } from "../Items/ItemFactoryInterface";
import { ActionableItem } from "../Items/ActionableItem";
import { UserInputManager } from "../UserInput/UserInputManager";
import { UserMovedMessage } from "../../Messages/generated/messages_pb";
import { ProtobufClientUtils } from "../../Network/ProtobufClientUtils";
import { connectionManager } from "../../Connexion/ConnectionManager";
import { RoomConnection } from "../../Connexion/RoomConnection";
import { GlobalMessageManager } from "../../Administration/GlobalMessageManager";
import { userMessageManager } from "../../Administration/UserMessageManager";
import { ConsoleGlobalMessageManager } from "../../Administration/ConsoleGlobalMessageManager";
import { ResizableScene } from "../Login/ResizableScene";
import { Room } from "../../Connexion/Room";
import { jitsiFactory } from "../../WebRtc/JitsiFactory";
import { urlManager } from "../../Url/UrlManager";
import { audioManager } from "../../WebRtc/AudioManager";
import { PresentationModeIcon } from "../Components/PresentationModeIcon";
import { ChatModeIcon } from "../Components/ChatModeIcon";
import { OpenChatIcon, openChatIconName } from "../Components/OpenChatIcon";
import { SelectCharacterScene, SelectCharacterSceneName } from "../Login/SelectCharacterScene";
import { TextureError } from "../../Exception/TextureError";
import { addLoader } from "../Components/Loader";
import { ErrorSceneName } from "../Reconnecting/ErrorScene";
import { localUserStore } from "../../Connexion/LocalUserStore";
import { iframeListener } from "../../Api/IframeListener";
import { HtmlUtils } from "../../WebRtc/HtmlUtils";
>>>>>>> 46996f70
import Texture = Phaser.Textures.Texture;
import Sprite = Phaser.GameObjects.Sprite;
import CanvasTexture = Phaser.Textures.CanvasTexture;
import GameObject = Phaser.GameObjects.GameObject;
import FILE_LOAD_ERROR = Phaser.Loader.Events.FILE_LOAD_ERROR;
import DOMElement = Phaser.GameObjects.DOMElement;
<<<<<<< HEAD
import type {Subscription} from "rxjs";
import {worldFullMessageStream} from "../../Connexion/WorldFullMessageStream";
import { lazyLoadCompanionResource } from "../Companion/CompanionTexturesLoadingManager";
import RenderTexture = Phaser.GameObjects.RenderTexture;
import Tilemap = Phaser.Tilemaps.Tilemap;
import {DirtyScene} from "./DirtyScene";
import {TextUtils} from "../Components/TextUtils";
import {touchScreenManager} from "../../Touch/TouchScreenManager";
import {PinchManager} from "../UserInput/PinchManager";
import {joystickBaseImg, joystickBaseKey, joystickThumbImg, joystickThumbKey} from "../Components/MobileJoystick";
import {DEPTH_OVERLAY_INDEX} from "./DepthIndexes";
import {waScaleManager} from "../Services/WaScaleManager";
import {peerStore} from "../../Stores/PeerStore";
import {EmoteManager} from "./EmoteManager";
=======
import EVENT_TYPE = Phaser.Scenes.Events
import { Subscription } from "rxjs";
import { worldFullMessageStream } from "../../Connexion/WorldFullMessageStream";
import { lazyLoadCompanionResource } from "../Companion/CompanionTexturesLoadingManager";
import { TextUtils } from "../Components/TextUtils";
import { touchScreenManager } from "../../Touch/TouchScreenManager";
import { PinchManager } from "../UserInput/PinchManager";
import { joystickBaseImg, joystickBaseKey, joystickThumbImg, joystickThumbKey } from "../Components/MobileJoystick";
>>>>>>> 46996f70

export interface GameSceneInitInterface {
    initPosition: PointInterface | null,
    reconnecting: boolean
}

interface InitUserPositionEventInterface {
    type: 'InitUserPositionEvent'
    event: MessageUserPositionInterface[]
}

interface AddPlayerEventInterface {
    type: 'AddPlayerEvent'
    event: AddPlayerInterface
}

interface RemovePlayerEventInterface {
    type: 'RemovePlayerEvent'
    userId: number
}

interface UserMovedEventInterface {
    type: 'UserMovedEvent'
    event: MessageUserMovedInterface
}

interface GroupCreatedUpdatedEventInterface {
    type: 'GroupCreatedUpdatedEvent'
    event: GroupCreatedUpdatedMessageInterface
}

interface DeleteGroupEventInterface {
    type: 'DeleteGroupEvent'
    groupId: number
}

const defaultStartLayerName = 'start';

<<<<<<< HEAD
export class GameScene extends DirtyScene implements CenterListener {
    Terrains : Array<Phaser.Tilemaps.Tileset>;
    CurrentPlayer!: Player;
=======
export class GameScene extends ResizableScene implements CenterListener {
    Terrains: Array<Phaser.Tilemaps.Tileset>;
    CurrentPlayer!: CurrentGamerInterface;
>>>>>>> 46996f70
    MapPlayers!: Phaser.Physics.Arcade.Group;
    MapPlayersByKey: Map<number, RemotePlayer> = new Map<number, RemotePlayer>();
    Map!: Phaser.Tilemaps.Tilemap;
    Layers!: Array<Phaser.Tilemaps.TilemapLayer>;
    Objects!: Array<Phaser.Physics.Arcade.Sprite>;
    mapFile!: ITiledMap;
    groups: Map<number, Sprite>;
    startX!: number;
    startY!: number;
    circleTexture!: CanvasTexture;
    circleRedTexture!: CanvasTexture;
    pendingEvents: Queue<InitUserPositionEventInterface | AddPlayerEventInterface | RemovePlayerEventInterface | UserMovedEventInterface | GroupCreatedUpdatedEventInterface | DeleteGroupEventInterface> = new Queue<InitUserPositionEventInterface | AddPlayerEventInterface | RemovePlayerEventInterface | UserMovedEventInterface | GroupCreatedUpdatedEventInterface | DeleteGroupEventInterface>();
    private initPosition: PositionInterface | null = null;
    private playersPositionInterpolator = new PlayersPositionInterpolator();
    public connection: RoomConnection | undefined;
    private simplePeer!: SimplePeer;
    private GlobalMessageManager!: GlobalMessageManager;
    public ConsoleGlobalMessageManager!: ConsoleGlobalMessageManager;
    private connectionAnswerPromise: Promise<RoomJoinedMessageInterface>;
    private connectionAnswerPromiseResolve!: (value: RoomJoinedMessageInterface | PromiseLike<RoomJoinedMessageInterface>) => void;
    // A promise that will resolve when the "create" method is called (signaling loading is ended)
    private createPromise: Promise<void>;
    private createPromiseResolve!: (value?: void | PromiseLike<void>) => void;
    private iframeSubscriptionList!: Array<Subscription>;
    MapUrlFile: string;
    RoomId: string;
    instance: string;

    currentTick!: number;
    lastSentTick!: number; // The last tick at which a position was sent.
    lastMoveEventSent: HasMovedEvent = {
        direction: '',
        moving: false,
        x: -1000,
        y: -1000
    }

    private presentationModeSprite!: Sprite;
    private chatModeSprite!: Sprite;
    private gameMap!: GameMap;
    private actionableItems: Map<number, ActionableItem> = new Map<number, ActionableItem>();
    // The item that can be selected by pressing the space key.
    private outlinedItem: ActionableItem | null = null;
    public userInputManager!: UserInputManager;
    private isReconnecting: boolean | undefined = undefined;
    private startLayerName!: string | null;
    private openChatIcon!: OpenChatIcon;
    private playerName!: string;
    private characterLayers!: string[];
<<<<<<< HEAD
    private companion!: string|null;
    private messageSubscription: Subscription|null = null;
    private popUpElements : Map<number, DOMElement> = new Map<number, Phaser.GameObjects.DOMElement>();
    private originalMapUrl: string|undefined;
    private pinchManager: PinchManager|undefined;
    private mapTransitioning: boolean = false; //used to prevent transitions happenning at the same time.
    private emoteManager!: EmoteManager;
=======
    private companion!: string | null;
    private messageSubscription: Subscription | null = null;
    private popUpElements: Map<number, DOMElement> = new Map<number, Phaser.GameObjects.DOMElement>();
    private originalMapUrl: string | undefined;
>>>>>>> 46996f70

    constructor(private room: Room, MapUrlFile: string, customKey?: string | undefined) {
        super({
            key: customKey ?? room.id
        });
        this.Terrains = [];
        this.groups = new Map<number, Sprite>();
        this.instance = room.getInstance();


        this.MapUrlFile = MapUrlFile;
        this.RoomId = room.id;

        this.createPromise = new Promise<void>((resolve, reject): void => {
            this.createPromiseResolve = resolve;
        });
        this.connectionAnswerPromise = new Promise<RoomJoinedMessageInterface>((resolve, reject): void => {
            this.connectionAnswerPromiseResolve = resolve;
        });
    }

    //hook preload scene
    preload(): void {
        const localUser = localUserStore.getLocalUser();
        const textures = localUser?.textures;
        if (textures) {
            for (const texture of textures) {
                loadCustomTexture(this.load, texture);
            }
        }

        this.load.image(openChatIconName, 'resources/objects/talk.png');
        if (touchScreenManager.supportTouchScreen) {
            this.load.image(joystickBaseKey, joystickBaseImg);
            this.load.image(joystickThumbKey, joystickThumbImg);
        }
<<<<<<< HEAD
        //todo: in an emote manager.
        this.load.spritesheet('emote-music', 'resources/emotes/pipo-popupemotes005.png', {
            frameHeight: 32,
            frameWidth: 32,
        });
        this.load.on(FILE_LOAD_ERROR, (file: {src: string}) => {
=======
        this.load.on(FILE_LOAD_ERROR, (file: { src: string }) => {
>>>>>>> 46996f70
            // If we happen to be in HTTP and we are trying to load a URL in HTTPS only... (this happens only in dev environments)
            if (window.location.protocol === 'http:' && file.src === this.MapUrlFile && file.src.startsWith('http:') && this.originalMapUrl === undefined) {
                this.originalMapUrl = this.MapUrlFile;
                this.MapUrlFile = this.MapUrlFile.replace('http://', 'https://');
                this.load.tilemapTiledJSON(this.MapUrlFile, this.MapUrlFile);
                this.load.on('filecomplete-tilemapJSON-' + this.MapUrlFile, (key: string, type: string, data: unknown) => {
                    this.onMapLoad(data);
                });
                return;
            }
            // 127.0.0.1, localhost and *.localhost are considered secure, even on HTTP.
            // So if we are in https, we can still try to load a HTTP local resource (can be useful for testing purposes)
            // See https://developer.mozilla.org/en-US/docs/Web/Security/Secure_Contexts#when_is_a_context_considered_secure
            const url = new URL(file.src);
            const host = url.host.split(':')[0];
            if (window.location.protocol === 'https:' && file.src === this.MapUrlFile && (host === '127.0.0.1' || host === 'localhost' || host.endsWith('.localhost')) && this.originalMapUrl === undefined) {
                this.originalMapUrl = this.MapUrlFile;
                this.MapUrlFile = this.MapUrlFile.replace('https://', 'http://');
                this.load.tilemapTiledJSON(this.MapUrlFile, this.MapUrlFile);
                this.load.on('filecomplete-tilemapJSON-' + this.MapUrlFile, (key: string, type: string, data: unknown) => {
                    this.onMapLoad(data);
                });
                return;
            }

            this.scene.start(ErrorSceneName, {
                title: 'Network error',
                subTitle: 'An error occurred while loading resource:',
                message: this.originalMapUrl ?? file.src
            });
        });
        this.load.on('filecomplete-tilemapJSON-' + this.MapUrlFile, (key: string, type: string, data: unknown) => {
            this.onMapLoad(data);
        });
        //TODO strategy to add access token
        this.load.tilemapTiledJSON(this.MapUrlFile, this.MapUrlFile);
        // If the map has already been loaded as part of another GameScene, the "on load" event will not be triggered.
        // In this case, we check in the cache to see if the map is here and trigger the event manually.
        if (this.cache.tilemap.exists(this.MapUrlFile)) {
            const data = this.cache.tilemap.get(this.MapUrlFile);
            this.onMapLoad(data);
        }

        this.load.spritesheet('layout_modes', 'resources/objects/layout_modes.png', { frameWidth: 32, frameHeight: 32 });
        this.load.bitmapFont('main_font', 'resources/fonts/arcade.png', 'resources/fonts/arcade.xml');

        //this function must stay at the end of preload function
        addLoader(this);
    }

    // FIXME: we need to put a "unknown" instead of a "any" and validate the structure of the JSON we are receiving.
    // eslint-disable-next-line @typescript-eslint/no-explicit-any
    private async onMapLoad(data: any): Promise<void> {
        // Triggered when the map is loaded
        // Load tiles attached to the map recursively
        this.mapFile = data.data;
        const url = this.MapUrlFile.substr(0, this.MapUrlFile.lastIndexOf('/'));
        this.mapFile.tilesets.forEach((tileset) => {
            if (typeof tileset.name === 'undefined' || typeof tileset.image === 'undefined') {
                console.warn("Don't know how to handle tileset ", tileset)
                return;
            }
            //TODO strategy to add access token
            this.load.image(`${url}/${tileset.image}`, `${url}/${tileset.image}`);
        })

        // Scan the object layers for objects to load and load them.
        const objects = new Map<string, ITiledMapObject[]>();

        for (const layer of this.mapFile.layers) {
            if (layer.type === 'objectgroup') {
                for (const object of layer.objects) {
                    let objectsOfType: ITiledMapObject[] | undefined;
                    if (!objects.has(object.type)) {
                        objectsOfType = new Array<ITiledMapObject>();
                    } else {
                        objectsOfType = objects.get(object.type);
                        if (objectsOfType === undefined) {
                            throw new Error('Unexpected object type not found');
                        }
                    }
                    objectsOfType.push(object);
                    objects.set(object.type, objectsOfType);
                }
            }
        }

        for (const [itemType, objectsOfType] of objects) {
            // FIXME: we would ideally need for the loader to WAIT for the import to be performed, which means writing our own loader plugin.

            let itemFactory: ItemFactoryInterface;

            switch (itemType) {
                case 'computer': {
                    const module = await import('../Items/Computer/computer');
                    itemFactory = module.default;
                    break;
                }
                default:
                    continue;
                //throw new Error('Unsupported object type: "'+ itemType +'"');
            }

            itemFactory.preload(this.load);
            this.load.start(); // Let's manually start the loader because the import might be over AFTER the loading ends.

            this.load.on('complete', () => {
                // FIXME: the factory might fail because the resources might not be loaded yet...
                // We would need to add a loader ended event in addition to the createPromise
                this.createPromise.then(async () => {
                    itemFactory.create(this);

                    const roomJoinedAnswer = await this.connectionAnswerPromise;

                    for (const object of objectsOfType) {
                        // TODO: we should pass here a factory to create sprites (maybe?)

                        // Do we have a state for this object?
                        const state = roomJoinedAnswer.items[object.id];

                        const actionableItem = itemFactory.factory(this, object, state);
                        this.actionableItems.set(actionableItem.getId(), actionableItem);
                    }
                });
            });
        }

        // Now, let's load the script, if any
        const scripts = this.getScriptUrls(this.mapFile);
        for (const script of scripts) {
            iframeListener.registerScript(script);
        }
    }

    //hook initialisation
    init(initData: GameSceneInitInterface) {
        if (initData.initPosition !== undefined) {
            this.initPosition = initData.initPosition; //todo: still used?
        }
        if (initData.initPosition !== undefined) {
            this.isReconnecting = initData.reconnecting;
        }
    }

    //hook create scene
    create(): void {
        this.trackDirtyAnims();

        gameManager.gameSceneIsCreated(this);
        urlManager.pushRoomIdToUrl(this.room);
        this.startLayerName = urlManager.getStartLayerNameFromUrl();

        if (touchScreenManager.supportTouchScreen) {
            this.pinchManager = new PinchManager(this);
        }

        this.messageSubscription = worldFullMessageStream.stream.subscribe((message) => this.showWorldFullError(message))

        const playerName = gameManager.getPlayerName();
        if (!playerName) {
            throw 'playerName is not set';
        }
        this.playerName = playerName;
        this.characterLayers = gameManager.getCharacterLayers();
        this.companion = gameManager.getCompanion();

        //initalise map
        this.Map = this.add.tilemap(this.MapUrlFile);
        this.gameMap = new GameMap(this.mapFile);
        const mapDirUrl = this.MapUrlFile.substr(0, this.MapUrlFile.lastIndexOf('/'));
        this.mapFile.tilesets.forEach((tileset: ITiledTileSet) => {
            this.Terrains.push(this.Map.addTilesetImage(tileset.name, `${mapDirUrl}/${tileset.image}`, tileset.tilewidth, tileset.tileheight, tileset.margin, tileset.spacing/*, tileset.firstgid*/));
        });

        //permit to set bound collision
        this.physics.world.setBounds(0, 0, this.Map.widthInPixels, this.Map.heightInPixels);

        //add layer on map
        this.Layers = new Array<Phaser.Tilemaps.TilemapLayer>();
        let depth = -2;
        for (const layer of this.gameMap.layersIterator) {
            if (layer.type === 'tilelayer') {
                this.addLayer(this.Map.createLayer(layer.name, this.Terrains, 0, 0).setDepth(depth));

                const exitSceneUrl = this.getExitSceneUrl(layer);
                if (exitSceneUrl !== undefined) {
                    this.loadNextGame(exitSceneUrl);
                }
                const exitUrl = this.getExitUrl(layer);
                if (exitUrl !== undefined) {
                    this.loadNextGame(exitUrl);
                }
            }
            if (layer.type === 'objectgroup' && layer.name === 'floorLayer') {
                depth = DEPTH_OVERLAY_INDEX;
            }
            if (layer.type === 'objectgroup') {
                for (const object of layer.objects) {
                    if (object.text) {
                        TextUtils.createTextFromITiledMapObject(this, object);
                    }
                }
            }
        }
        if (depth === -2) {
            throw new Error('Your map MUST contain a layer of type "objectgroup" whose name is "floorLayer" that represents the layer characters are drawn at. This layer cannot be contained in a group.');
        }

        this.initStartXAndStartY();

        //add entities
        this.Objects = new Array<Phaser.Physics.Arcade.Sprite>();

        //initialise list of other player
        this.MapPlayers = this.physics.add.group({ immovable: true });


        //create input to move
        this.userInputManager = new UserInputManager(this);
        mediaManager.setUserInputManager(this.userInputManager);

        if (localUserStore.getFullscreen()) {
            document.querySelector('body')?.requestFullscreen();
        }

        //notify game manager can to create currentUser in map
        this.createCurrentPlayer();
        this.removeAllRemotePlayers(); //cleanup the list  of remote players in case the scene was rebooted

        this.initCamera();

        this.initCirclesCanvas();

        // Let's pause the scene if the connection is not established yet
        if (!this.room.isDisconnected()) {
            if (this.isReconnecting) {
                setTimeout(() => {
                    this.scene.sleep();
                    this.scene.launch(ReconnectingSceneName);
                }, 0);
            } else if (this.connection === undefined) {
                // Let's wait 1 second before printing the "connecting" screen to avoid blinking
                setTimeout(() => {
                    if (this.connection === undefined) {
                        this.scene.sleep();
                        this.scene.launch(ReconnectingSceneName);
                    }
                }, 1000);
            }
        }

        this.createPromiseResolve();

        this.userInputManager.spaceEvent(() => {
            this.outlinedItem?.activate();
        });

        this.presentationModeSprite = new PresentationModeIcon(this, 36, this.game.renderer.height - 2);
        this.presentationModeSprite.on('pointerup', this.switchLayoutMode.bind(this));
        this.chatModeSprite = new ChatModeIcon(this, 70, this.game.renderer.height - 2);
        this.chatModeSprite.on('pointerup', this.switchLayoutMode.bind(this));
        this.openChatIcon = new OpenChatIcon(this, 2, this.game.renderer.height - 2)

        // FIXME: change this to use the UserInputManager class for input
        // FIXME: Comment this feature because when user write M key in report input, the layout change.
        /*this.input.keyboard.on('keyup-M', () => {
            this.switchLayoutMode();
        });*/

        this.reposition();

        // From now, this game scene will be notified of reposition events
        layoutManager.setListener(this);
        this.triggerOnMapLayerPropertyChange();
        this.listenToIframeEvents();


        if (!this.room.isDisconnected()) {
            this.connect();
        }

        this.emoteManager = new EmoteManager(this);
    }

    /**
     * Initializes the connection to Pusher.
     */
    private connect(): void {
        const camera = this.cameras.main;

        connectionManager.connectToRoomSocket(
            this.RoomId,
            this.playerName,
            this.characterLayers,
            {
                x: this.startX,
                y: this.startY
            },
            {
                left: camera.scrollX,
                top: camera.scrollY,
                right: camera.scrollX + camera.width,
                bottom: camera.scrollY + camera.height,
            },
            this.companion
        ).then((onConnect: OnConnectInterface) => {
            this.connection = onConnect.connection;

            this.connection.onUserJoins((message: MessageUserJoined) => {
                const userMessage: AddPlayerInterface = {
                    userId: message.userId,
                    characterLayers: message.characterLayers,
                    name: message.name,
                    position: message.position,
                    companion: message.companion
                }
                this.addPlayer(userMessage);
            });

            this.connection.onUserMoved((message: UserMovedMessage) => {
                const position = message.getPosition();
                if (position === undefined) {
                    throw new Error('Position missing from UserMovedMessage');
                }

                const messageUserMoved: MessageUserMovedInterface = {
                    userId: message.getUserid(),
                    position: ProtobufClientUtils.toPointInterface(position)
                }

                this.updatePlayerPosition(messageUserMoved);
            });

            this.connection.onUserLeft((userId: number) => {
                this.removePlayer(userId);
            });

            this.connection.onGroupUpdatedOrCreated((groupPositionMessage: GroupCreatedUpdatedMessageInterface) => {
                this.shareGroupPosition(groupPositionMessage);
            })

            this.connection.onGroupDeleted((groupId: number) => {
                try {
                    this.deleteGroup(groupId);
                } catch (e) {
                    console.error(e);
                }
            })

            this.connection.onServerDisconnected(() => {
                console.log('Player disconnected from server. Reloading scene.');
                this.cleanupClosingScene();

                const gameSceneKey = 'somekey' + Math.round(Math.random() * 10000);
                const game: Phaser.Scene = new GameScene(this.room, this.MapUrlFile, gameSceneKey);
                this.scene.add(gameSceneKey, game, true,
                    {
                        initPosition: {
                            x: this.CurrentPlayer.x,
                            y: this.CurrentPlayer.y
                        },
                        reconnecting: true
                    });

                this.scene.stop(this.scene.key);
                this.scene.remove(this.scene.key);
            })

            this.connection.onActionableEvent((message => {
                const item = this.actionableItems.get(message.itemId);
                if (item === undefined) {
                    console.warn('Received an event about object "' + message.itemId + '" but cannot find this item on the map.');
                    return;
                }
                item.fire(message.event, message.state, message.parameters);
            }));

            /**
             * Triggered when we receive the JWT token to connect to Jitsi
             */
            this.connection.onStartJitsiRoom((jwt, room) => {
                this.startJitsi(room, jwt);
            });

            // When connection is performed, let's connect SimplePeer
            this.simplePeer = new SimplePeer(this.connection, !this.room.isPublic, this.playerName);
            peerStore.connectToSimplePeer(this.simplePeer);
            this.GlobalMessageManager = new GlobalMessageManager(this.connection);
            userMessageManager.setReceiveBanListener(this.bannedUser.bind(this));

            const self = this;
            this.simplePeer.registerPeerConnectionListener({
                onConnect(user: UserSimplePeerInterface) {
                    self.presentationModeSprite.setVisible(true);
                    self.chatModeSprite.setVisible(true);
                    self.openChatIcon.setVisible(true);
                    audioManager.decreaseVolume();
                },
                onDisconnect(userId: number) {
                    if (self.simplePeer.getNbConnections() === 0) {
                        self.presentationModeSprite.setVisible(false);
                        self.chatModeSprite.setVisible(false);
                        self.openChatIcon.setVisible(false);
                        audioManager.restoreVolume();
                    }
                }
            })

            //listen event to share position of user
            this.CurrentPlayer.on(hasMovedEventName, this.pushPlayerPosition.bind(this))
            this.CurrentPlayer.on(hasMovedEventName, this.outlineItem.bind(this))
            this.CurrentPlayer.on(hasMovedEventName, (event: HasMovedEvent) => {
                this.gameMap.setPosition(event.x, event.y);
            })

            //this.initUsersPosition(roomJoinedMessage.users);
            this.connectionAnswerPromiseResolve(onConnect.room);
            // Analyze tags to find if we are admin. If yes, show console.
            this.ConsoleGlobalMessageManager = new ConsoleGlobalMessageManager(this.connection, this.userInputManager, this.connection.isAdmin());


            this.scene.wake();
            this.scene.stop(ReconnectingSceneName);

            //init user position and play trigger to check layers properties
            this.gameMap.setPosition(this.CurrentPlayer.x, this.CurrentPlayer.y);
        });
    }

    //todo: into dedicated classes
    private initCirclesCanvas(): void {
        // Let's generate the circle for the group delimiter
        let circleElement = Object.values(this.textures.list).find((object: Texture) => object.key === 'circleSprite-white');
        if (circleElement) {
            this.textures.remove('circleSprite-white');
        }

        circleElement = Object.values(this.textures.list).find((object: Texture) => object.key === 'circleSprite-red');
        if (circleElement) {
            this.textures.remove('circleSprite-red');
        }

        //create white circle canvas use to create sprite
        this.circleTexture = this.textures.createCanvas('circleSprite-white', 96, 96);
        const context = this.circleTexture.context;
        context.beginPath();
        context.arc(48, 48, 48, 0, 2 * Math.PI, false);
        // context.lineWidth = 5;
        context.strokeStyle = '#ffffff';
        context.stroke();
        this.circleTexture.refresh();

        //create red circle canvas use to create sprite
        this.circleRedTexture = this.textures.createCanvas('circleSprite-red', 96, 96);
        const contextRed = this.circleRedTexture.context;
        contextRed.beginPath();
        contextRed.arc(48, 48, 48, 0, 2 * Math.PI, false);
        //context.lineWidth = 5;
        contextRed.strokeStyle = '#ff0000';
        contextRed.stroke();
        this.circleRedTexture.refresh();
    }


    private safeParseJSONstring(jsonString: string | undefined, propertyName: string) {
        try {
            return jsonString ? JSON.parse(jsonString) : {};
        } catch (e) {
            console.warn('Invalid JSON found in property "' + propertyName + '" of the map:' + jsonString, e);
            return {}
        }
    }

    private triggerOnMapLayerPropertyChange() {
        this.gameMap.onPropertyChange('exitSceneUrl', (newValue, oldValue) => {
            if (newValue) this.onMapExit(newValue as string);
        });
        this.gameMap.onPropertyChange('exitUrl', (newValue, oldValue) => {
            if (newValue) this.onMapExit(newValue as string);
        });
        this.gameMap.onPropertyChange('openWebsite', (newValue, oldValue, allProps) => {
            if (newValue === undefined) {
                layoutManager.removeActionButton('openWebsite', this.userInputManager);
                coWebsiteManager.closeCoWebsite();
            } else {
                const openWebsiteFunction = () => {
                    coWebsiteManager.loadCoWebsite(newValue as string, this.MapUrlFile, allProps.get('openWebsiteAllowApi') as boolean | undefined, allProps.get('openWebsitePolicy') as string | undefined);
                    layoutManager.removeActionButton('openWebsite', this.userInputManager);
                };

                const openWebsiteTriggerValue = allProps.get(TRIGGER_WEBSITE_PROPERTIES);
                if (openWebsiteTriggerValue && openWebsiteTriggerValue === ON_ACTION_TRIGGER_BUTTON) {
                    let message = allProps.get(WEBSITE_MESSAGE_PROPERTIES);
                    if (message === undefined) {
                        message = 'Press SPACE or touch here to open web site';
                    }
                    layoutManager.addActionButton('openWebsite', message.toString(), () => {
                        openWebsiteFunction();
                    }, this.userInputManager);
                } else {
                    openWebsiteFunction();
                }
            }
        });
        this.gameMap.onPropertyChange('jitsiRoom', (newValue, oldValue, allProps) => {
            if (newValue === undefined) {
                layoutManager.removeActionButton('jitsiRoom', this.userInputManager);
                this.stopJitsi();
            } else {
                const openJitsiRoomFunction = () => {
                    const roomName = jitsiFactory.getRoomName(newValue.toString(), this.instance);
                    const jitsiUrl = allProps.get("jitsiUrl") as string | undefined;
                    if (JITSI_PRIVATE_MODE && !jitsiUrl) {
                        const adminTag = allProps.get("jitsiRoomAdminTag") as string | undefined;

                        this.connection?.emitQueryJitsiJwtMessage(roomName, adminTag);
                    } else {
                        this.startJitsi(roomName, undefined);
                    }
                    layoutManager.removeActionButton('jitsiRoom', this.userInputManager);
                }

                const jitsiTriggerValue = allProps.get(TRIGGER_JITSI_PROPERTIES);
                if (jitsiTriggerValue && jitsiTriggerValue === ON_ACTION_TRIGGER_BUTTON) {
                    let message = allProps.get(JITSI_MESSAGE_PROPERTIES);
                    if (message === undefined) {
                        message = 'Press SPACE or touch here to enter Jitsi Meet room';
                    }
                    layoutManager.addActionButton('jitsiRoom', message.toString(), () => {
                        openJitsiRoomFunction();
                    }, this.userInputManager);
                } else {
                    openJitsiRoomFunction();
                }
            }
        });
        this.gameMap.onPropertyChange('silent', (newValue, oldValue) => {
            if (newValue === undefined || newValue === false || newValue === '') {
                this.connection?.setSilent(false);
            } else {
                this.connection?.setSilent(true);
            }
        });
        this.gameMap.onPropertyChange('playAudio', (newValue, oldValue, allProps) => {
            const volume = allProps.get(AUDIO_VOLUME_PROPERTY) as number | undefined;
            const loop = allProps.get(AUDIO_LOOP_PROPERTY) as boolean | undefined;
            newValue === undefined ? audioManager.unloadAudio() : audioManager.playAudio(newValue, this.getMapDirUrl(), volume, loop);
        });
        // TODO: This legacy property should be removed at some point
        this.gameMap.onPropertyChange('playAudioLoop', (newValue, oldValue) => {
            newValue === undefined ? audioManager.unloadAudio() : audioManager.playAudio(newValue, this.getMapDirUrl(), undefined, true);
        });

        this.gameMap.onPropertyChange('zone', (newValue, oldValue) => {
            if (newValue === undefined || newValue === false || newValue === '') {
                iframeListener.sendLeaveEvent(oldValue as string);

            } else {
                iframeListener.sendEnterEvent(newValue as string);
            }
        });
    }

    private listenToIframeEvents(): void {
        this.iframeSubscriptionList = [];
        this.iframeSubscriptionList.push(iframeListener.openPopupStream.subscribe((openPopupEvent) => {

            let objectLayerSquare: ITiledMapObject;
            const targetObjectData = this.getObjectLayerData(openPopupEvent.targetObject);
            if (targetObjectData !== undefined) {
                objectLayerSquare = targetObjectData;
            } else {
                console.error("Error while opening a popup. Cannot find an object on the map with name '" + openPopupEvent.targetObject + "'. The first parameter of WA.openPopup() must be the name of a rectangle object in your map.");
                return;
            }
            const escapedMessage = HtmlUtils.escapeHtml(openPopupEvent.message);
            let html = `<div id="container" hidden><div class="nes-container with-title is-centered">
${escapedMessage}
 </div> `;
            const buttonContainer = `<div class="buttonContainer"</div>`;
            html += buttonContainer;
            let id = 0;
            for (const button of openPopupEvent.buttons) {
                html += `<button type="button" class="nes-btn is-${HtmlUtils.escapeHtml(button.className ?? '')}" id="popup-${openPopupEvent.popupId}-${id}">${HtmlUtils.escapeHtml(button.label)}</button>`;
                id++;
            }
            html += '</div>';
            const domElement = this.add.dom(objectLayerSquare.x,
                objectLayerSquare.y).createFromHTML(html);

            const container: HTMLDivElement = domElement.getChildByID("container") as HTMLDivElement;
            container.style.width = objectLayerSquare.width + "px";
            domElement.scale = 0;
            domElement.setClassName('popUpElement');

            setTimeout(() => {
                (container).hidden = false;
            }, 100);

            id = 0;
            for (const button of openPopupEvent.buttons) {
                const button = HtmlUtils.getElementByIdOrFail<HTMLButtonElement>(`popup-${openPopupEvent.popupId}-${id}`);
                const btnId = id;
                button.onclick = () => {
                    iframeListener.sendButtonClickedEvent(openPopupEvent.popupId, btnId);
                    button.disabled = true;
                }
                id++;
            }
            this.tweens.add({
                targets: domElement,
                scale: 1,
                ease: "EaseOut",
                duration: 400,
            });

            this.popUpElements.set(openPopupEvent.popupId, domElement);
        }));

        this.iframeSubscriptionList.push(iframeListener.closePopupStream.subscribe((closePopupEvent) => {
            const popUpElement = this.popUpElements.get(closePopupEvent.popupId);
            if (popUpElement === undefined) {
                console.error('Could not close popup with ID ', closePopupEvent.popupId, '. Maybe it has already been closed?');
            }

            this.tweens.add({
                targets: popUpElement,
                scale: 0,
                ease: "EaseOut",
                duration: 400,
                onComplete: () => {
                    popUpElement?.destroy();
                    this.popUpElements.delete(closePopupEvent.popupId);
                },
            });
        }));

        this.iframeSubscriptionList.push(iframeListener.disablePlayerControlStream.subscribe(() => {
            this.userInputManager.disableControls();
        }));

<<<<<<< HEAD
       this.iframeSubscriptionList.push(iframeListener.playSoundStream.subscribe((playSoundEvent)=>
       {
           const url = new URL(playSoundEvent.url, this.MapUrlFile);
           soundManager.playSound(this.load,this.sound,url.toString(),playSoundEvent.config);
       }))

        this.iframeSubscriptionList.push(iframeListener.stopSoundStream.subscribe((stopSoundEvent)=>
        {
            const url = new URL(stopSoundEvent.url, this.MapUrlFile);
            soundManager.stopSound(this.sound,url.toString());
        }))

        this.iframeSubscriptionList.push(iframeListener.loadSoundStream.subscribe((loadSoundEvent)=>
        {
            const url = new URL(loadSoundEvent.url, this.MapUrlFile);
            soundManager.loadSound(this.load,this.sound,url.toString());
        }))

       this.iframeSubscriptionList.push(iframeListener.enablePlayerControlStream.subscribe(()=>{
            this.userInputManager.restoreControls();
        }));

        let scriptedBubbleSprite : Sprite;
       this.iframeSubscriptionList.push(iframeListener.displayBubbleStream.subscribe(()=>{
            scriptedBubbleSprite = new Sprite(this,this.CurrentPlayer.x + 25,this.CurrentPlayer.y,'circleSprite-white');
=======
        this.iframeSubscriptionList.push(iframeListener.enablePlayerControlStream.subscribe(() => {
            this.userInputManager.restoreControls();
        }));
        this.iframeSubscriptionList.push(iframeListener.loadPageStream.subscribe((url: string) => {
            this.loadNextGame(url).then(() => {
                this.events.once(EVENT_TYPE.POST_UPDATE, () => {
                    this.onMapExit(url);
                })
            })
        }));

        this.iframeSubscriptionList.push(iframeListener.updateTileEvent.subscribe(event => {
            for (const eventTile of event) {
                const layer = this.Layers.find(layer => layer.layer.name == eventTile.layer)
                if (layer) {
                    const tile = layer.getTileAt(eventTile.x, eventTile.y)
                    if (typeof eventTile.tile == "string") {
                        const tileIndex = this.getIndexForTileType(eventTile.tile);
                        if (tileIndex) {
                            tile.index = tileIndex
                        } else {
                            return
                        }
                    } else {
                        tile.index = eventTile.tile
                    }
                }
            }
            this.scene.scene.sys.game.events.emit("contextrestored")
        }))

        let scriptedBubbleSprite: Sprite;
        this.iframeSubscriptionList.push(iframeListener.displayBubbleStream.subscribe(() => {
            scriptedBubbleSprite = new Sprite(this, this.CurrentPlayer.x + 25, this.CurrentPlayer.y, 'circleSprite-white');
>>>>>>> 46996f70
            scriptedBubbleSprite.setDisplayOrigin(48, 48);
            this.add.existing(scriptedBubbleSprite);
        }));

        this.iframeSubscriptionList.push(iframeListener.removeBubbleStream.subscribe(() => {
            scriptedBubbleSprite.destroy();
        }));

    }

    private getIndexForTileType(tileType: string): number | null {
        for (const tileset of this.mapFile.tilesets) {
            if (tileset.tiles) {
                for (const tilesetTile of tileset.tiles) {
                    if (tilesetTile.type == tileType) {
                        return tileset.firstgid + tilesetTile.id
                    }
                }
            }
        }
        return null
    }

    private getMapDirUrl(): string {
        return this.MapUrlFile.substr(0, this.MapUrlFile.lastIndexOf('/'));
    }

    private onMapExit(exitKey: string) {
<<<<<<< HEAD
        if (this.mapTransitioning) return;
        this.mapTransitioning = true;
        const {roomId, hash} = Room.getIdFromIdentifier(exitKey, this.MapUrlFile, this.instance);
        if (!roomId) throw new Error('Could not find the room from its exit key: '+exitKey);
=======
        const { roomId, hash } = Room.getIdFromIdentifier(exitKey, this.MapUrlFile, this.instance);
        if (!roomId) throw new Error('Could not find the room from its exit key: ' + exitKey);
>>>>>>> 46996f70
        urlManager.pushStartLayerNameToUrl(hash);
        if (roomId !== this.scene.key) {
            if (this.scene.get(roomId) === null) {
                console.error("next room not loaded", exitKey);
                return;
            }
            this.cleanupClosingScene();
            this.scene.stop();
            this.scene.remove(this.scene.key);
            this.scene.start(roomId);
        } else {
            //if the exit points to the current map, we simply teleport the user back to the startLayer
            this.initPositionFromLayerName(hash || defaultStartLayerName);
            this.CurrentPlayer.x = this.startX;
            this.CurrentPlayer.y = this.startY;
            setTimeout(() => this.mapTransitioning = false, 500);
        }
    }

    public cleanupClosingScene(): void {
        // stop playing audio, close any open website, stop any open Jitsi
        coWebsiteManager.closeCoWebsite();
        // Stop the script, if any
        const scripts = this.getScriptUrls(this.mapFile);
        for (const script of scripts) {
            iframeListener.unregisterScript(script);
        }

        this.stopJitsi();
        audioManager.unloadAudio();
        // We are completely destroying the current scene to avoid using a half-backed instance when coming back to the same map.
        this.connection?.closeConnection();
        this.simplePeer?.closeAllConnections();
        this.simplePeer?.unregister();
        this.messageSubscription?.unsubscribe();
        this.userInputManager.destroy();
        this.pinchManager?.destroy();
        this.emoteManager.destroy();

        for (const iframeEvents of this.iframeSubscriptionList) {
            iframeEvents.unsubscribe();
        }
    }

    private removeAllRemotePlayers(): void {
        this.MapPlayersByKey.forEach((player: RemotePlayer) => {
            player.destroy();

            if (player.companion) {
                player.companion.destroy();
            }

            this.MapPlayers.remove(player);
        });
        this.MapPlayersByKey = new Map<number, RemotePlayer>();
    }

    private switchLayoutMode(): void {
        //if discussion is activated, this layout cannot be activated
        if (mediaManager.activatedDiscussion) {
            return;
        }
        const mode = layoutManager.getLayoutMode();
        if (mode === LayoutMode.Presentation) {
            layoutManager.switchLayoutMode(LayoutMode.VideoChat);
            this.presentationModeSprite.setFrame(1);
            this.chatModeSprite.setFrame(2);
        } else {
            layoutManager.switchLayoutMode(LayoutMode.Presentation);
            this.presentationModeSprite.setFrame(0);
            this.chatModeSprite.setFrame(3);
        }
    }

    private initStartXAndStartY() {
        // If there is an init position passed
        if (this.initPosition !== null) {
            this.startX = this.initPosition.x;
            this.startY = this.initPosition.y;
        } else {
            // Now, let's find the start layer
            if (this.startLayerName) {
                this.initPositionFromLayerName(this.startLayerName);
            }
            if (this.startX === undefined) {
                // If we have no start layer specified or if the hash passed does not exist, let's go with the default start position.
                this.initPositionFromLayerName(defaultStartLayerName);
            }
        }
        // Still no start position? Something is wrong with the map, we need a "start" layer.
        if (this.startX === undefined) {
            console.warn('This map is missing a layer named "start" that contains the available default start positions.');
            // Let's start in the middle of the map
            this.startX = this.mapFile.width * 16;
            this.startY = this.mapFile.height * 16;
        }
    }

    private initPositionFromLayerName(layerName: string) {
        for (const layer of this.gameMap.layersIterator) {
            if ((layerName === layer.name || layer.name.endsWith('/' + layerName)) && layer.type === 'tilelayer' && (layerName === defaultStartLayerName || this.isStartLayer(layer))) {
                const startPosition = this.startUser(layer);
                this.startX = startPosition.x + this.mapFile.tilewidth / 2;
                this.startY = startPosition.y + this.mapFile.tileheight / 2;
            }
        }

    }

    private getExitUrl(layer: ITiledMapLayer): string | undefined {
        return this.getProperty(layer, "exitUrl") as string | undefined;
    }

    /**
     * @deprecated the map property exitSceneUrl is deprecated
     */
    private getExitSceneUrl(layer: ITiledMapLayer): string | undefined {
        return this.getProperty(layer, "exitSceneUrl") as string | undefined;
    }

    private isStartLayer(layer: ITiledMapLayer): boolean {
        return this.getProperty(layer, "startLayer") == true;
    }

    private getScriptUrls(map: ITiledMap): string[] {
        return (this.getProperties(map, "script") as string[]).map((script) => (new URL(script, this.MapUrlFile)).toString());
    }

    private getProperty(layer: ITiledMapLayer | ITiledMap, name: string): string | boolean | number | undefined {
        const properties: ITiledMapLayerProperty[] | undefined = layer.properties;
        if (!properties) {
            return undefined;
        }
        const obj = properties.find((property: ITiledMapLayerProperty) => property.name.toLowerCase() === name.toLowerCase());
        if (obj === undefined) {
            return undefined;
        }
        return obj.value;
    }

    private getProperties(layer: ITiledMapLayer | ITiledMap, name: string): (string | number | boolean | undefined)[] {
        const properties: ITiledMapLayerProperty[] | undefined = layer.properties;
        if (!properties) {
            return [];
        }
        return properties.filter((property: ITiledMapLayerProperty) => property.name.toLowerCase() === name.toLowerCase()).map((property) => property.value);
    }

    //todo: push that into the gameManager
<<<<<<< HEAD
    private loadNextGame(exitSceneIdentifier: string): void {
        const {roomId, hash} = Room.getIdFromIdentifier(exitSceneIdentifier, this.MapUrlFile, this.instance);
=======
    private async loadNextGame(exitSceneIdentifier: string) {
        const { roomId, hash } = Room.getIdFromIdentifier(exitSceneIdentifier, this.MapUrlFile, this.instance);
>>>>>>> 46996f70
        const room = new Room(roomId);
        gameManager.loadMap(room, this.scene).catch(() => {});
    }

    private startUser(layer: ITiledMapTileLayer): PositionInterface {
        const tiles = layer.data;
        if (typeof (tiles) === 'string') {
            throw new Error('The content of a JSON map must be filled as a JSON array, not as a string');
        }
        const possibleStartPositions: PositionInterface[] = [];
        tiles.forEach((objectKey: number, key: number) => {
            if (objectKey === 0) {
                return;
            }
            const y = Math.floor(key / layer.width);
            const x = key % layer.width;

            possibleStartPositions.push({ x: x * this.mapFile.tilewidth, y: y * this.mapFile.tilewidth });
        });
        // Get a value at random amongst allowed values
        if (possibleStartPositions.length === 0) {
            console.warn('The start layer "' + layer.name + '" for this map is empty.');
            return {
                x: 0,
                y: 0
            };
        }
        // Choose one of the available start positions at random amongst the list of available start positions.
        return possibleStartPositions[Math.floor(Math.random() * possibleStartPositions.length)];
    }

    //todo: in a dedicated class/function?
    initCamera() {
<<<<<<< HEAD
        this.cameras.main.setBounds(0,0, this.Map.widthInPixels, this.Map.heightInPixels);
        this.cameras.main.startFollow(this.CurrentPlayer, true);
=======
        this.cameras.main.setBounds(0, 0, this.Map.widthInPixels, this.Map.heightInPixels);
>>>>>>> 46996f70
        this.updateCameraOffset();
    }

<<<<<<< HEAD
    addLayer(Layer : Phaser.Tilemaps.TilemapLayer){
=======
    addLayer(Layer: Phaser.Tilemaps.StaticTilemapLayer) {
>>>>>>> 46996f70
        this.Layers.push(Layer);
    }

    createCollisionWithPlayer() {
        //add collision layer
        this.Layers.forEach((Layer: Phaser.Tilemaps.TilemapLayer) => {
            this.physics.add.collider(this.CurrentPlayer, Layer, (object1: GameObject, object2: GameObject) => {
                //this.CurrentPlayer.say("Collision with layer : "+ (object2 as Tile).layer.name)
            });
            Layer.setCollisionByProperty({ collides: true });
            if (DEBUG_MODE) {
                //debug code to see the collision hitbox of the object in the top layer
                Layer.renderDebug(this.add.graphics(), {
                    tileColor: null, //non-colliding tiles
                    collidingTileColor: new Phaser.Display.Color(243, 134, 48, 200), // Colliding tiles,
                    faceColor: new Phaser.Display.Color(40, 39, 37, 255) // Colliding face edges
                });
            }
        });
    }

    createCurrentPlayer() {
        //TODO create animation moving between exit and start
        const texturesPromise = lazyLoadPlayerCharacterTextures(this.load, this.characterLayers);
        try {
            this.CurrentPlayer = new Player(
                this,
                this.startX,
                this.startY,
                this.playerName,
                texturesPromise,
                PlayerAnimationDirections.Down,
                false,
                this.userInputManager,
                this.companion,
                this.companion !== null ? lazyLoadCompanionResource(this.load, this.companion) : undefined
            );
<<<<<<< HEAD
            this.CurrentPlayer.on('pointerdown', () => {
                this.emoteManager.getMenuImages().then((emoteMenuElements) => this.CurrentPlayer.openOrCloseEmoteMenu(emoteMenuElements))
            })
            this.CurrentPlayer.on(requestEmoteEventName, (emoteKey: string) => {
                this.connection?.emitEmoteEvent(emoteKey);
            })
        }catch (err){
            if(err instanceof TextureError) {
=======
        } catch (err) {
            if (err instanceof TextureError) {
>>>>>>> 46996f70
                gameManager.leaveGame(this, SelectCharacterSceneName, new SelectCharacterScene());
            }
            throw err;
        }

        //create collision
        this.createCollisionWithPlayer();
    }

    pushPlayerPosition(event: HasMovedEvent) {
        if (this.lastMoveEventSent === event) {
            return;
        }

        // If the player is not moving, let's send the info right now.
        if (event.moving === false) {
            this.doPushPlayerPosition(event);
            return;
        }

        // If the player is moving, and if it changed direction, let's send an event
        if (event.direction !== this.lastMoveEventSent.direction) {
            this.doPushPlayerPosition(event);
            return;
        }

        // If more than 200ms happened since last event sent
        if (this.currentTick - this.lastSentTick >= POSITION_DELAY) {
            this.doPushPlayerPosition(event);
            return;
        }

        // Otherwise, do nothing.
    }

    /**
     * Finds the correct item to outline and outline it (if there is an item to be outlined)
     * @param event
     */
    private outlineItem(event: HasMovedEvent): void {
        let x = event.x;
        let y = event.y;
        switch (event.direction) {
            case PlayerAnimationDirections.Up:
                y -= 32;
                break;
            case PlayerAnimationDirections.Down:
                y += 32;
                break;
            case PlayerAnimationDirections.Left:
                x -= 32;
                break;
            case PlayerAnimationDirections.Right:
                x += 32;
                break;
            default:
                throw new Error('Unexpected direction "' + event.direction + '"');
        }

        let shortestDistance: number = Infinity;
        let selectedItem: ActionableItem | null = null;
        for (const item of this.actionableItems.values()) {
            const distance = item.actionableDistance(x, y);
            if (distance !== null && distance < shortestDistance) {
                shortestDistance = distance;
                selectedItem = item;
            }
        }

        if (this.outlinedItem === selectedItem) {
            return;
        }

        this.outlinedItem?.notSelectable();
        this.outlinedItem = selectedItem;
        this.outlinedItem?.selectable();
    }

    private doPushPlayerPosition(event: HasMovedEvent): void {
        this.lastMoveEventSent = event;
        this.lastSentTick = this.currentTick;
        const camera = this.cameras.main;
        this.connection?.sharePosition(event.x, event.y, event.direction, event.moving, {
            left: camera.scrollX,
            top: camera.scrollY,
            right: camera.scrollX + camera.width,
            bottom: camera.scrollY + camera.height,
        });
    }

    /**
     * @param time
     * @param delta The delta time in ms since the last frame. This is a smoothed and capped value based on the FPS rate.
     */
<<<<<<< HEAD
    update(time: number, delta: number) : void {
        this.dirty = false;
        mediaManager.updateScene();
=======
    update(time: number, delta: number): void {
        mediaManager.setLastUpdateScene();
>>>>>>> 46996f70
        this.currentTick = time;
        this.CurrentPlayer.moveUser(delta);

        // Let's handle all events
        while (this.pendingEvents.length !== 0) {
            this.dirty = true;
            const event = this.pendingEvents.dequeue();
            switch (event.type) {
                case "InitUserPositionEvent":
                    this.doInitUsersPosition(event.event);
                    break;
                case "AddPlayerEvent":
                    this.doAddPlayer(event.event);
                    break;
                case "RemovePlayerEvent":
                    this.doRemovePlayer(event.userId);
                    break;
                case "UserMovedEvent":
                    this.doUpdatePlayerPosition(event.event);
                    break;
                case "GroupCreatedUpdatedEvent":
                    this.doShareGroupPosition(event.event);
                    break;
                case "DeleteGroupEvent":
                    this.doDeleteGroup(event.groupId);
                    break;
            }
        }
        // Let's move all users
        const updatedPlayersPositions = this.playersPositionInterpolator.getUpdatedPositions(time);
        updatedPlayersPositions.forEach((moveEvent: HasMovedEvent, userId: number) => {
            this.dirty = true;
            const player: RemotePlayer | undefined = this.MapPlayersByKey.get(userId);
            if (player === undefined) {
                throw new Error('Cannot find player with ID "' + userId + '"');
            }
            player.updatePosition(moveEvent);
        });
    }

    /**
     * Called by the connexion when the full list of user position is received.
     */
    private initUsersPosition(usersPosition: MessageUserPositionInterface[]): void {
        this.pendingEvents.enqueue({
            type: "InitUserPositionEvent",
            event: usersPosition
        });
    }

    /**
     * Put all the players on the map on map load.
     */
    private doInitUsersPosition(usersPosition: MessageUserPositionInterface[]): void {
        const currentPlayerId = this.connection?.getUserId();
        this.removeAllRemotePlayers();
        // load map
        usersPosition.forEach((userPosition: MessageUserPositionInterface) => {
            if (userPosition.userId === currentPlayerId) {
                return;
            }
            this.addPlayer(userPosition);
        });
    }

    /**
     * Called by the connexion when a new player arrives on a map
     */
    public addPlayer(addPlayerData: AddPlayerInterface): void {
        this.pendingEvents.enqueue({
            type: "AddPlayerEvent",
            event: addPlayerData
        });
    }

    private doAddPlayer(addPlayerData: AddPlayerInterface): void {
        //check if exist player, if exist, move position
        if (this.MapPlayersByKey.has(addPlayerData.userId)) {
            this.updatePlayerPosition({
                userId: addPlayerData.userId,
                position: addPlayerData.position
            });
            return;
        }

        const texturesPromise = lazyLoadPlayerCharacterTextures(this.load, addPlayerData.characterLayers);
        const player = new RemotePlayer(
            addPlayerData.userId,
            this,
            addPlayerData.position.x,
            addPlayerData.position.y,
            addPlayerData.name,
            texturesPromise,
            addPlayerData.position.direction as PlayerAnimationDirections,
            addPlayerData.position.moving,
            addPlayerData.companion,
            addPlayerData.companion !== null ? lazyLoadCompanionResource(this.load, addPlayerData.companion) : undefined
        );
        this.MapPlayers.add(player);
        this.MapPlayersByKey.set(player.userId, player);
        player.updatePosition(addPlayerData.position);
    }

    /**
     * Called by the connexion when a player is removed from the map
     */
    public removePlayer(userId: number) {
        this.pendingEvents.enqueue({
            type: "RemovePlayerEvent",
            userId
        });
    }

    private doRemovePlayer(userId: number) {
        const player = this.MapPlayersByKey.get(userId);
        if (player === undefined) {
            console.error('Cannot find user with id ', userId);
        } else {
            player.destroy();

            if (player.companion) {
                player.companion.destroy();
            }

            this.MapPlayers.remove(player);
        }
        this.MapPlayersByKey.delete(userId);
        this.playersPositionInterpolator.removePlayer(userId);
    }

    public updatePlayerPosition(message: MessageUserMovedInterface): void {
        this.pendingEvents.enqueue({
            type: "UserMovedEvent",
            event: message
        });
    }

    private doUpdatePlayerPosition(message: MessageUserMovedInterface): void {
        const player: RemotePlayer | undefined = this.MapPlayersByKey.get(message.userId);
        if (player === undefined) {
            //throw new Error('Cannot find player with ID "' + message.userId +'"');
            console.error('Cannot update position of player with ID "' + message.userId + '": player not found');
            return;
        }

        // We do not update the player position directly (because it is sent only every 200ms).
        // Instead we use the PlayersPositionInterpolator that will do a smooth animation over the next 200ms.
        const playerMovement = new PlayerMovement({ x: player.x, y: player.y }, this.currentTick, message.position, this.currentTick + POSITION_DELAY);
        this.playersPositionInterpolator.updatePlayerPosition(player.userId, playerMovement);
    }

    public shareGroupPosition(groupPositionMessage: GroupCreatedUpdatedMessageInterface) {
        this.pendingEvents.enqueue({
            type: "GroupCreatedUpdatedEvent",
            event: groupPositionMessage
        });
    }

    private doShareGroupPosition(groupPositionMessage: GroupCreatedUpdatedMessageInterface) {
        //delete previous group
        this.doDeleteGroup(groupPositionMessage.groupId);

        // TODO: circle radius should not be hard stored
        //create new group
        const sprite = new Sprite(
            this,
            Math.round(groupPositionMessage.position.x),
            Math.round(groupPositionMessage.position.y),
            groupPositionMessage.groupSize === MAX_PER_GROUP ? 'circleSprite-red' : 'circleSprite-white'
        );
        sprite.setDisplayOrigin(48, 48);
        this.add.existing(sprite);
        this.groups.set(groupPositionMessage.groupId, sprite);
        return sprite;
    }

    deleteGroup(groupId: number): void {
        this.pendingEvents.enqueue({
            type: "DeleteGroupEvent",
            groupId
        });
    }

    doDeleteGroup(groupId: number): void {
        const group = this.groups.get(groupId);
        if (!group) {
            return;
        }
        group.destroy();
        this.groups.delete(groupId);
    }



    /**
     * Sends to the server an event emitted by one of the ActionableItems.
     */
    emitActionableEvent(itemId: number, eventName: string, state: unknown, parameters: unknown) {
        this.connection?.emitActionableEvent(itemId, eventName, state, parameters);
    }

    public onResize(ev: UIEvent): void {
        super.onResize(ev);
        this.reposition();

        // Send new viewport to server
        const camera = this.cameras.main;
        this.connection?.setViewport({
            left: camera.scrollX,
            top: camera.scrollY,
            right: camera.scrollX + camera.width,
            bottom: camera.scrollY + camera.height,
        });
    }
    private getObjectLayerData(objectName: string): ITiledMapObject | undefined {
        for (const layer of this.mapFile.layers) {
            if (layer.type === 'objectgroup' && layer.name === 'floorLayer') {
                for (const object of layer.objects) {
                    if (object.name === objectName) {
                        return object;
                    }
                }
            }
        }
        return undefined;

    }
    private reposition(): void {
        this.presentationModeSprite.setY(this.game.renderer.height - 2);
        this.chatModeSprite.setY(this.game.renderer.height - 2);
        this.openChatIcon.setY(this.game.renderer.height - 2);

        // Recompute camera offset if needed
        this.updateCameraOffset();
    }

    /**
     * Updates the offset of the character compared to the center of the screen according to the layout manager
     * (tries to put the character in the center of the remaining space if there is a discussion going on.
     */
    private updateCameraOffset(): void {
        const array = layoutManager.findBiggestAvailableArray();
        const xCenter = (array.xEnd - array.xStart) / 2 + array.xStart;
        const yCenter = (array.yEnd - array.yStart) / 2 + array.yStart;

        const game = HtmlUtils.querySelectorOrFail<HTMLCanvasElement>('#game canvas');
        // Let's put this in Game coordinates by applying the zoom level:

<<<<<<< HEAD
        this.cameras.main.setFollowOffset((xCenter - game.offsetWidth/2) * window.devicePixelRatio / this.scale.zoom , (yCenter - game.offsetHeight/2) * window.devicePixelRatio / this.scale.zoom);
=======
        this.cameras.main.startFollow(this.CurrentPlayer, true, 1, 1, xCenter - this.game.renderer.width / 2, yCenter - this.game.renderer.height / 2);
>>>>>>> 46996f70
    }

    public onCenterChange(): void {
        this.updateCameraOffset();
    }

    public startJitsi(roomName: string, jwt?: string): void {
        const allProps = this.gameMap.getCurrentProperties();
        const jitsiConfig = this.safeParseJSONstring(allProps.get("jitsiConfig") as string | undefined, 'jitsiConfig');
        const jitsiInterfaceConfig = this.safeParseJSONstring(allProps.get("jitsiInterfaceConfig") as string | undefined, 'jitsiInterfaceConfig');
        const jitsiUrl = allProps.get("jitsiUrl") as string | undefined;

        jitsiFactory.start(roomName, this.playerName, jwt, jitsiConfig, jitsiInterfaceConfig, jitsiUrl);
        this.connection?.setSilent(true);
        mediaManager.hideGameOverlay();

        //permit to stop jitsi when user close iframe
        mediaManager.addTriggerCloseJitsiFrameButton('close-jisi', () => {
            this.stopJitsi();
        });
    }

    public stopJitsi(): void {
        this.connection?.setSilent(false);
        jitsiFactory.stop();
        mediaManager.showGameOverlay();

        mediaManager.removeTriggerCloseJitsiFrameButton('close-jisi');
    }

    //todo: put this into an 'orchestrator' scene (EntryScene?)
    private bannedUser() {
        this.cleanupClosingScene();
        this.userInputManager.disableControls();
        this.scene.start(ErrorSceneName, {
            title: 'Banned',
            subTitle: 'You were banned from WorkAdventure',
            message: 'If you want more information, you may contact us at: workadventure@thecodingmachine.com'
        });
    }

    //todo: put this into an 'orchestrator' scene (EntryScene?)
    private showWorldFullError(message: string|null): void {
        this.cleanupClosingScene();
        this.scene.stop(ReconnectingSceneName);
        this.scene.remove(ReconnectingSceneName);
        this.userInputManager.disableControls();
        //FIX ME to use status code
        if(message == undefined){
            this.scene.start(ErrorSceneName, {
                title: 'Connection rejected',
                subTitle: 'The world you are trying to join is full. Try again later.',
                message: 'If you want more information, you may contact us at: workadventure@thecodingmachine.com'
            });
        }else{
            this.scene.start(ErrorSceneName, {
                title: 'Connection rejected',
                subTitle: 'You cannot join the World. Try again later. \n\r \n\r Error: '+message+'.',
                message: 'If you want more information, you may contact administrator or contact us at: workadventure@thecodingmachine.com'
            });
        }
    }

    zoomByFactor(zoomFactor: number) {
        waScaleManager.zoomModifier *= zoomFactor;
        this.updateCameraOffset();
    }
}<|MERGE_RESOLUTION|>--- conflicted
+++ resolved
@@ -1,10 +1,5 @@
-<<<<<<< HEAD
-import {gameManager, HasMovedEvent} from "./GameManager";
+import { gameManager, HasMovedEvent } from "./GameManager";
 import type {
-=======
-import { gameManager, HasMovedEvent } from "./GameManager";
-import {
->>>>>>> 46996f70
     GroupCreatedUpdatedMessageInterface,
     MessageUserJoined,
     MessageUserMovedInterface,
@@ -14,11 +9,7 @@
     PositionInterface,
     RoomJoinedMessageInterface
 } from "../../Connexion/ConnexionModels";
-<<<<<<< HEAD
-import {hasMovedEventName, Player, requestEmoteEventName} from "../Player/Player";
-=======
-import { CurrentGamerInterface, hasMovedEventName, Player } from "../Player/Player";
->>>>>>> 46996f70
+import { hasMovedEventName, Player, requestEmoteEventName} from "../Player/Player";
 import {
     DEBUG_MODE,
     JITSI_PRIVATE_MODE,
@@ -34,18 +25,7 @@
     ITiledMapTileLayer,
     ITiledTileSet
 } from "../Map/ITiledMap";
-<<<<<<< HEAD
-import type {AddPlayerInterface} from "./AddPlayerInterface";
-import {PlayerAnimationDirections} from "../Player/Animation";
-import {PlayerMovement} from "./PlayerMovement";
-import {PlayersPositionInterpolator} from "./PlayersPositionInterpolator";
-import {RemotePlayer} from "../Entity/RemotePlayer";
-import {Queue} from 'queue-typescript';
-import {SimplePeer, UserSimplePeerInterface} from "../../WebRtc/SimplePeer";
-import {ReconnectingSceneName} from "../Reconnecting/ReconnectingScene";
-import {lazyLoadPlayerCharacterTextures, loadCustomTexture} from "../Entity/PlayerTexturesLoadingManager";
-=======
-import { AddPlayerInterface } from "./AddPlayerInterface";
+import type { AddPlayerInterface } from "./AddPlayerInterface";
 import { PlayerAnimationDirections } from "../Player/Animation";
 import { PlayerMovement } from "./PlayerMovement";
 import { PlayersPositionInterpolator } from "./PlayersPositionInterpolator";
@@ -54,7 +34,6 @@
 import { SimplePeer, UserSimplePeerInterface } from "../../WebRtc/SimplePeer";
 import { ReconnectingSceneName } from "../Reconnecting/ReconnectingScene";
 import { lazyLoadPlayerCharacterTextures, loadCustomTexture } from "../Entity/PlayerTexturesLoadingManager";
->>>>>>> 46996f70
 import {
     CenterListener,
     JITSI_MESSAGE_PROPERTIES,
@@ -67,17 +46,16 @@
     AUDIO_VOLUME_PROPERTY,
     AUDIO_LOOP_PROPERTY
 } from "../../WebRtc/LayoutManager";
-<<<<<<< HEAD
-import {GameMap} from "./GameMap";
-import {coWebsiteManager} from "../../WebRtc/CoWebsiteManager";
-import {mediaManager} from "../../WebRtc/MediaManager";
+import { GameMap } from "./GameMap";
+import { coWebsiteManager } from "../../WebRtc/CoWebsiteManager";
+import { mediaManager } from "../../WebRtc/MediaManager";
 import type {ItemFactoryInterface} from "../Items/ItemFactoryInterface";
 import type {ActionableItem} from "../Items/ActionableItem";
 import {UserInputManager} from "../UserInput/UserInputManager";
 import {soundManager} from "./SoundManager";
-import type {UserMovedMessage} from "../../Messages/generated/messages_pb";
-import {ProtobufClientUtils} from "../../Network/ProtobufClientUtils";
-import {connectionManager} from "../../Connexion/ConnectionManager";
+import type {UserMovedMessage } from "../../Messages/generated/messages_pb";
+import { ProtobufClientUtils } from "../../Network/ProtobufClientUtils";
+import { connectionManager } from "../../Connexion/ConnectionManager";
 import type {RoomConnection} from "../../Connexion/RoomConnection";
 import {GlobalMessageManager} from "../../Administration/GlobalMessageManager";
 import {userMessageManager} from "../../Administration/UserMessageManager";
@@ -97,45 +75,15 @@
 import {localUserStore} from "../../Connexion/LocalUserStore";
 import {iframeListener} from "../../Api/IframeListener";
 import {HtmlUtils} from "../../WebRtc/HtmlUtils";
-=======
-import { GameMap } from "./GameMap";
-import { coWebsiteManager } from "../../WebRtc/CoWebsiteManager";
-import { mediaManager } from "../../WebRtc/MediaManager";
-import { ItemFactoryInterface } from "../Items/ItemFactoryInterface";
-import { ActionableItem } from "../Items/ActionableItem";
-import { UserInputManager } from "../UserInput/UserInputManager";
-import { UserMovedMessage } from "../../Messages/generated/messages_pb";
-import { ProtobufClientUtils } from "../../Network/ProtobufClientUtils";
-import { connectionManager } from "../../Connexion/ConnectionManager";
-import { RoomConnection } from "../../Connexion/RoomConnection";
-import { GlobalMessageManager } from "../../Administration/GlobalMessageManager";
-import { userMessageManager } from "../../Administration/UserMessageManager";
-import { ConsoleGlobalMessageManager } from "../../Administration/ConsoleGlobalMessageManager";
-import { ResizableScene } from "../Login/ResizableScene";
-import { Room } from "../../Connexion/Room";
-import { jitsiFactory } from "../../WebRtc/JitsiFactory";
-import { urlManager } from "../../Url/UrlManager";
-import { audioManager } from "../../WebRtc/AudioManager";
-import { PresentationModeIcon } from "../Components/PresentationModeIcon";
-import { ChatModeIcon } from "../Components/ChatModeIcon";
-import { OpenChatIcon, openChatIconName } from "../Components/OpenChatIcon";
-import { SelectCharacterScene, SelectCharacterSceneName } from "../Login/SelectCharacterScene";
-import { TextureError } from "../../Exception/TextureError";
-import { addLoader } from "../Components/Loader";
-import { ErrorSceneName } from "../Reconnecting/ErrorScene";
-import { localUserStore } from "../../Connexion/LocalUserStore";
-import { iframeListener } from "../../Api/IframeListener";
-import { HtmlUtils } from "../../WebRtc/HtmlUtils";
->>>>>>> 46996f70
 import Texture = Phaser.Textures.Texture;
 import Sprite = Phaser.GameObjects.Sprite;
 import CanvasTexture = Phaser.Textures.CanvasTexture;
 import GameObject = Phaser.GameObjects.GameObject;
 import FILE_LOAD_ERROR = Phaser.Loader.Events.FILE_LOAD_ERROR;
 import DOMElement = Phaser.GameObjects.DOMElement;
-<<<<<<< HEAD
-import type {Subscription} from "rxjs";
-import {worldFullMessageStream} from "../../Connexion/WorldFullMessageStream";
+import EVENT_TYPE = Phaser.Scenes.Events
+import type { Subscription } from "rxjs";
+import { worldFullMessageStream } from "../../Connexion/WorldFullMessageStream";
 import { lazyLoadCompanionResource } from "../Companion/CompanionTexturesLoadingManager";
 import RenderTexture = Phaser.GameObjects.RenderTexture;
 import Tilemap = Phaser.Tilemaps.Tilemap;
@@ -148,16 +96,6 @@
 import {waScaleManager} from "../Services/WaScaleManager";
 import {peerStore} from "../../Stores/PeerStore";
 import {EmoteManager} from "./EmoteManager";
-=======
-import EVENT_TYPE = Phaser.Scenes.Events
-import { Subscription } from "rxjs";
-import { worldFullMessageStream } from "../../Connexion/WorldFullMessageStream";
-import { lazyLoadCompanionResource } from "../Companion/CompanionTexturesLoadingManager";
-import { TextUtils } from "../Components/TextUtils";
-import { touchScreenManager } from "../../Touch/TouchScreenManager";
-import { PinchManager } from "../UserInput/PinchManager";
-import { joystickBaseImg, joystickBaseKey, joystickThumbImg, joystickThumbKey } from "../Components/MobileJoystick";
->>>>>>> 46996f70
 
 export interface GameSceneInitInterface {
     initPosition: PointInterface | null,
@@ -196,15 +134,9 @@
 
 const defaultStartLayerName = 'start';
 
-<<<<<<< HEAD
 export class GameScene extends DirtyScene implements CenterListener {
-    Terrains : Array<Phaser.Tilemaps.Tileset>;
+    Terrains: Array<Phaser.Tilemaps.Tileset>;
     CurrentPlayer!: Player;
-=======
-export class GameScene extends ResizableScene implements CenterListener {
-    Terrains: Array<Phaser.Tilemaps.Tileset>;
-    CurrentPlayer!: CurrentGamerInterface;
->>>>>>> 46996f70
     MapPlayers!: Phaser.Physics.Arcade.Group;
     MapPlayersByKey: Map<number, RemotePlayer> = new Map<number, RemotePlayer>();
     Map!: Phaser.Tilemaps.Tilemap;
@@ -254,20 +186,13 @@
     private openChatIcon!: OpenChatIcon;
     private playerName!: string;
     private characterLayers!: string[];
-<<<<<<< HEAD
-    private companion!: string|null;
-    private messageSubscription: Subscription|null = null;
-    private popUpElements : Map<number, DOMElement> = new Map<number, Phaser.GameObjects.DOMElement>();
-    private originalMapUrl: string|undefined;
-    private pinchManager: PinchManager|undefined;
-    private mapTransitioning: boolean = false; //used to prevent transitions happenning at the same time.
-    private emoteManager!: EmoteManager;
-=======
     private companion!: string | null;
     private messageSubscription: Subscription | null = null;
     private popUpElements: Map<number, DOMElement> = new Map<number, Phaser.GameObjects.DOMElement>();
     private originalMapUrl: string | undefined;
->>>>>>> 46996f70
+    private pinchManager: PinchManager|undefined;
+    private mapTransitioning: boolean = false; //used to prevent transitions happenning at the same time.
+    private emoteManager!: EmoteManager;
 
     constructor(private room: Room, MapUrlFile: string, customKey?: string | undefined) {
         super({
@@ -304,16 +229,12 @@
             this.load.image(joystickBaseKey, joystickBaseImg);
             this.load.image(joystickThumbKey, joystickThumbImg);
         }
-<<<<<<< HEAD
         //todo: in an emote manager.
         this.load.spritesheet('emote-music', 'resources/emotes/pipo-popupemotes005.png', {
             frameHeight: 32,
             frameWidth: 32,
         });
-        this.load.on(FILE_LOAD_ERROR, (file: {src: string}) => {
-=======
         this.load.on(FILE_LOAD_ERROR, (file: { src: string }) => {
->>>>>>> 46996f70
             // If we happen to be in HTTP and we are trying to load a URL in HTTPS only... (this happens only in dev environments)
             if (window.location.protocol === 'http:' && file.src === this.MapUrlFile && file.src.startsWith('http:') && this.originalMapUrl === undefined) {
                 this.originalMapUrl = this.MapUrlFile;
@@ -955,8 +876,7 @@
             this.userInputManager.disableControls();
         }));
 
-<<<<<<< HEAD
-       this.iframeSubscriptionList.push(iframeListener.playSoundStream.subscribe((playSoundEvent)=>
+        this.iframeSubscriptionList.push(iframeListener.playSoundStream.subscribe((playSoundEvent)=>
        {
            const url = new URL(playSoundEvent.url, this.MapUrlFile);
            soundManager.playSound(this.load,this.sound,url.toString(),playSoundEvent.config);
@@ -976,22 +896,15 @@
 
        this.iframeSubscriptionList.push(iframeListener.enablePlayerControlStream.subscribe(()=>{
             this.userInputManager.restoreControls();
-        }));
-
-        let scriptedBubbleSprite : Sprite;
-       this.iframeSubscriptionList.push(iframeListener.displayBubbleStream.subscribe(()=>{
-            scriptedBubbleSprite = new Sprite(this,this.CurrentPlayer.x + 25,this.CurrentPlayer.y,'circleSprite-white');
-=======
-        this.iframeSubscriptionList.push(iframeListener.enablePlayerControlStream.subscribe(() => {
-            this.userInputManager.restoreControls();
-        }));
-        this.iframeSubscriptionList.push(iframeListener.loadPageStream.subscribe((url: string) => {
+        }))
+
+/*        this.iframeSubscriptionList.push(iframeListener.loadPageStream.subscribe((url: string) => {
             this.loadNextGame(url).then(() => {
                 this.events.once(EVENT_TYPE.POST_UPDATE, () => {
                     this.onMapExit(url);
                 })
             })
-        }));
+        }))*/
 
         this.iframeSubscriptionList.push(iframeListener.updateTileEvent.subscribe(event => {
             for (const eventTile of event) {
@@ -1016,7 +929,6 @@
         let scriptedBubbleSprite: Sprite;
         this.iframeSubscriptionList.push(iframeListener.displayBubbleStream.subscribe(() => {
             scriptedBubbleSprite = new Sprite(this, this.CurrentPlayer.x + 25, this.CurrentPlayer.y, 'circleSprite-white');
->>>>>>> 46996f70
             scriptedBubbleSprite.setDisplayOrigin(48, 48);
             this.add.existing(scriptedBubbleSprite);
         }));
@@ -1045,15 +957,10 @@
     }
 
     private onMapExit(exitKey: string) {
-<<<<<<< HEAD
         if (this.mapTransitioning) return;
         this.mapTransitioning = true;
-        const {roomId, hash} = Room.getIdFromIdentifier(exitKey, this.MapUrlFile, this.instance);
-        if (!roomId) throw new Error('Could not find the room from its exit key: '+exitKey);
-=======
         const { roomId, hash } = Room.getIdFromIdentifier(exitKey, this.MapUrlFile, this.instance);
         if (!roomId) throw new Error('Could not find the room from its exit key: ' + exitKey);
->>>>>>> 46996f70
         urlManager.pushStartLayerNameToUrl(hash);
         if (roomId !== this.scene.key) {
             if (this.scene.get(roomId) === null) {
@@ -1203,13 +1110,8 @@
     }
 
     //todo: push that into the gameManager
-<<<<<<< HEAD
     private loadNextGame(exitSceneIdentifier: string): void {
-        const {roomId, hash} = Room.getIdFromIdentifier(exitSceneIdentifier, this.MapUrlFile, this.instance);
-=======
-    private async loadNextGame(exitSceneIdentifier: string) {
         const { roomId, hash } = Room.getIdFromIdentifier(exitSceneIdentifier, this.MapUrlFile, this.instance);
->>>>>>> 46996f70
         const room = new Room(roomId);
         gameManager.loadMap(room, this.scene).catch(() => {});
     }
@@ -1243,20 +1145,12 @@
 
     //todo: in a dedicated class/function?
     initCamera() {
-<<<<<<< HEAD
-        this.cameras.main.setBounds(0,0, this.Map.widthInPixels, this.Map.heightInPixels);
+        this.cameras.main.setBounds(0, 0, this.Map.widthInPixels, this.Map.heightInPixels);
         this.cameras.main.startFollow(this.CurrentPlayer, true);
-=======
-        this.cameras.main.setBounds(0, 0, this.Map.widthInPixels, this.Map.heightInPixels);
->>>>>>> 46996f70
         this.updateCameraOffset();
     }
 
-<<<<<<< HEAD
-    addLayer(Layer : Phaser.Tilemaps.TilemapLayer){
-=======
-    addLayer(Layer: Phaser.Tilemaps.StaticTilemapLayer) {
->>>>>>> 46996f70
+    addLayer(Layer: Phaser.Tilemaps.TilemapLayer) {
         this.Layers.push(Layer);
     }
 
@@ -1294,19 +1188,14 @@
                 this.companion,
                 this.companion !== null ? lazyLoadCompanionResource(this.load, this.companion) : undefined
             );
-<<<<<<< HEAD
             this.CurrentPlayer.on('pointerdown', () => {
                 this.emoteManager.getMenuImages().then((emoteMenuElements) => this.CurrentPlayer.openOrCloseEmoteMenu(emoteMenuElements))
             })
             this.CurrentPlayer.on(requestEmoteEventName, (emoteKey: string) => {
                 this.connection?.emitEmoteEvent(emoteKey);
             })
-        }catch (err){
-            if(err instanceof TextureError) {
-=======
         } catch (err) {
             if (err instanceof TextureError) {
->>>>>>> 46996f70
                 gameManager.leaveGame(this, SelectCharacterSceneName, new SelectCharacterScene());
             }
             throw err;
@@ -1401,14 +1290,9 @@
      * @param time
      * @param delta The delta time in ms since the last frame. This is a smoothed and capped value based on the FPS rate.
      */
-<<<<<<< HEAD
-    update(time: number, delta: number) : void {
+    update(time: number, delta: number): void {
         this.dirty = false;
         mediaManager.updateScene();
-=======
-    update(time: number, delta: number): void {
-        mediaManager.setLastUpdateScene();
->>>>>>> 46996f70
         this.currentTick = time;
         this.CurrentPlayer.moveUser(delta);
 
@@ -1657,11 +1541,7 @@
         const game = HtmlUtils.querySelectorOrFail<HTMLCanvasElement>('#game canvas');
         // Let's put this in Game coordinates by applying the zoom level:
 
-<<<<<<< HEAD
         this.cameras.main.setFollowOffset((xCenter - game.offsetWidth/2) * window.devicePixelRatio / this.scale.zoom , (yCenter - game.offsetHeight/2) * window.devicePixelRatio / this.scale.zoom);
-=======
-        this.cameras.main.startFollow(this.CurrentPlayer, true, 1, 1, xCenter - this.game.renderer.width / 2, yCenter - this.game.renderer.height / 2);
->>>>>>> 46996f70
     }
 
     public onCenterChange(): void {
