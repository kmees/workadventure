import {gameManager, HasMovedEvent} from "./GameManager";
import type {
    GroupCreatedUpdatedMessageInterface,
    MessageUserJoined,
    MessageUserMovedInterface,
    MessageUserPositionInterface,
    OnConnectInterface,
    PointInterface,
    PositionInterface,
    RoomJoinedMessageInterface
} from "../../Connexion/ConnexionModels";
import {hasMovedEventName, Player, requestEmoteEventName} from "../Player/Player";
import {
    DEBUG_MODE,
    JITSI_PRIVATE_MODE,
    MAX_PER_GROUP,
    POSITION_DELAY,
} from "../../Enum/EnvironmentVariable";
import type {
    ITiledMap,
    ITiledMapLayer,
    ITiledMapLayerProperty,
    ITiledMapObject,
    ITiledMapTileLayer,
    ITiledTileSet
} from "../Map/ITiledMap";
import type {AddPlayerInterface} from "./AddPlayerInterface";
import {PlayerAnimationDirections} from "../Player/Animation";
import {PlayerMovement} from "./PlayerMovement";
import {PlayersPositionInterpolator} from "./PlayersPositionInterpolator";
import {RemotePlayer} from "../Entity/RemotePlayer";
import {Queue} from 'queue-typescript';
import {SimplePeer, UserSimplePeerInterface} from "../../WebRtc/SimplePeer";
import {ReconnectingSceneName} from "../Reconnecting/ReconnectingScene";
import {lazyLoadPlayerCharacterTextures, loadCustomTexture} from "../Entity/PlayerTexturesLoadingManager";
import {
    CenterListener,
    JITSI_MESSAGE_PROPERTIES,
    layoutManager,
    LayoutMode,
    ON_ACTION_TRIGGER_BUTTON,
    TRIGGER_JITSI_PROPERTIES,
    TRIGGER_WEBSITE_PROPERTIES,
    WEBSITE_MESSAGE_PROPERTIES,
    AUDIO_VOLUME_PROPERTY,
    AUDIO_LOOP_PROPERTY
} from "../../WebRtc/LayoutManager";
import {GameMap} from "./GameMap";
import {coWebsiteManager} from "../../WebRtc/CoWebsiteManager";
import {mediaManager} from "../../WebRtc/MediaManager";
import type {ItemFactoryInterface} from "../Items/ItemFactoryInterface";
import type {ActionableItem} from "../Items/ActionableItem";
import {UserInputManager} from "../UserInput/UserInputManager";
import {soundManager} from "./SoundManager";
import type {UserMovedMessage} from "../../Messages/generated/messages_pb";
import {ProtobufClientUtils} from "../../Network/ProtobufClientUtils";
import {connectionManager} from "../../Connexion/ConnectionManager";
import type {RoomConnection} from "../../Connexion/RoomConnection";
import {GlobalMessageManager} from "../../Administration/GlobalMessageManager";
import {userMessageManager} from "../../Administration/UserMessageManager";
import {ConsoleGlobalMessageManager} from "../../Administration/ConsoleGlobalMessageManager";
import {ResizableScene} from "../Login/ResizableScene";
import {Room} from "../../Connexion/Room";
import {jitsiFactory} from "../../WebRtc/JitsiFactory";
import {urlManager} from "../../Url/UrlManager";
import {audioManager} from "../../WebRtc/AudioManager";
import {PresentationModeIcon} from "../Components/PresentationModeIcon";
import {ChatModeIcon} from "../Components/ChatModeIcon";
import {OpenChatIcon, openChatIconName} from "../Components/OpenChatIcon";
import {SelectCharacterScene, SelectCharacterSceneName} from "../Login/SelectCharacterScene";
import {TextureError} from "../../Exception/TextureError";
import {addLoader} from "../Components/Loader";
import {ErrorSceneName} from "../Reconnecting/ErrorScene";
import {localUserStore} from "../../Connexion/LocalUserStore";
import {iframeListener} from "../../Api/IframeListener";
import {HtmlUtils} from "../../WebRtc/HtmlUtils";
import Texture = Phaser.Textures.Texture;
import Sprite = Phaser.GameObjects.Sprite;
import CanvasTexture = Phaser.Textures.CanvasTexture;
import GameObject = Phaser.GameObjects.GameObject;
import FILE_LOAD_ERROR = Phaser.Loader.Events.FILE_LOAD_ERROR;
import DOMElement = Phaser.GameObjects.DOMElement;
<<<<<<< HEAD
import EVENT_TYPE =Phaser.Scenes.Events
import {Subscription} from "rxjs";
=======
import type {Subscription} from "rxjs";
>>>>>>> 407f46f2
import {worldFullMessageStream} from "../../Connexion/WorldFullMessageStream";
import { lazyLoadCompanionResource } from "../Companion/CompanionTexturesLoadingManager";
import RenderTexture = Phaser.GameObjects.RenderTexture;
import Tilemap = Phaser.Tilemaps.Tilemap;
import {DirtyScene} from "./DirtyScene";
import {TextUtils} from "../Components/TextUtils";
import {touchScreenManager} from "../../Touch/TouchScreenManager";
import {PinchManager} from "../UserInput/PinchManager";
import {joystickBaseImg, joystickBaseKey, joystickThumbImg, joystickThumbKey} from "../Components/MobileJoystick";
import {DEPTH_OVERLAY_INDEX} from "./DepthIndexes";
import {waScaleManager} from "../Services/WaScaleManager";
import {peerStore} from "../../Stores/PeerStore";
import {EmoteManager} from "./EmoteManager";

export interface GameSceneInitInterface {
    initPosition: PointInterface|null,
    reconnecting: boolean
}

interface InitUserPositionEventInterface {
    type: 'InitUserPositionEvent'
    event: MessageUserPositionInterface[]
}

interface AddPlayerEventInterface {
    type: 'AddPlayerEvent'
    event: AddPlayerInterface
}

interface RemovePlayerEventInterface {
    type: 'RemovePlayerEvent'
    userId: number
}

interface UserMovedEventInterface {
    type: 'UserMovedEvent'
    event: MessageUserMovedInterface
}

interface GroupCreatedUpdatedEventInterface {
    type: 'GroupCreatedUpdatedEvent'
    event: GroupCreatedUpdatedMessageInterface
}

interface DeleteGroupEventInterface {
    type: 'DeleteGroupEvent'
    groupId: number
}

const defaultStartLayerName = 'start';

export class GameScene extends DirtyScene implements CenterListener {
    Terrains : Array<Phaser.Tilemaps.Tileset>;
    CurrentPlayer!: Player;
    MapPlayers!: Phaser.Physics.Arcade.Group;
    MapPlayersByKey : Map<number, RemotePlayer> = new Map<number, RemotePlayer>();
    Map!: Phaser.Tilemaps.Tilemap;
    Layers!: Array<Phaser.Tilemaps.TilemapLayer>;
    Objects!: Array<Phaser.Physics.Arcade.Sprite>;
    mapFile!: ITiledMap;
    groups: Map<number, Sprite>;
    startX!: number;
    startY!: number;
    circleTexture!: CanvasTexture;
    circleRedTexture!: CanvasTexture;
    pendingEvents: Queue<InitUserPositionEventInterface|AddPlayerEventInterface|RemovePlayerEventInterface|UserMovedEventInterface|GroupCreatedUpdatedEventInterface|DeleteGroupEventInterface> = new Queue<InitUserPositionEventInterface|AddPlayerEventInterface|RemovePlayerEventInterface|UserMovedEventInterface|GroupCreatedUpdatedEventInterface|DeleteGroupEventInterface>();
    private initPosition: PositionInterface|null = null;
    private playersPositionInterpolator = new PlayersPositionInterpolator();
    public connection: RoomConnection|undefined;
    private simplePeer!: SimplePeer;
    private GlobalMessageManager!: GlobalMessageManager;
    public ConsoleGlobalMessageManager!: ConsoleGlobalMessageManager;
    private connectionAnswerPromise: Promise<RoomJoinedMessageInterface>;
    private connectionAnswerPromiseResolve!: (value: RoomJoinedMessageInterface | PromiseLike<RoomJoinedMessageInterface>) => void;
    // A promise that will resolve when the "create" method is called (signaling loading is ended)
    private createPromise: Promise<void>;
    private createPromiseResolve!: (value?: void | PromiseLike<void>) => void;
    private iframeSubscriptionList! : Array<Subscription>;
    private peerStoreUnsubscribe!: () => void;
    MapUrlFile: string;
    RoomId: string;
    instance: string;

    currentTick!: number;
    lastSentTick!: number; // The last tick at which a position was sent.
    lastMoveEventSent: HasMovedEvent = {
        direction: '',
        moving: false,
        x: -1000,
        y: -1000
    }

    private presentationModeSprite!: Sprite;
    private chatModeSprite!: Sprite;
    private gameMap!: GameMap;
    private actionableItems: Map<number, ActionableItem> = new Map<number, ActionableItem>();
    // The item that can be selected by pressing the space key.
    private outlinedItem: ActionableItem|null = null;
    public userInputManager!: UserInputManager;
    private isReconnecting: boolean|undefined = undefined;
    private startLayerName!: string | null;
    private openChatIcon!: OpenChatIcon;
    private playerName!: string;
    private characterLayers!: string[];
    private companion!: string|null;
    private messageSubscription: Subscription|null = null;
    private popUpElements : Map<number, DOMElement> = new Map<number, Phaser.GameObjects.DOMElement>();
    private originalMapUrl: string|undefined;
    private pinchManager: PinchManager|undefined;
    private mapTransitioning: boolean = false; //used to prevent transitions happenning at the same time.
    private emoteManager!: EmoteManager;

    constructor(private room: Room, MapUrlFile: string, customKey?: string|undefined) {
        super({
            key: customKey ?? room.id
        });
        this.Terrains = [];
        this.groups = new Map<number, Sprite>();
        this.instance = room.getInstance();


        this.MapUrlFile = MapUrlFile;
        this.RoomId = room.id;

        this.createPromise = new Promise<void>((resolve, reject): void => {
            this.createPromiseResolve = resolve;
        });
        this.connectionAnswerPromise = new Promise<RoomJoinedMessageInterface>((resolve, reject): void => {
            this.connectionAnswerPromiseResolve = resolve;
        });
    }

    //hook preload scene
    preload(): void {
        const localUser = localUserStore.getLocalUser();
        const textures = localUser?.textures;
        if (textures) {
            for (const texture of textures) {
                loadCustomTexture(this.load, texture);
            }
        }

        this.load.image(openChatIconName, 'resources/objects/talk.png');
        if (touchScreenManager.supportTouchScreen) {
            this.load.image(joystickBaseKey, joystickBaseImg);
            this.load.image(joystickThumbKey, joystickThumbImg);
        }
        this.load.audio('audio-webrtc-in', '/resources/objects/webrtc-in.mp3');
        this.load.audio('audio-webrtc-out', '/resources/objects/webrtc-out.mp3');
        //this.load.audio('audio-report-message', '/resources/objects/report-message.mp3');
        this.sound.pauseOnBlur = false;

        this.load.on(FILE_LOAD_ERROR, (file: {src: string}) => {
            // If we happen to be in HTTP and we are trying to load a URL in HTTPS only... (this happens only in dev environments)
            if (window.location.protocol === 'http:' && file.src === this.MapUrlFile && file.src.startsWith('http:') && this.originalMapUrl === undefined) {
                this.originalMapUrl = this.MapUrlFile;
                this.MapUrlFile = this.MapUrlFile.replace('http://', 'https://');
                this.load.tilemapTiledJSON(this.MapUrlFile, this.MapUrlFile);
                this.load.on('filecomplete-tilemapJSON-'+this.MapUrlFile, (key: string, type: string, data: unknown) => {
                    this.onMapLoad(data);
                });
                return;
            }
            // 127.0.0.1, localhost and *.localhost are considered secure, even on HTTP.
            // So if we are in https, we can still try to load a HTTP local resource (can be useful for testing purposes)
            // See https://developer.mozilla.org/en-US/docs/Web/Security/Secure_Contexts#when_is_a_context_considered_secure
            const url = new URL(file.src);
            const host = url.host.split(':')[0];
            if (window.location.protocol === 'https:' && file.src === this.MapUrlFile && (host === '127.0.0.1' || host === 'localhost' || host.endsWith('.localhost')) && this.originalMapUrl === undefined) {
                this.originalMapUrl = this.MapUrlFile;
                this.MapUrlFile = this.MapUrlFile.replace('https://', 'http://');
                this.load.tilemapTiledJSON(this.MapUrlFile, this.MapUrlFile);
                this.load.on('filecomplete-tilemapJSON-'+this.MapUrlFile, (key: string, type: string, data: unknown) => {
                    this.onMapLoad(data);
                });
                return;
            }

            this.scene.start(ErrorSceneName, {
                title: 'Network error',
                subTitle: 'An error occurred while loading resource:',
                message: this.originalMapUrl ?? file.src
            });
        });
        this.load.on('filecomplete-tilemapJSON-'+this.MapUrlFile, (key: string, type: string, data: unknown) => {
            this.onMapLoad(data);
        });
        //TODO strategy to add access token
        this.load.tilemapTiledJSON(this.MapUrlFile, this.MapUrlFile);
        // If the map has already been loaded as part of another GameScene, the "on load" event will not be triggered.
        // In this case, we check in the cache to see if the map is here and trigger the event manually.
        if (this.cache.tilemap.exists(this.MapUrlFile)) {
            const data = this.cache.tilemap.get(this.MapUrlFile);
            this.onMapLoad(data);
        }

        this.load.spritesheet('layout_modes', 'resources/objects/layout_modes.png', {frameWidth: 32, frameHeight: 32});
        this.load.bitmapFont('main_font', 'resources/fonts/arcade.png', 'resources/fonts/arcade.xml');
        //eslint-disable-next-line @typescript-eslint/no-explicit-any
        (this.load as any).rexWebFont({
            custom: {
                families: ['Press Start 2P'],
                urls: ['/resources/fonts/fonts.css'],
                testString: 'abcdefg'
            },
        });

        //this function must stay at the end of preload function
        addLoader(this);
    }

    // FIXME: we need to put a "unknown" instead of a "any" and validate the structure of the JSON we are receiving.
    // eslint-disable-next-line @typescript-eslint/no-explicit-any
    private async onMapLoad(data: any): Promise<void> {
        // Triggered when the map is loaded
        // Load tiles attached to the map recursively
        this.mapFile = data.data;
        const url = this.MapUrlFile.substr(0, this.MapUrlFile.lastIndexOf('/'));
        this.mapFile.tilesets.forEach((tileset) => {
            if (typeof tileset.name === 'undefined' || typeof tileset.image === 'undefined') {
                console.warn("Don't know how to handle tileset ", tileset)
                return;
            }
            //TODO strategy to add access token
            this.load.image(`${url}/${tileset.image}`, `${url}/${tileset.image}`);
        })

        // Scan the object layers for objects to load and load them.
        const objects = new Map<string, ITiledMapObject[]>();

        for (const layer of this.mapFile.layers) {
            if (layer.type === 'objectgroup') {
                for (const object of layer.objects) {
                    let objectsOfType: ITiledMapObject[]|undefined;
                    if (!objects.has(object.type)) {
                        objectsOfType = new Array<ITiledMapObject>();
                    } else {
                        objectsOfType = objects.get(object.type);
                        if (objectsOfType === undefined) {
                            throw new Error('Unexpected object type not found');
                        }
                    }
                    objectsOfType.push(object);
                    objects.set(object.type, objectsOfType);
                }
            }
        }

        for (const [itemType, objectsOfType] of objects) {
            // FIXME: we would ideally need for the loader to WAIT for the import to be performed, which means writing our own loader plugin.

            let itemFactory: ItemFactoryInterface;

            switch (itemType) {
                case 'computer': {
                    const module = await import('../Items/Computer/computer');
                    itemFactory = module.default;
                    break;
                }
                default:
                    continue;
                    //throw new Error('Unsupported object type: "'+ itemType +'"');
            }

            itemFactory.preload(this.load);
            this.load.start(); // Let's manually start the loader because the import might be over AFTER the loading ends.

            this.load.on('complete', () => {
                // FIXME: the factory might fail because the resources might not be loaded yet...
                // We would need to add a loader ended event in addition to the createPromise
                this.createPromise.then(async () => {
                    itemFactory.create(this);

                    const roomJoinedAnswer = await this.connectionAnswerPromise;

                    for (const object of objectsOfType) {
                        // TODO: we should pass here a factory to create sprites (maybe?)

                        // Do we have a state for this object?
                        const state = roomJoinedAnswer.items[object.id];

                        const actionableItem = itemFactory.factory(this, object, state);
                        this.actionableItems.set(actionableItem.getId(), actionableItem);
                    }
                });
            });
        }

        // Now, let's load the script, if any
        const scripts = this.getScriptUrls(this.mapFile);
        for (const script of scripts) {
            iframeListener.registerScript(script);
        }
    }

    //hook initialisation
    init(initData : GameSceneInitInterface) {
        if (initData.initPosition !== undefined) {
            this.initPosition = initData.initPosition; //todo: still used?
        }
        if (initData.initPosition !== undefined) {
            this.isReconnecting = initData.reconnecting;
        }
    }

    //hook create scene
    create(): void {
        this.trackDirtyAnims();

        gameManager.gameSceneIsCreated(this);
        urlManager.pushRoomIdToUrl(this.room);
        this.startLayerName = urlManager.getStartLayerNameFromUrl();

        if (touchScreenManager.supportTouchScreen) {
            this.pinchManager = new PinchManager(this);
        }

        this.messageSubscription = worldFullMessageStream.stream.subscribe((message) => this.showWorldFullError(message))

        const playerName = gameManager.getPlayerName();
        if (!playerName) {
            throw 'playerName is not set';
        }
        this.playerName = playerName;
        this.characterLayers = gameManager.getCharacterLayers();
        this.companion = gameManager.getCompanion();

        //initalise map
        this.Map = this.add.tilemap(this.MapUrlFile);
        this.gameMap = new GameMap(this.mapFile);
        const mapDirUrl = this.MapUrlFile.substr(0, this.MapUrlFile.lastIndexOf('/'));
        this.mapFile.tilesets.forEach((tileset: ITiledTileSet) => {
            this.Terrains.push(this.Map.addTilesetImage(tileset.name, `${mapDirUrl}/${tileset.image}`, tileset.tilewidth, tileset.tileheight, tileset.margin, tileset.spacing/*, tileset.firstgid*/));
        });

        //permit to set bound collision
        this.physics.world.setBounds(0, 0, this.Map.widthInPixels, this.Map.heightInPixels);

        //add layer on map
        this.Layers = new Array<Phaser.Tilemaps.TilemapLayer>();
        let depth = -2;
        for (const layer of this.gameMap.layersIterator) {
            if (layer.type === 'tilelayer') {
                this.addLayer(this.Map.createLayer(layer.name, this.Terrains, 0, 0).setDepth(depth));

                const exitSceneUrl = this.getExitSceneUrl(layer);
                if (exitSceneUrl !== undefined) {
                    this.loadNextGame(exitSceneUrl);
                }
                const exitUrl = this.getExitUrl(layer);
                if (exitUrl !== undefined) {
                    this.loadNextGame(exitUrl);
                }
            }
            if (layer.type === 'objectgroup' && layer.name === 'floorLayer') {
                depth = DEPTH_OVERLAY_INDEX;
            }
            if (layer.type === 'objectgroup') {
                for (const object of layer.objects) {
                    if (object.text) {
                        TextUtils.createTextFromITiledMapObject(this, object);
                    }
                }
            }
        }
        if (depth === -2) {
            throw new Error('Your map MUST contain a layer of type "objectgroup" whose name is "floorLayer" that represents the layer characters are drawn at. This layer cannot be contained in a group.');
        }

        this.initStartXAndStartY();

        //add entities
        this.Objects = new Array<Phaser.Physics.Arcade.Sprite>();

        //initialise list of other player
        this.MapPlayers = this.physics.add.group({immovable: true});


        //create input to move
        this.userInputManager = new UserInputManager(this);
        mediaManager.setUserInputManager(this.userInputManager);

        if (localUserStore.getFullscreen()) {
            document.querySelector('body')?.requestFullscreen();
        }

        //notify game manager can to create currentUser in map
        this.createCurrentPlayer();
        this.removeAllRemotePlayers(); //cleanup the list  of remote players in case the scene was rebooted

        this.initCamera();

        this.initCirclesCanvas();

        // Let's pause the scene if the connection is not established yet
        if (!this.room.isDisconnected()) {
            if (this.isReconnecting) {
                setTimeout(() => {
                    this.scene.sleep();
                    this.scene.launch(ReconnectingSceneName);
                }, 0);
            } else if (this.connection === undefined) {
                // Let's wait 1 second before printing the "connecting" screen to avoid blinking
                setTimeout(() => {
                    if (this.connection === undefined) {
                        this.scene.sleep();
                        this.scene.launch(ReconnectingSceneName);
                    }
                }, 1000);
            }
        }

        this.createPromiseResolve();

        this.userInputManager.spaceEvent(() => {
            this.outlinedItem?.activate();
        });

        this.presentationModeSprite = new PresentationModeIcon(this, 36, this.game.renderer.height - 2);
        this.presentationModeSprite.on('pointerup', this.switchLayoutMode.bind(this));
        this.chatModeSprite = new ChatModeIcon(this, 70, this.game.renderer.height - 2);
        this.chatModeSprite.on('pointerup', this.switchLayoutMode.bind(this));
        this.openChatIcon = new OpenChatIcon(this, 2, this.game.renderer.height - 2)

        // FIXME: change this to use the UserInputManager class for input
        // FIXME: Comment this feature because when user write M key in report input, the layout change.
        /*this.input.keyboard.on('keyup-M', () => {
            this.switchLayoutMode();
        });*/

        this.reposition();

        // From now, this game scene will be notified of reposition events
        layoutManager.setListener(this);
        this.triggerOnMapLayerPropertyChange();
        this.listenToIframeEvents();


        if (!this.room.isDisconnected()) {
            this.connect();
        }

        this.emoteManager = new EmoteManager(this);

        let oldPeerNumber = 0;
        this.peerStoreUnsubscribe = peerStore.subscribe((peers) => {
            const newPeerNumber = peers.size;
            if (newPeerNumber > oldPeerNumber) {
                this.sound.play('audio-webrtc-in', {
                    volume: 0.2
                });
            } else if (newPeerNumber < oldPeerNumber) {
                this.sound.play('audio-webrtc-out', {
                    volume: 0.2
                });
            }
            oldPeerNumber = newPeerNumber;
        });
    }

    /**
     * Initializes the connection to Pusher.
     */
    private connect(): void {
        const camera = this.cameras.main;

        connectionManager.connectToRoomSocket(
            this.RoomId,
            this.playerName,
            this.characterLayers,
            {
                x: this.startX,
                y: this.startY
            },
            {
                left: camera.scrollX,
                top: camera.scrollY,
                right: camera.scrollX + camera.width,
                bottom: camera.scrollY + camera.height,
            },
            this.companion
            ).then((onConnect: OnConnectInterface) => {
            this.connection = onConnect.connection;

            this.connection.onUserJoins((message: MessageUserJoined) => {
                const userMessage: AddPlayerInterface = {
                    userId: message.userId,
                    characterLayers: message.characterLayers,
                    name: message.name,
                    position: message.position,
                    visitCardUrl: message.visitCardUrl,
                    companion: message.companion
                }
                this.addPlayer(userMessage);
            });

            this.connection.onUserMoved((message: UserMovedMessage) => {
                const position = message.getPosition();
                if (position === undefined) {
                    throw new Error('Position missing from UserMovedMessage');
                }

                const messageUserMoved: MessageUserMovedInterface = {
                    userId: message.getUserid(),
                    position: ProtobufClientUtils.toPointInterface(position)
                }

                this.updatePlayerPosition(messageUserMoved);
            });

            this.connection.onUserLeft((userId: number) => {
                this.removePlayer(userId);
            });

            this.connection.onGroupUpdatedOrCreated((groupPositionMessage: GroupCreatedUpdatedMessageInterface) => {
                this.shareGroupPosition(groupPositionMessage);
            })

            this.connection.onGroupDeleted((groupId: number) => {
                try {
                    this.deleteGroup(groupId);
                } catch (e) {
                    console.error(e);
                }
            })

            this.connection.onServerDisconnected(() => {
                console.log('Player disconnected from server. Reloading scene.');
                this.cleanupClosingScene();

                const gameSceneKey = 'somekey' + Math.round(Math.random() * 10000);
                const game: Phaser.Scene = new GameScene(this.room, this.MapUrlFile, gameSceneKey);
                this.scene.add(gameSceneKey, game, true,
                    {
                        initPosition: {
                            x: this.CurrentPlayer.x,
                            y: this.CurrentPlayer.y
                        },
                        reconnecting: true
                    });

                this.scene.stop(this.scene.key);
                this.scene.remove(this.scene.key);
            })

            this.connection.onActionableEvent((message => {
                const item = this.actionableItems.get(message.itemId);
                if (item === undefined) {
                    console.warn('Received an event about object "' + message.itemId + '" but cannot find this item on the map.');
                    return;
                }
                item.fire(message.event, message.state, message.parameters);
            }));

            /**
             * Triggered when we receive the JWT token to connect to Jitsi
             */
            this.connection.onStartJitsiRoom((jwt, room) => {
                this.startJitsi(room, jwt);
            });

            // When connection is performed, let's connect SimplePeer
            this.simplePeer = new SimplePeer(this.connection, !this.room.isPublic, this.playerName);
            peerStore.connectToSimplePeer(this.simplePeer);
            this.GlobalMessageManager = new GlobalMessageManager(this.connection);
            userMessageManager.setReceiveBanListener(this.bannedUser.bind(this));

            const self = this;
            this.simplePeer.registerPeerConnectionListener({
                onConnect(user: UserSimplePeerInterface) {
                    self.presentationModeSprite.setVisible(true);
                    self.chatModeSprite.setVisible(true);
                    self.openChatIcon.setVisible(true);
                    audioManager.decreaseVolume();
                },
                onDisconnect(userId: number) {
                    if (self.simplePeer.getNbConnections() === 0) {
                        self.presentationModeSprite.setVisible(false);
                        self.chatModeSprite.setVisible(false);
                        self.openChatIcon.setVisible(false);
                        audioManager.restoreVolume();
                    }
                }
            })

            //listen event to share position of user
            this.CurrentPlayer.on(hasMovedEventName, this.pushPlayerPosition.bind(this))
            this.CurrentPlayer.on(hasMovedEventName, this.outlineItem.bind(this))
            this.CurrentPlayer.on(hasMovedEventName, (event: HasMovedEvent) => {
                this.gameMap.setPosition(event.x, event.y);
            })

            //this.initUsersPosition(roomJoinedMessage.users);
            this.connectionAnswerPromiseResolve(onConnect.room);
            // Analyze tags to find if we are admin. If yes, show console.
            this.ConsoleGlobalMessageManager = new ConsoleGlobalMessageManager(this.connection, this.userInputManager, this.connection.isAdmin());


            this.scene.wake();
            this.scene.stop(ReconnectingSceneName);

            //init user position and play trigger to check layers properties
            this.gameMap.setPosition(this.CurrentPlayer.x, this.CurrentPlayer.y);
        });
    }

    //todo: into dedicated classes
    private initCirclesCanvas(): void {
        // Let's generate the circle for the group delimiter
        let circleElement = Object.values(this.textures.list).find((object: Texture) => object.key === 'circleSprite-white');
        if (circleElement) {
            this.textures.remove('circleSprite-white');
        }

        circleElement = Object.values(this.textures.list).find((object: Texture) => object.key === 'circleSprite-red');
        if (circleElement) {
            this.textures.remove('circleSprite-red');
        }

        //create white circle canvas use to create sprite
        this.circleTexture = this.textures.createCanvas('circleSprite-white', 96, 96);
        const context = this.circleTexture.context;
        context.beginPath();
        context.arc(48, 48, 48, 0, 2 * Math.PI, false);
        // context.lineWidth = 5;
        context.strokeStyle = '#ffffff';
        context.stroke();
        this.circleTexture.refresh();

        //create red circle canvas use to create sprite
        this.circleRedTexture = this.textures.createCanvas('circleSprite-red', 96, 96);
        const contextRed = this.circleRedTexture.context;
        contextRed.beginPath();
        contextRed.arc(48, 48, 48, 0, 2 * Math.PI, false);
         //context.lineWidth = 5;
        contextRed.strokeStyle = '#ff0000';
        contextRed.stroke();
        this.circleRedTexture.refresh();
    }


    private safeParseJSONstring(jsonString: string|undefined, propertyName: string) {
        try {
            return jsonString ? JSON.parse(jsonString) : {};
        } catch(e) {
            console.warn('Invalid JSON found in property "' + propertyName + '" of the map:' + jsonString, e);
            return {}
        }
    }

    private triggerOnMapLayerPropertyChange(){
        this.gameMap.onPropertyChange('exitSceneUrl', (newValue, oldValue) => {
            if (newValue) this.onMapExit(newValue as string);
        });
        this.gameMap.onPropertyChange('exitUrl', (newValue, oldValue) => {
            if (newValue) this.onMapExit(newValue as string);
        });
        this.gameMap.onPropertyChange('openWebsite', (newValue, oldValue, allProps) => {
            if (newValue === undefined) {
                layoutManager.removeActionButton('openWebsite', this.userInputManager);
                coWebsiteManager.closeCoWebsite();
            }else{
                const openWebsiteFunction = () => {
                    coWebsiteManager.loadCoWebsite(newValue as string, this.MapUrlFile, allProps.get('openWebsiteAllowApi') as boolean | undefined, allProps.get('openWebsitePolicy') as string | undefined);
                    layoutManager.removeActionButton('openWebsite', this.userInputManager);
                };

                const openWebsiteTriggerValue = allProps.get(TRIGGER_WEBSITE_PROPERTIES);
                if(openWebsiteTriggerValue && openWebsiteTriggerValue === ON_ACTION_TRIGGER_BUTTON) {
                    let message = allProps.get(WEBSITE_MESSAGE_PROPERTIES);
                    if(message === undefined){
                        message = 'Press SPACE or touch here to open web site';
                    }
                    layoutManager.addActionButton('openWebsite', message.toString(), () => {
                        openWebsiteFunction();
                    }, this.userInputManager);
                }else{
                    openWebsiteFunction();
                }
            }
        });
        this.gameMap.onPropertyChange('jitsiRoom', (newValue, oldValue, allProps) => {
            if (newValue === undefined) {
                layoutManager.removeActionButton('jitsiRoom', this.userInputManager);
                this.stopJitsi();
            }else{
                const openJitsiRoomFunction = () => {
                    const roomName = jitsiFactory.getRoomName(newValue.toString(), this.instance);
                    const jitsiUrl = allProps.get("jitsiUrl") as string|undefined;
                    if (JITSI_PRIVATE_MODE && !jitsiUrl) {
                        const adminTag = allProps.get("jitsiRoomAdminTag") as string|undefined;

                        this.connection?.emitQueryJitsiJwtMessage(roomName, adminTag);
                    } else {
                        this.startJitsi(roomName, undefined);
                    }
                    layoutManager.removeActionButton('jitsiRoom', this.userInputManager);
                }

                const jitsiTriggerValue = allProps.get(TRIGGER_JITSI_PROPERTIES);
                if(jitsiTriggerValue && jitsiTriggerValue === ON_ACTION_TRIGGER_BUTTON) {
                    let message = allProps.get(JITSI_MESSAGE_PROPERTIES);
                    if (message === undefined) {
                        message = 'Press SPACE or touch here to enter Jitsi Meet room';
                    }
                    layoutManager.addActionButton('jitsiRoom', message.toString(), () => {
                        openJitsiRoomFunction();
                    }, this.userInputManager);
                }else{
                    openJitsiRoomFunction();
                }
            }
        });
        this.gameMap.onPropertyChange('silent', (newValue, oldValue) => {
            if (newValue === undefined || newValue === false || newValue === '') {
                this.connection?.setSilent(false);
            } else {
                this.connection?.setSilent(true);
            }
        });
        this.gameMap.onPropertyChange('playAudio', (newValue, oldValue, allProps) => {
            const volume = allProps.get(AUDIO_VOLUME_PROPERTY) as number|undefined;
            const loop = allProps.get(AUDIO_LOOP_PROPERTY) as boolean|undefined;
            newValue === undefined ? audioManager.unloadAudio() : audioManager.playAudio(newValue, this.getMapDirUrl(), volume, loop);
        });
        // TODO: This legacy property should be removed at some point
        this.gameMap.onPropertyChange('playAudioLoop', (newValue, oldValue) => {
            newValue === undefined ? audioManager.unloadAudio() : audioManager.playAudio(newValue, this.getMapDirUrl(), undefined, true);
        });

        this.gameMap.onPropertyChange('zone', (newValue, oldValue) => {
            if (newValue === undefined || newValue === false || newValue === '') {
                iframeListener.sendLeaveEvent(oldValue as string);

            } else {
                iframeListener.sendEnterEvent(newValue as string);
            }
        });
    }

    private listenToIframeEvents(): void {
            this.iframeSubscriptionList = [];
            this.iframeSubscriptionList.push(iframeListener.openPopupStream.subscribe((openPopupEvent) => {

            let  objectLayerSquare : ITiledMapObject;
            const targetObjectData = this.getObjectLayerData(openPopupEvent.targetObject);
            if (targetObjectData !== undefined){
                    objectLayerSquare = targetObjectData;
            } else {
                console.error("Error while opening a popup. Cannot find an object on the map with name '" + openPopupEvent.targetObject + "'. The first parameter of WA.openPopup() must be the name of a rectangle object in your map.");
                return;
            }
            const escapedMessage = HtmlUtils.escapeHtml(openPopupEvent.message);
            let html = `<div id="container" hidden><div class="nes-container with-title is-centered">
${escapedMessage}
 </div> `;
            const buttonContainer = `<div class="buttonContainer"</div>`;
            html += buttonContainer;
            let id = 0;
            for (const button of openPopupEvent.buttons) {
                html  += `<button type="button" class="nes-btn is-${HtmlUtils.escapeHtml(button.className ?? '')}" id="popup-${openPopupEvent.popupId}-${id}">${HtmlUtils.escapeHtml(button.label)}</button>`;
                id++;
            }
            html += '</div>';
            const domElement = this.add.dom(objectLayerSquare.x  ,
                objectLayerSquare.y).createFromHTML(html);

            const container : HTMLDivElement =  domElement.getChildByID("container") as HTMLDivElement;
            container.style.width = objectLayerSquare.width + "px";
            domElement.scale = 0;
            domElement.setClassName('popUpElement');

            setTimeout(() => {
                (container).hidden = false;
            }, 100);

            id = 0;
            for (const button of openPopupEvent.buttons) {
                const button = HtmlUtils.getElementByIdOrFail<HTMLButtonElement>(`popup-${openPopupEvent.popupId}-${id}`);
                const btnId = id;
                button.onclick = () => {
                    iframeListener.sendButtonClickedEvent(openPopupEvent.popupId, btnId);
                    button.disabled = true;
                }
                id++;
            }
            this.tweens.add({
                targets     : domElement ,
                scale       : 1,
                ease        : "EaseOut",
                duration    : 400,
            });

            this.popUpElements.set(openPopupEvent.popupId, domElement);
        }));

       this.iframeSubscriptionList.push(iframeListener.closePopupStream.subscribe((closePopupEvent) => {
            const popUpElement = this.popUpElements.get(closePopupEvent.popupId);
            if (popUpElement === undefined) {
                console.error('Could not close popup with ID ', closePopupEvent.popupId,'. Maybe it has already been closed?');
            }

            this.tweens.add({
                targets     : popUpElement ,
                scale       : 0,
                ease        : "EaseOut",
                duration    : 400,
                onComplete  : () => {
                    popUpElement?.destroy();
                    this.popUpElements.delete(closePopupEvent.popupId);
                },
            });
        }));

       this.iframeSubscriptionList.push(iframeListener.disablePlayerControlStream.subscribe(()=>{
            this.userInputManager.disableControls();
        }));

       this.iframeSubscriptionList.push(iframeListener.playSoundStream.subscribe((playSoundEvent)=>
       {
           const url = new URL(playSoundEvent.url, this.MapUrlFile);
           soundManager.playSound(this.load,this.sound,url.toString(),playSoundEvent.config);
       }))

        this.iframeSubscriptionList.push(iframeListener.stopSoundStream.subscribe((stopSoundEvent)=>
        {
            const url = new URL(stopSoundEvent.url, this.MapUrlFile);
            soundManager.stopSound(this.sound,url.toString());
        }))

        this.iframeSubscriptionList.push(iframeListener.loadSoundStream.subscribe((loadSoundEvent)=>
        {
            const url = new URL(loadSoundEvent.url, this.MapUrlFile);
            soundManager.loadSound(this.load,this.sound,url.toString());
        }))

       this.iframeSubscriptionList.push(iframeListener.enablePlayerControlStream.subscribe(()=>{
            this.userInputManager.restoreControls();
        }));
<<<<<<< HEAD
        this.iframeSubscriptionList.push(iframeListener.loadPageStream.subscribe((url:string)=>{
            this.loadNextGame(url).then(()=>{
                this.events.once(EVENT_TYPE.POST_UPDATE,()=>{
                    this.onMapExit(url);
                })
            })
        }));
=======

>>>>>>> 407f46f2
        let scriptedBubbleSprite : Sprite;
       this.iframeSubscriptionList.push(iframeListener.displayBubbleStream.subscribe(()=>{
            scriptedBubbleSprite = new Sprite(this,this.CurrentPlayer.x + 25,this.CurrentPlayer.y,'circleSprite-white');
            scriptedBubbleSprite.setDisplayOrigin(48, 48);
            this.add.existing(scriptedBubbleSprite);
        }));

       this.iframeSubscriptionList.push(iframeListener.removeBubbleStream.subscribe(()=>{
            scriptedBubbleSprite.destroy();
        }));

    }

    private getMapDirUrl(): string {
        return this.MapUrlFile.substr(0, this.MapUrlFile.lastIndexOf('/'));
    }

    private onMapExit(exitKey: string) {
        if (this.mapTransitioning) return;
        this.mapTransitioning = true;
        const {roomId, hash} = Room.getIdFromIdentifier(exitKey, this.MapUrlFile, this.instance);
        if (!roomId) throw new Error('Could not find the room from its exit key: '+exitKey);
        urlManager.pushStartLayerNameToUrl(hash);
        if (roomId !== this.scene.key) {
            if (this.scene.get(roomId) === null) {
                console.error("next room not loaded", exitKey);
                return;
            }
            this.cleanupClosingScene();
            this.scene.stop();
            this.scene.remove(this.scene.key);
            this.scene.start(roomId);
        } else {
            //if the exit points to the current map, we simply teleport the user back to the startLayer
            this.initPositionFromLayerName(hash || defaultStartLayerName);
            this.CurrentPlayer.x = this.startX;
            this.CurrentPlayer.y = this.startY;
            setTimeout(() => this.mapTransitioning = false, 500);
        }
    }

    public cleanupClosingScene(): void {
        // stop playing audio, close any open website, stop any open Jitsi
        coWebsiteManager.closeCoWebsite();
        // Stop the script, if any
        const scripts = this.getScriptUrls(this.mapFile);
        for (const script of scripts) {
            iframeListener.unregisterScript(script);
        }

        this.stopJitsi();
        audioManager.unloadAudio();
        // We are completely destroying the current scene to avoid using a half-backed instance when coming back to the same map.
        this.connection?.closeConnection();
        this.simplePeer?.closeAllConnections();
        this.simplePeer?.unregister();
        this.messageSubscription?.unsubscribe();
        this.userInputManager.destroy();
        this.pinchManager?.destroy();
        this.emoteManager.destroy();
        this.peerStoreUnsubscribe();

        mediaManager.hideGameOverlay();

        for(const iframeEvents of this.iframeSubscriptionList){
            iframeEvents.unsubscribe();
        }
    }

    private removeAllRemotePlayers(): void {
        this.MapPlayersByKey.forEach((player: RemotePlayer) => {
            player.destroy();

            if (player.companion) {
                player.companion.destroy();
            }

            this.MapPlayers.remove(player);
        });
        this.MapPlayersByKey = new Map<number, RemotePlayer>();
    }

    private switchLayoutMode(): void {
        //if discussion is activated, this layout cannot be activated
        if(mediaManager.activatedDiscussion){
            return;
        }
        const mode = layoutManager.getLayoutMode();
        if (mode === LayoutMode.Presentation) {
            layoutManager.switchLayoutMode(LayoutMode.VideoChat);
            this.presentationModeSprite.setFrame(1);
            this.chatModeSprite.setFrame(2);
        } else {
            layoutManager.switchLayoutMode(LayoutMode.Presentation);
            this.presentationModeSprite.setFrame(0);
            this.chatModeSprite.setFrame(3);
        }
    }

    private initStartXAndStartY() {
        // If there is an init position passed
        if (this.initPosition !== null) {
            this.startX = this.initPosition.x;
            this.startY = this.initPosition.y;
        } else {
            // Now, let's find the start layer
            if (this.startLayerName) {
                this.initPositionFromLayerName(this.startLayerName);
            }
            if (this.startX === undefined) {
                // If we have no start layer specified or if the hash passed does not exist, let's go with the default start position.
                this.initPositionFromLayerName(defaultStartLayerName);
            }
        }
        // Still no start position? Something is wrong with the map, we need a "start" layer.
        if (this.startX === undefined) {
            console.warn('This map is missing a layer named "start" that contains the available default start positions.');
            // Let's start in the middle of the map
            this.startX = this.mapFile.width * 16;
            this.startY = this.mapFile.height * 16;
        }
    }

    private initPositionFromLayerName(layerName: string) {
        for (const layer of this.gameMap.layersIterator) {
            if ((layerName === layer.name || layer.name.endsWith('/'+layerName)) && layer.type === 'tilelayer' && (layerName === defaultStartLayerName || this.isStartLayer(layer))) {
                const startPosition = this.startUser(layer);
                this.startX = startPosition.x + this.mapFile.tilewidth/2;
                this.startY = startPosition.y + this.mapFile.tileheight/2;
            }
        }

    }

    private getExitUrl(layer: ITiledMapLayer): string|undefined {
        return this.getProperty(layer, "exitUrl") as string|undefined;
    }

    /**
     * @deprecated the map property exitSceneUrl is deprecated
     */
    private getExitSceneUrl(layer: ITiledMapLayer): string|undefined {
        return this.getProperty(layer, "exitSceneUrl") as string|undefined;
    }

    private isStartLayer(layer: ITiledMapLayer): boolean {
        return this.getProperty(layer, "startLayer") == true;
    }

    private getScriptUrls(map: ITiledMap): string[] {
        return (this.getProperties(map, "script") as string[]).map((script) => (new URL(script, this.MapUrlFile)).toString());
    }

    private getProperty(layer: ITiledMapLayer|ITiledMap, name: string): string|boolean|number|undefined {
        const properties: ITiledMapLayerProperty[]|undefined = layer.properties;
        if (!properties) {
            return undefined;
        }
        const obj = properties.find((property: ITiledMapLayerProperty) => property.name.toLowerCase() === name.toLowerCase());
        if (obj === undefined) {
            return undefined;
        }
        return obj.value;
    }

    private getProperties(layer: ITiledMapLayer|ITiledMap, name: string): (string|number|boolean|undefined)[] {
        const properties: ITiledMapLayerProperty[]|undefined = layer.properties;
        if (!properties) {
            return [];
        }
        return properties.filter((property: ITiledMapLayerProperty) => property.name.toLowerCase() === name.toLowerCase()).map((property) => property.value);
    }

    //todo: push that into the gameManager
    private loadNextGame(exitSceneIdentifier: string): void {
        const {roomId, hash} = Room.getIdFromIdentifier(exitSceneIdentifier, this.MapUrlFile, this.instance);
        const room = new Room(roomId);
        gameManager.loadMap(room, this.scene).catch(() => {});
    }

    private startUser(layer: ITiledMapTileLayer): PositionInterface {
        const tiles = layer.data;
        if (typeof(tiles) === 'string') {
            throw new Error('The content of a JSON map must be filled as a JSON array, not as a string');
        }
        const possibleStartPositions : PositionInterface[]  = [];
        tiles.forEach((objectKey : number, key: number) => {
            if(objectKey === 0){
                return;
            }
            const y = Math.floor(key / layer.width);
            const x = key % layer.width;

            possibleStartPositions.push({x: x * this.mapFile.tilewidth, y: y * this.mapFile.tilewidth});
        });
        // Get a value at random amongst allowed values
        if (possibleStartPositions.length === 0) {
            console.warn('The start layer "'+layer.name+'" for this map is empty.');
            return {
                x: 0,
                y: 0
            };
        }
        // Choose one of the available start positions at random amongst the list of available start positions.
        return possibleStartPositions[Math.floor(Math.random() * possibleStartPositions.length)];
    }

    //todo: in a dedicated class/function?
    initCamera() {
        this.cameras.main.setBounds(0,0, this.Map.widthInPixels, this.Map.heightInPixels);
        this.cameras.main.startFollow(this.CurrentPlayer, true);
        this.updateCameraOffset();
    }

    addLayer(Layer : Phaser.Tilemaps.TilemapLayer){
        this.Layers.push(Layer);
    }

    createCollisionWithPlayer() {
        //add collision layer
        this.Layers.forEach((Layer: Phaser.Tilemaps.TilemapLayer) => {
            this.physics.add.collider(this.CurrentPlayer, Layer, (object1: GameObject, object2: GameObject) => {
                //this.CurrentPlayer.say("Collision with layer : "+ (object2 as Tile).layer.name)
            });
            Layer.setCollisionByProperty({collides: true});
            if (DEBUG_MODE) {
                //debug code to see the collision hitbox of the object in the top layer
                Layer.renderDebug(this.add.graphics(), {
                    tileColor: null, //non-colliding tiles
                    collidingTileColor: new Phaser.Display.Color(243, 134, 48, 200), // Colliding tiles,
                    faceColor: new Phaser.Display.Color(40, 39, 37, 255) // Colliding face edges
                });
            }
        });
    }

    createCurrentPlayer(){
        //TODO create animation moving between exit and start
        const texturesPromise = lazyLoadPlayerCharacterTextures(this.load, this.characterLayers);
        try {
            this.CurrentPlayer = new Player(
                this,
                this.startX,
                this.startY,
                this.playerName,
                texturesPromise,
                PlayerAnimationDirections.Down,
                false,
                this.userInputManager,
                this.companion,
                this.companion !== null ? lazyLoadCompanionResource(this.load, this.companion) : undefined
            );
            this.CurrentPlayer.on('pointerdown', (pointer: Phaser.Input.Pointer) => {
                if (pointer.wasTouch && (pointer.event as TouchEvent).touches.length > 1) {
                    return; //we don't want the menu to open when pinching on a touch screen.
                }
                this.emoteManager.getMenuImages().then((emoteMenuElements) => this.CurrentPlayer.openOrCloseEmoteMenu(emoteMenuElements))
            })
            this.CurrentPlayer.on(requestEmoteEventName, (emoteKey: string) => {
                this.connection?.emitEmoteEvent(emoteKey);
            })
        }catch (err){
            if(err instanceof TextureError) {
                gameManager.leaveGame(this, SelectCharacterSceneName, new SelectCharacterScene());
            }
            throw err;
        }

        //create collision
        this.createCollisionWithPlayer();
    }

    pushPlayerPosition(event: HasMovedEvent) {
        if (this.lastMoveEventSent === event) {
            return;
        }

        // If the player is not moving, let's send the info right now.
        if (event.moving === false) {
            this.doPushPlayerPosition(event);
            return;
        }

        // If the player is moving, and if it changed direction, let's send an event
        if (event.direction !== this.lastMoveEventSent.direction) {
            this.doPushPlayerPosition(event);
            return;
        }

        // If more than 200ms happened since last event sent
        if (this.currentTick - this.lastSentTick >= POSITION_DELAY) {
            this.doPushPlayerPosition(event);
            return;
        }

        // Otherwise, do nothing.
    }

    /**
     * Finds the correct item to outline and outline it (if there is an item to be outlined)
     * @param event
     */
    private outlineItem(event: HasMovedEvent): void {
        let x = event.x;
        let y = event.y;
        switch (event.direction) {
            case PlayerAnimationDirections.Up:
                y -= 32;
                break;
            case PlayerAnimationDirections.Down:
                y += 32;
                break;
            case PlayerAnimationDirections.Left:
                x -= 32;
                break;
            case PlayerAnimationDirections.Right:
                x += 32;
                break;
            default:
                throw new Error('Unexpected direction "' + event.direction + '"');
        }

        let shortestDistance: number = Infinity;
        let selectedItem: ActionableItem|null = null;
        for (const item of this.actionableItems.values()) {
            const distance = item.actionableDistance(x, y);
            if (distance !== null && distance < shortestDistance) {
                shortestDistance = distance;
                selectedItem = item;
            }
        }

        if (this.outlinedItem === selectedItem) {
            return;
        }

        this.outlinedItem?.notSelectable();
        this.outlinedItem = selectedItem;
        this.outlinedItem?.selectable();
    }

    private doPushPlayerPosition(event: HasMovedEvent): void {
        this.lastMoveEventSent = event;
        this.lastSentTick = this.currentTick;
        const camera = this.cameras.main;
        this.connection?.sharePosition(event.x, event.y, event.direction, event.moving, {
            left: camera.scrollX,
            top: camera.scrollY,
            right: camera.scrollX + camera.width,
            bottom: camera.scrollY + camera.height,
        });
    }

    /**
     * @param time
     * @param delta The delta time in ms since the last frame. This is a smoothed and capped value based on the FPS rate.
     */
    update(time: number, delta: number) : void {
        this.dirty = false;
        mediaManager.updateScene();
        this.currentTick = time;
        this.CurrentPlayer.moveUser(delta);

        // Let's handle all events
        while (this.pendingEvents.length !== 0) {
            this.dirty = true;
            const event = this.pendingEvents.dequeue();
            switch (event.type) {
                case "InitUserPositionEvent":
                    this.doInitUsersPosition(event.event);
                    break;
                case "AddPlayerEvent":
                    this.doAddPlayer(event.event);
                    break;
                case "RemovePlayerEvent":
                    this.doRemovePlayer(event.userId);
                    break;
                case "UserMovedEvent":
                    this.doUpdatePlayerPosition(event.event);
                    break;
                case "GroupCreatedUpdatedEvent":
                    this.doShareGroupPosition(event.event);
                    break;
                case "DeleteGroupEvent":
                    this.doDeleteGroup(event.groupId);
                    break;
            }
        }
        // Let's move all users
        const updatedPlayersPositions = this.playersPositionInterpolator.getUpdatedPositions(time);
        updatedPlayersPositions.forEach((moveEvent: HasMovedEvent, userId: number) => {
            this.dirty = true;
            const player: RemotePlayer | undefined = this.MapPlayersByKey.get(userId);
            if (player === undefined) {
                throw new Error('Cannot find player with ID "' + userId + '"');
            }
            player.updatePosition(moveEvent);
        });
    }

    /**
     * Called by the connexion when the full list of user position is received.
     */
    private initUsersPosition(usersPosition: MessageUserPositionInterface[]): void {
        this.pendingEvents.enqueue({
            type: "InitUserPositionEvent",
            event: usersPosition
        });
    }

    /**
     * Put all the players on the map on map load.
     */
    private doInitUsersPosition(usersPosition: MessageUserPositionInterface[]): void {
        const currentPlayerId = this.connection?.getUserId();
        this.removeAllRemotePlayers();
        // load map
        usersPosition.forEach((userPosition : MessageUserPositionInterface) => {
            if(userPosition.userId === currentPlayerId){
                return;
            }
            this.addPlayer(userPosition);
        });
    }

    /**
     * Called by the connexion when a new player arrives on a map
     */
    public addPlayer(addPlayerData : AddPlayerInterface) : void {
        this.pendingEvents.enqueue({
            type: "AddPlayerEvent",
            event: addPlayerData
        });
    }

    private doAddPlayer(addPlayerData : AddPlayerInterface): void {
        //check if exist player, if exist, move position
        if(this.MapPlayersByKey.has(addPlayerData.userId)){
            this.updatePlayerPosition({
                userId: addPlayerData.userId,
                position: addPlayerData.position
            });
            return;
        }

        const texturesPromise = lazyLoadPlayerCharacterTextures(this.load, addPlayerData.characterLayers);
        const player = new RemotePlayer(
            addPlayerData.userId,
            this,
            addPlayerData.position.x,
            addPlayerData.position.y,
            addPlayerData.name,
            texturesPromise,
            addPlayerData.position.direction as PlayerAnimationDirections,
            addPlayerData.position.moving,
            addPlayerData.visitCardUrl,
            addPlayerData.companion,
            addPlayerData.companion !== null ? lazyLoadCompanionResource(this.load, addPlayerData.companion) : undefined
        );
        this.MapPlayers.add(player);
        this.MapPlayersByKey.set(player.userId, player);
        player.updatePosition(addPlayerData.position);
    }

    /**
     * Called by the connexion when a player is removed from the map
     */
    public removePlayer(userId: number) {
        this.pendingEvents.enqueue({
            type: "RemovePlayerEvent",
            userId
        });
    }

    private doRemovePlayer(userId: number) {
        const player = this.MapPlayersByKey.get(userId);
        if (player === undefined) {
            console.error('Cannot find user with id ', userId);
        } else {
            player.destroy();

            if (player.companion) {
                player.companion.destroy();
            }

            this.MapPlayers.remove(player);
        }
        this.MapPlayersByKey.delete(userId);
        this.playersPositionInterpolator.removePlayer(userId);
    }

    public updatePlayerPosition(message: MessageUserMovedInterface): void {
        this.pendingEvents.enqueue({
            type: "UserMovedEvent",
            event: message
        });
    }

    private doUpdatePlayerPosition(message: MessageUserMovedInterface): void {
        const player : RemotePlayer | undefined = this.MapPlayersByKey.get(message.userId);
        if (player === undefined) {
            //throw new Error('Cannot find player with ID "' + message.userId +'"');
            console.error('Cannot update position of player with ID "' + message.userId +'": player not found');
            return;
        }

        // We do not update the player position directly (because it is sent only every 200ms).
        // Instead we use the PlayersPositionInterpolator that will do a smooth animation over the next 200ms.
        const playerMovement = new PlayerMovement({ x: player.x, y: player.y }, this.currentTick, message.position, this.currentTick + POSITION_DELAY);
        this.playersPositionInterpolator.updatePlayerPosition(player.userId, playerMovement);
    }

    public shareGroupPosition(groupPositionMessage: GroupCreatedUpdatedMessageInterface) {
        this.pendingEvents.enqueue({
            type: "GroupCreatedUpdatedEvent",
            event: groupPositionMessage
        });
    }

    private doShareGroupPosition(groupPositionMessage: GroupCreatedUpdatedMessageInterface) {
        //delete previous group
        this.doDeleteGroup(groupPositionMessage.groupId);

        // TODO: circle radius should not be hard stored
        //create new group
        const sprite = new Sprite(
            this,
            Math.round(groupPositionMessage.position.x),
            Math.round(groupPositionMessage.position.y),
            groupPositionMessage.groupSize === MAX_PER_GROUP ? 'circleSprite-red' : 'circleSprite-white'
        );
        sprite.setDisplayOrigin(48, 48);
        this.add.existing(sprite);
        this.groups.set(groupPositionMessage.groupId, sprite);
        return sprite;
    }

    deleteGroup(groupId: number): void {
        this.pendingEvents.enqueue({
            type: "DeleteGroupEvent",
            groupId
        });
    }

    doDeleteGroup(groupId: number): void {
        const group = this.groups.get(groupId);
        if(!group){
            return;
        }
        group.destroy();
        this.groups.delete(groupId);
    }



    /**
     * Sends to the server an event emitted by one of the ActionableItems.
     */
    emitActionableEvent(itemId: number, eventName: string, state: unknown, parameters: unknown) {
        this.connection?.emitActionableEvent(itemId, eventName, state, parameters);
    }

    public onResize(): void {
        super.onResize();
        this.reposition();

        // Send new viewport to server
        const camera = this.cameras.main;
        this.connection?.setViewport({
            left: camera.scrollX,
            top: camera.scrollY,
            right: camera.scrollX + camera.width,
            bottom: camera.scrollY + camera.height,
        });
    }
    private getObjectLayerData(objectName : string) : ITiledMapObject| undefined{
        for (const layer of this.mapFile.layers) {
            if (layer.type === 'objectgroup' && layer.name === 'floorLayer') {
                for (const object of layer.objects) {
                    if (object.name === objectName) {
                        return object;
                    }
                }
            }
        }
        return undefined;

    }
    private reposition(): void {
        this.presentationModeSprite.setY(this.game.renderer.height - 2);
        this.chatModeSprite.setY(this.game.renderer.height - 2);
        this.openChatIcon.setY(this.game.renderer.height - 2);

        // Recompute camera offset if needed
        this.updateCameraOffset();
    }

    /**
     * Updates the offset of the character compared to the center of the screen according to the layout manager
     * (tries to put the character in the center of the remaining space if there is a discussion going on.
     */
    private updateCameraOffset(): void {
        const array = layoutManager.findBiggestAvailableArray();
        const xCenter = (array.xEnd - array.xStart) / 2 + array.xStart;
        const yCenter = (array.yEnd - array.yStart) / 2 + array.yStart;

        const game = HtmlUtils.querySelectorOrFail<HTMLCanvasElement>('#game canvas');
        // Let's put this in Game coordinates by applying the zoom level:

        this.cameras.main.setFollowOffset((xCenter - game.offsetWidth/2) * window.devicePixelRatio / this.scale.zoom , (yCenter - game.offsetHeight/2) * window.devicePixelRatio / this.scale.zoom);
    }

    public onCenterChange(): void {
        this.updateCameraOffset();
    }

    public startJitsi(roomName: string, jwt?: string): void {
        const allProps = this.gameMap.getCurrentProperties();
        const jitsiConfig = this.safeParseJSONstring(allProps.get("jitsiConfig") as string|undefined, 'jitsiConfig');
        const jitsiInterfaceConfig = this.safeParseJSONstring(allProps.get("jitsiInterfaceConfig") as string|undefined, 'jitsiInterfaceConfig');
        const jitsiUrl = allProps.get("jitsiUrl") as string|undefined;

        jitsiFactory.start(roomName, this.playerName, jwt, jitsiConfig, jitsiInterfaceConfig, jitsiUrl);
        this.connection?.setSilent(true);
        mediaManager.hideGameOverlay();

        //permit to stop jitsi when user close iframe
        mediaManager.addTriggerCloseJitsiFrameButton('close-jisi',() => {
            this.stopJitsi();
        });
    }

    public stopJitsi(): void {
        this.connection?.setSilent(false);
        jitsiFactory.stop();
        mediaManager.showGameOverlay();

        mediaManager.removeTriggerCloseJitsiFrameButton('close-jisi');
    }

    //todo: put this into an 'orchestrator' scene (EntryScene?)
    private bannedUser(){
        this.cleanupClosingScene();
        this.userInputManager.disableControls();
        this.scene.start(ErrorSceneName, {
            title: 'Banned',
            subTitle: 'You were banned from WorkAdventure',
            message: 'If you want more information, you may contact us at: workadventure@thecodingmachine.com'
        });
    }

    //todo: put this into an 'orchestrator' scene (EntryScene?)
    private showWorldFullError(message: string|null): void {
        this.cleanupClosingScene();
        this.scene.stop(ReconnectingSceneName);
        this.scene.remove(ReconnectingSceneName);
        this.userInputManager.disableControls();
        //FIX ME to use status code
        if(message == undefined){
            this.scene.start(ErrorSceneName, {
                title: 'Connection rejected',
                subTitle: 'The world you are trying to join is full. Try again later.',
                message: 'If you want more information, you may contact us at: workadventure@thecodingmachine.com'
            });
        }else{
            this.scene.start(ErrorSceneName, {
                title: 'Connection rejected',
                subTitle: 'You cannot join the World. Try again later. \n\r \n\r Error: '+message+'.',
                message: 'If you want more information, you may contact administrator or contact us at: workadventure@thecodingmachine.com'
            });
        }
    }

    zoomByFactor(zoomFactor: number) {
        waScaleManager.zoomModifier *= zoomFactor;
        this.updateCameraOffset();
    }
}<|MERGE_RESOLUTION|>--- conflicted
+++ resolved
@@ -80,12 +80,8 @@
 import GameObject = Phaser.GameObjects.GameObject;
 import FILE_LOAD_ERROR = Phaser.Loader.Events.FILE_LOAD_ERROR;
 import DOMElement = Phaser.GameObjects.DOMElement;
-<<<<<<< HEAD
 import EVENT_TYPE =Phaser.Scenes.Events
-import {Subscription} from "rxjs";
-=======
 import type {Subscription} from "rxjs";
->>>>>>> 407f46f2
 import {worldFullMessageStream} from "../../Connexion/WorldFullMessageStream";
 import { lazyLoadCompanionResource } from "../Companion/CompanionTexturesLoadingManager";
 import RenderTexture = Phaser.GameObjects.RenderTexture;
@@ -925,7 +921,6 @@
        this.iframeSubscriptionList.push(iframeListener.enablePlayerControlStream.subscribe(()=>{
             this.userInputManager.restoreControls();
         }));
-<<<<<<< HEAD
         this.iframeSubscriptionList.push(iframeListener.loadPageStream.subscribe((url:string)=>{
             this.loadNextGame(url).then(()=>{
                 this.events.once(EVENT_TYPE.POST_UPDATE,()=>{
@@ -933,9 +928,6 @@
                 })
             })
         }));
-=======
-
->>>>>>> 407f46f2
         let scriptedBubbleSprite : Sprite;
        this.iframeSubscriptionList.push(iframeListener.displayBubbleStream.subscribe(()=>{
             scriptedBubbleSprite = new Sprite(this,this.CurrentPlayer.x + 25,this.CurrentPlayer.y,'circleSprite-white');
