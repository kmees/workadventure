--- conflicted
+++ resolved
@@ -24,26 +24,6 @@
     MAX_PER_GROUP,
     POSITION_DELAY
 } from "../../Enum/EnvironmentVariable";
-<<<<<<< HEAD
-import type {
-    ITiledMap,
-    ITiledMapLayer,
-    ITiledMapLayerProperty,
-    ITiledMapObject,
-    ITiledMapTileLayer,
-    ITiledTileSet
-} from "../Map/ITiledMap";
-import type {AddPlayerInterface} from "./AddPlayerInterface";
-import {PlayerAnimationDirections} from "../Player/Animation";
-import {PlayerMovement} from "./PlayerMovement";
-import {PlayersPositionInterpolator} from "./PlayersPositionInterpolator";
-import {RemotePlayer} from "../Entity/RemotePlayer";
-import {Queue} from 'queue-typescript';
-import {SimplePeer} from "../../WebRtc/SimplePeer";
-import {ReconnectingSceneName} from "../Reconnecting/ReconnectingScene";
-import {lazyLoadPlayerCharacterTextures, loadCustomTexture} from "../Entity/PlayerTexturesLoadingManager";
-import {
-=======
 import { TextureError } from "../../Exception/TextureError";
 import type { UserMovedMessage } from "../../Messages/generated/messages_pb";
 import { ProtobufClientUtils } from "../../Network/ProtobufClientUtils";
@@ -55,20 +35,14 @@
 import { HtmlUtils } from "../../WebRtc/HtmlUtils";
 import { jitsiFactory } from "../../WebRtc/JitsiFactory";
 import {
-    AUDIO_LOOP_PROPERTY, AUDIO_VOLUME_PROPERTY, CenterListener,
->>>>>>> 52a90e52
+    AUDIO_LOOP_PROPERTY, AUDIO_VOLUME_PROPERTY,
+    Box,
     JITSI_MESSAGE_PROPERTIES,
     layoutManager,
     ON_ACTION_TRIGGER_BUTTON,
     TRIGGER_JITSI_PROPERTIES,
     TRIGGER_WEBSITE_PROPERTIES,
-<<<<<<< HEAD
-    WEBSITE_MESSAGE_PROPERTIES,
-    AUDIO_VOLUME_PROPERTY,
-    AUDIO_LOOP_PROPERTY, Box
-=======
     WEBSITE_MESSAGE_PROPERTIES
->>>>>>> 52a90e52
 } from "../../WebRtc/LayoutManager";
 import { mediaManager } from "../../WebRtc/MediaManager";
 import { SimplePeer, UserSimplePeerInterface } from "../../WebRtc/SimplePeer";
@@ -116,24 +90,13 @@
 import EVENT_TYPE = Phaser.Scenes.Events
 import RenderTexture = Phaser.GameObjects.RenderTexture;
 import Tilemap = Phaser.Tilemaps.Tilemap;
-<<<<<<< HEAD
-import {DirtyScene} from "./DirtyScene";
-import {TextUtils} from "../Components/TextUtils";
-import {touchScreenManager} from "../../Touch/TouchScreenManager";
-import {PinchManager} from "../UserInput/PinchManager";
-import {joystickBaseImg, joystickBaseKey, joystickThumbImg, joystickThumbKey} from "../Components/MobileJoystick";
-import {DEPTH_OVERLAY_INDEX} from "./DepthIndexes";
-import {waScaleManager} from "../Services/WaScaleManager";
-import {peerStore, screenSharingPeerStore} from "../../Stores/PeerStore";
-import {EmoteManager} from "./EmoteManager";
+import type { HasPlayerMovedEvent } from '../../Api/Events/HasPlayerMovedEvent';
+
+import AnimatedTiles from "phaser-animated-tiles";
+import {soundManager} from "./SoundManager";
+import {screenSharingPeerStore} from "../../Stores/PeerStore";
 import {videoFocusStore} from "../../Stores/VideoFocusStore";
 import {biggestAvailableAreaStore} from "../../Stores/BiggestAvailableAreaStore";
-=======
-import type { HasPlayerMovedEvent } from '../../Api/Events/HasPlayerMovedEvent';
-
-import AnimatedTiles from "phaser-animated-tiles";
-import {soundManager} from "./SoundManager";
->>>>>>> 52a90e52
 
 export interface GameSceneInitInterface {
     initPosition: PointInterface | null,
@@ -172,13 +135,8 @@
 
 const defaultStartLayerName = 'start';
 
-<<<<<<< HEAD
 export class GameScene extends DirtyScene {
-    Terrains : Array<Phaser.Tilemaps.Tileset>;
-=======
-export class GameScene extends DirtyScene implements CenterListener {
     Terrains: Array<Phaser.Tilemaps.Tileset>;
->>>>>>> 52a90e52
     CurrentPlayer!: Player;
     MapPlayers!: Phaser.Physics.Arcade.Group;
     MapPlayersByKey: Map<number, RemotePlayer> = new Map<number, RemotePlayer>();
@@ -320,10 +278,6 @@
             this.onMapLoad(data);
         }
 
-<<<<<<< HEAD
-=======
-        this.load.spritesheet('layout_modes', 'resources/objects/layout_modes.png', { frameWidth: 32, frameHeight: 32 });
->>>>>>> 52a90e52
         this.load.bitmapFont('main_font', 'resources/fonts/arcade.png', 'resources/fonts/arcade.xml');
         //eslint-disable-next-line @typescript-eslint/no-explicit-any
         (this.load as any).rexWebFont({
@@ -1099,26 +1053,6 @@
         this.MapPlayersByKey = new Map<number, RemotePlayer>();
     }
 
-<<<<<<< HEAD
-=======
-    private switchLayoutMode(): void {
-        //if discussion is activated, this layout cannot be activated
-        if (mediaManager.activatedDiscussion) {
-            return;
-        }
-        const mode = layoutManager.getLayoutMode();
-        if (mode === LayoutMode.Presentation) {
-            layoutManager.switchLayoutMode(LayoutMode.VideoChat);
-            this.presentationModeSprite.setFrame(1);
-            this.chatModeSprite.setFrame(2);
-        } else {
-            layoutManager.switchLayoutMode(LayoutMode.Presentation);
-            this.presentationModeSprite.setFrame(0);
-            this.chatModeSprite.setFrame(3);
-        }
-    }
-
->>>>>>> 52a90e52
     private initStartXAndStartY() {
         // If there is an init position passed
         if (this.initPosition !== null) {
@@ -1377,13 +1311,8 @@
      * @param time
      * @param delta The delta time in ms since the last frame. This is a smoothed and capped value based on the FPS rate.
      */
-<<<<<<< HEAD
-    update(time: number, delta: number) : void {
+    update(time: number, delta: number): void {
         this.dirty = false;
-=======
-    update(time: number, delta: number): void {
-        mediaManager.updateScene();
->>>>>>> 52a90e52
         this.currentTick = time;
         this.CurrentPlayer.moveUser(delta);
 
