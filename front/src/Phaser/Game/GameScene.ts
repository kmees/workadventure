--- conflicted
+++ resolved
@@ -85,23 +85,14 @@
 import { lazyLoadCompanionResource } from "../Companion/CompanionTexturesLoadingManager";
 import RenderTexture = Phaser.GameObjects.RenderTexture;
 import Tilemap = Phaser.Tilemaps.Tilemap;
-<<<<<<< HEAD
 import { DirtyScene } from "./DirtyScene";
 import { TextUtils } from "../Components/TextUtils";
 import { touchScreenManager } from "../../Touch/TouchScreenManager";
 import { PinchManager } from "../UserInput/PinchManager";
 import { joystickBaseImg, joystickBaseKey, joystickThumbImg, joystickThumbKey } from "../Components/MobileJoystick";
-import { waScaleManager } from "../Services/WaScaleManager";
+import { MenuScene, MenuSceneName } from '../Menu/MenuScene';
+import {waScaleManager } from "../Services/WaScaleManager";
 import type { HasPlayerMovedEvent } from '../../Api/Events/HasPlayerMovedEvent';
-=======
-import {DirtyScene} from "./DirtyScene";
-import {TextUtils} from "../Components/TextUtils";
-import {touchScreenManager} from "../../Touch/TouchScreenManager";
-import {PinchManager} from "../UserInput/PinchManager";
-import {joystickBaseImg, joystickBaseKey, joystickThumbImg, joystickThumbKey} from "../Components/MobileJoystick";
-import { MenuScene, MenuSceneName } from '../Menu/MenuScene';
-import {waScaleManager} from "../Services/WaScaleManager";
->>>>>>> 127a4759
 
 
 export interface GameSceneInitInterface {
@@ -895,10 +886,12 @@
         }));
 
         this.iframeSubscriptionList.push(iframeListener.showLayerStream.subscribe((layerEvent)=>{
+            console.log('show');
             this.setLayerVisibility(layerEvent.name, true);
         }));
 
         this.iframeSubscriptionList.push(iframeListener.hideLayerStream.subscribe((layerEvent)=>{
+            console.log('hide');
             this.setLayerVisibility(layerEvent.name, false);
         }));
 
@@ -928,16 +921,12 @@
     }
 
     private setLayerVisibility(layerName: string, visible: boolean): void {
-        const phaserlayer = this.gameMap.findPhaserLayer(layerName);
-        if (phaserlayer === undefined) {
+        const phaserLayer = this.gameMap.findPhaserLayer(layerName);
+        if (phaserLayer === undefined) {
             console.warn('Could not find layer "' + layerName + '" when calling WA.hideLayer / WA.showLayer');
             return;
         }
-        if(phaserlayer.type != "tilelayer"){
-            console.warn('The layer "' + layerName + '" is not a tilelayer. It can not be show/hide');
-            return;
-        }
-        phaserlayer.setVisible(visible);
+        phaserLayer.setVisible(visible);
         this.dirty = true;
     }
 
