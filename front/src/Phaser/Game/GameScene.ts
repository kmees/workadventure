import {GameManager, gameManager, HasMovedEvent} from "./GameManager";
import {
    Connection,
    GroupCreatedUpdatedMessageInterface,
    MessageUserJoined,
    MessageUserMovedInterface,
<<<<<<< HEAD
    MessageUserPositionInterface, PointInterface, PositionInterface, RoomJoinedMessageInterface
} from "../../Connection";
import {CurrentGamerInterface, hasMovedEventName, Player} from "../Player/Player";
import { DEBUG_MODE, ZOOM_LEVEL, POSITION_DELAY } from "../../Enum/EnvironmentVariable";
import {
    ITiledMap,
    ITiledMapLayer,
    ITiledMapLayerProperty, ITiledMapObject,
    ITiledTileSet
} from "../Map/ITiledMap";
=======
    MessageUserPositionInterface,
    PointInterface,
    PositionInterface
} from "../../Connection";
import {CurrentGamerInterface, hasMovedEventName, Player} from "../Player/Player";
import {DEBUG_MODE, POSITION_DELAY, ZOOM_LEVEL} from "../../Enum/EnvironmentVariable";
import {ITiledMap, ITiledMapLayer, ITiledMapLayerProperty, ITiledTileSet} from "../Map/ITiledMap";
>>>>>>> e1989c1c
import {PLAYER_RESOURCES, PlayerResourceDescriptionInterface} from "../Entity/Character";
import {AddPlayerInterface} from "./AddPlayerInterface";
import {PlayerAnimationNames} from "../Player/Animation";
import {PlayerMovement} from "./PlayerMovement";
import {PlayersPositionInterpolator} from "./PlayersPositionInterpolator";
import {RemotePlayer} from "../Entity/RemotePlayer";
import {Queue} from 'queue-typescript';
import {SimplePeer, UserSimplePeer} from "../../WebRtc/SimplePeer";
import {ReconnectingSceneName} from "../Reconnecting/ReconnectingScene";
import {FourOFourSceneName} from "../Reconnecting/FourOFourScene";
<<<<<<< HEAD
import {ItemFactoryInterface} from "../Items/ItemFactoryInterface";
import {ActionableItem} from "../Items/ActionableItem";
import {UserInputManager} from "../UserInput/UserInputManager";
=======
import {loadAllLayers} from "../Entity/body_character";
import {layoutManager, LayoutMode} from "../../WebRtc/LayoutManager";
import Texture = Phaser.Textures.Texture;
import Sprite = Phaser.GameObjects.Sprite;
import CanvasTexture = Phaser.Textures.CanvasTexture;
import GameObject = Phaser.GameObjects.GameObject;
import FILE_LOAD_ERROR = Phaser.Loader.Events.FILE_LOAD_ERROR;
>>>>>>> e1989c1c


export enum Textures {
    Player = "male1"
}

export interface GameSceneInitInterface {
    initPosition: PointInterface|null,
    startLayerName: string|undefined
}

interface InitUserPositionEventInterface {
    type: 'InitUserPositionEvent'
    event: MessageUserPositionInterface[]
}

interface AddPlayerEventInterface {
    type: 'AddPlayerEvent'
    event: AddPlayerInterface
}

interface RemovePlayerEventInterface {
    type: 'RemovePlayerEvent'
    userId: string
}

interface UserMovedEventInterface {
    type: 'UserMovedEvent'
    event: MessageUserMovedInterface
}

interface GroupCreatedUpdatedEventInterface {
    type: 'GroupCreatedUpdatedEvent'
    event: GroupCreatedUpdatedMessageInterface
}

interface DeleteGroupEventInterface {
    type: 'DeleteGroupEvent'
    groupId: string
}

export class GameScene extends Phaser.Scene {
    GameManager : GameManager;
    Terrains : Array<Phaser.Tilemaps.Tileset>;
    CurrentPlayer!: CurrentGamerInterface;
    MapPlayers!: Phaser.Physics.Arcade.Group;
    MapPlayersByKey : Map<string, RemotePlayer> = new Map<string, RemotePlayer>();
    Map!: Phaser.Tilemaps.Tilemap;
    Layers!: Array<Phaser.Tilemaps.StaticTilemapLayer>;
    Objects!: Array<Phaser.Physics.Arcade.Sprite>;
    mapFile!: ITiledMap;
    groups: Map<string, Sprite>;
    startX!: number;
    startY!: number;
    circleTexture!: CanvasTexture;
    pendingEvents: Queue<InitUserPositionEventInterface|AddPlayerEventInterface|RemovePlayerEventInterface|UserMovedEventInterface|GroupCreatedUpdatedEventInterface|DeleteGroupEventInterface> = new Queue<InitUserPositionEventInterface|AddPlayerEventInterface|RemovePlayerEventInterface|UserMovedEventInterface|GroupCreatedUpdatedEventInterface|DeleteGroupEventInterface>();
    private initPosition: PositionInterface|null = null;
    private playersPositionInterpolator = new PlayersPositionInterpolator();
<<<<<<< HEAD
    private connection: Connection;
    private simplePeer : SimplePeer;
    private connectionPromise: Promise<Connection>
    private connectionAnswerPromise: Promise<RoomJoinedMessageInterface>;
    private connectionAnswerPromiseResolve: (value?: RoomJoinedMessageInterface | PromiseLike<RoomJoinedMessageInterface>) => void;
    // A promise that will resolve when the "create" method is called (signaling loading is ended)
    private createPromise: Promise<void>;
    private createPromiseResolve: (value?: void | PromiseLike<void>) => void;
=======
    private connection!: Connection;
    private simplePeer!: SimplePeer;
    private connectionPromise!: Promise<Connection>
>>>>>>> e1989c1c

    MapKey: string;
    MapUrlFile: string;
    RoomId: string;
    instance: string;

    currentTick!: number;
    lastSentTick!: number; // The last tick at which a position was sent.
    lastMoveEventSent: HasMovedEvent = {
        direction: '',
        moving: false,
        x: -1000,
        y: -1000
    }

    private PositionNextScene: Array<Array<{ key: string, hash: string }>> = new Array<Array<{ key: string, hash: string }>>();
    private startLayerName: string|undefined;
<<<<<<< HEAD
    private actionableItems: Map<number, ActionableItem> = new Map<number, ActionableItem>();
    // The item that can be selected by pressing the space key.
    private outlinedItem: ActionableItem|null = null;
    private userInputManager: UserInputManager;
=======
    private presentationModeSprite!: Sprite;
    private chatModeSprite!: Sprite;
    private repositionCallback!: (this: Window, ev: UIEvent) => void;
>>>>>>> e1989c1c

    static createFromUrl(mapUrlFile: string, instance: string, key: string|null = null): GameScene {
        const mapKey = GameScene.getMapKeyByUrl(mapUrlFile);
        if (key === null) {
            key = mapKey;
        }
        return new GameScene(mapKey, mapUrlFile, instance, key);
    }

    constructor(MapKey : string, MapUrlFile: string, instance: string, key: string) {
        super({
            key: key
        });

        this.GameManager = gameManager;
        this.Terrains = [];
        this.groups = new Map<string, Sprite>();
        this.instance = instance;

        this.MapKey = MapKey;
        this.MapUrlFile = MapUrlFile;
        this.RoomId = this.instance + '__' + MapKey;

        this.createPromise = new Promise<void>((resolve, reject): void => {
            this.createPromiseResolve = resolve;
        })
        this.connectionAnswerPromise = new Promise<RoomJoinedMessageInterface>((resolve, reject): void => {
            this.connectionAnswerPromiseResolve = resolve;
        })
    }

    //hook preload scene
    preload(): void {
        this.load.on(FILE_LOAD_ERROR, (file: {src: string}) => {
            this.scene.start(FourOFourSceneName, {
                file: file.src
            });
        });
        this.load.on('filecomplete-tilemapJSON-'+this.MapKey, (key: string, type: string, data: unknown) => {
            this.onMapLoad(data);
        });
        //TODO strategy to add access token
        this.load.tilemapTiledJSON(this.MapKey, this.MapUrlFile);
        // If the map has already been loaded as part of another GameScene, the "on load" event will not be triggered.
        // In this case, we check in the cache to see if the map is here and trigger the event manually.
        if (this.cache.tilemap.exists(this.MapKey)) {
            const data = this.cache.tilemap.get(this.MapKey);
            this.onMapLoad(data);
        }

        //add player png
        PLAYER_RESOURCES.forEach((playerResource: PlayerResourceDescriptionInterface) => {
            this.load.spritesheet(
                playerResource.name,
                playerResource.img,
                {frameWidth: 32, frameHeight: 32}
            );
        });

        this.load.spritesheet(
            'layout_modes',
            'resources/objects/layout_modes.png',
            {frameWidth: 32, frameHeight: 32}
        );

        loadAllLayers(this.load);

        this.load.bitmapFont('main_font', 'resources/fonts/arcade.png', 'resources/fonts/arcade.xml');

        this.connectionPromise = Connection.createConnection(gameManager.getPlayerName(), gameManager.getCharacterSelected()).then((connection : Connection) => {
            this.connection = connection;

            connection.onUserJoins((message: MessageUserJoined) => {
                const userMessage: AddPlayerInterface = {
                    userId: message.userId,
                    characterLayers: message.characterLayers,
                    name: message.name,
                    position: message.position
                }
                this.addPlayer(userMessage);
            });

            connection.onUserMoved((message: MessageUserMovedInterface) => {
                this.updatePlayerPosition(message);
            });

            connection.onUserLeft((userId: string) => {
                this.removePlayer(userId);
            });

            connection.onGroupUpdatedOrCreated((groupPositionMessage: GroupCreatedUpdatedMessageInterface) => {
                this.shareGroupPosition(groupPositionMessage);
            })

            connection.onGroupDeleted((groupId: string) => {
                try {
                    this.deleteGroup(groupId);
                } catch (e) {
                    console.error(e);
                }
            })

            connection.onServerDisconnected(() => {
                console.log('Player disconnected from server. Reloading scene.');

                this.simplePeer.closeAllConnections();
                this.simplePeer.unregister();

                const key = 'somekey'+Math.round(Math.random()*10000);
                const game : Phaser.Scene = GameScene.createFromUrl(this.MapUrlFile, this.instance, key);
                this.scene.add(key, game, true,
                    {
                        initPosition: {
                            x: this.CurrentPlayer.x,
                            y: this.CurrentPlayer.y
                        }
                    });

                this.scene.stop(this.scene.key);
                this.scene.remove(this.scene.key);
                window.removeEventListener('resize', this.repositionCallback);
            })

            connection.onActionableEvent((message => {
                const item = this.actionableItems.get(message.itemId);
                if (item === undefined) {
                    console.warn('Received an event about object "'+message.itemId+'" but cannot find this item on the map.');
                    return;
                }
                item.fire(message.event, message.state, message.parameters);
            }));

            // When connection is performed, let's connect SimplePeer
            this.simplePeer = new SimplePeer(this.connection);
            const self = this;
            this.simplePeer.registerPeerConnectionListener({
                onConnect(user: UserSimplePeer) {
                    self.presentationModeSprite.setVisible(true);
                    self.chatModeSprite.setVisible(true);
                },
                onDisconnect(userId: string) {
                    if (self.simplePeer.getNbConnections() === 0) {
                        self.presentationModeSprite.setVisible(false);
                        self.chatModeSprite.setVisible(false);
                    }
                }
            })

            this.scene.wake();
            this.scene.sleep(ReconnectingSceneName);

            return connection;
        });
    }

    // FIXME: we need to put a "unknown" instead of a "any" and validate the structure of the JSON we are receiving.
    // eslint-disable-next-line @typescript-eslint/no-explicit-any
    private async onMapLoad(data: any): Promise<void> {
        // Triggered when the map is loaded
        // Load tiles attached to the map recursively
        this.mapFile = data.data;
        const url = this.MapUrlFile.substr(0, this.MapUrlFile.lastIndexOf('/'));
        this.mapFile.tilesets.forEach((tileset) => {
            if (typeof tileset.name === 'undefined' || typeof tileset.image === 'undefined') {
                console.warn("Don't know how to handle tileset ", tileset)
                return;
            }
            //TODO strategy to add access token
            this.load.image(`${url}/${tileset.image}`, `${url}/${tileset.image}`);
        })

        // Scan the object layers for objects to load and load them.
        const objects = new Map<string, ITiledMapObject[]>();

        for (const layer of this.mapFile.layers) {
            if (layer.type === 'objectgroup') {
                for (const object of layer.objects) {
                    let objectsOfType: ITiledMapObject[]|undefined;
                    if (!objects.has(object.type)) {
                        objectsOfType = new Array<ITiledMapObject>();
                    } else {
                        objectsOfType = objects.get(object.type);
                        if (objectsOfType === undefined) {
                            throw new Error('Unexpected object type not found');
                        }
                    }
                    objectsOfType.push(object);
                    objects.set(object.type, objectsOfType);
                }
            }
        }

        for (const [itemType, objectsOfType] of objects) {
            // FIXME: we would ideally need for the loader to WAIT for the import to be performed, which means writing our own loader plugin.

            let itemFactory: ItemFactoryInterface;

            switch (itemType) {
                case 'computer': {
                    const module = await import('../Items/Computer/computer');
                    itemFactory = module.default;
                    break;
                }
                default:
                    throw new Error('Unsupported object type: "'+ itemType +'"');
            }

            itemFactory.preload(this.load);
            this.load.start(); // Let's manually start the loader because the import might be over AFTER the loading ends.

            this.load.on('complete', () => {
                // FIXME: the factory might fail because the resources might not be loaded yet...
                // We would need to add a loader ended event in addition to the createPromise
                this.createPromise.then(async () => {
                    itemFactory.create(this);

                    const roomJoinedAnswer = await this.connectionAnswerPromise;

                    for (const object of objectsOfType) {
                        // TODO: we should pass here a factory to create sprites (maybe?)

                        // Do we have a state for this object?
                        const state = roomJoinedAnswer.items[object.id];

                        const actionableItem = itemFactory.factory(this, object, state);
                        this.actionableItems.set(actionableItem.getId(), actionableItem);
                    }
                });
            });

            // import(/* webpackIgnore: true */ scriptUrl).then(result => {
            //
            //     result.default.preload(this.load);
            //
            //     this.load.start(); // Let's manually start the loader because the import might be over AFTER the loading ends.
            //     this.load.on('complete', () => {
            //         // FIXME: the factory might fail because the resources might not be loaded yet...
            //         // We would need to add a loader ended event in addition to the createPromise
            //         this.createPromise.then(() => {
            //             result.default.create(this);
            //
            //             for (let object of objectsOfType) {
            //                 // TODO: we should pass here a factory to create sprites (maybe?)
            //                 let objectSprite = result.default.factory(this, object);
            //             }
            //         });
            //     });
            // });
        }

        // TEST: let's load a module dynamically!
        /*let foo = "http://maps.workadventure.localhost/computer.js";
        import(/* webpackIgnore: true * / foo).then(result => {
            console.log(result);

        });*/
    }

    //hook initialisation
    init(initData : GameSceneInitInterface) {
        if (initData.initPosition !== undefined) {
            this.initPosition = initData.initPosition;
        } else if (initData.startLayerName !== undefined) {
            this.startLayerName = initData.startLayerName;
        }
    }

    //hook create scene
    create(): void {
        //initalise map
        this.Map = this.add.tilemap(this.MapKey);
        const mapDirUrl = this.MapUrlFile.substr(0, this.MapUrlFile.lastIndexOf('/'));
        this.mapFile.tilesets.forEach((tileset: ITiledTileSet) => {
            this.Terrains.push(this.Map.addTilesetImage(tileset.name, `${mapDirUrl}/${tileset.image}`, tileset.tilewidth, tileset.tileheight, tileset.margin, tileset.spacing/*, tileset.firstgid*/));
        });

        //permit to set bound collision
        this.physics.world.setBounds(0,0, this.Map.widthInPixels, this.Map.heightInPixels);

        //add layer on map
        this.Layers = new Array<Phaser.Tilemaps.StaticTilemapLayer>();
        let depth = -2;
        for (const layer of this.mapFile.layers) {
            if (layer.type === 'tilelayer') {
                this.addLayer(this.Map.createStaticLayer(layer.name, this.Terrains, 0, 0).setDepth(depth));
            }
            if (layer.type === 'tilelayer' && this.getExitSceneUrl(layer) !== undefined) {
                this.loadNextGame(layer, this.mapFile.width, this.mapFile.tilewidth, this.mapFile.tileheight);
            }
            if (layer.type === 'objectgroup' && layer.name === 'floorLayer') {
                depth = 10000;
            }
        }
        if (depth === -2) {
            throw new Error('Your map MUST contain a layer of type "objectgroup" whose name is "floorLayer" that represents the layer characters are drawn at.');
        }

        // If there is an init position passed
        if (this.initPosition !== null) {
            this.startX = this.initPosition.x;
            this.startY = this.initPosition.y;
        } else {
            // Now, let's find the start layer
            if (this.startLayerName) {
                for (const layer of this.mapFile.layers) {
                    if (this.startLayerName === layer.name && layer.type === 'tilelayer' && this.isStartLayer(layer)) {
                        const startPosition = this.startUser(layer);
                        this.startX = startPosition.x;
                        this.startY = startPosition.y;
                    }
                }
            }
            if (this.startX === undefined) {
                // If we have no start layer specified or if the hash passed does not exist, let's go with the default start position.
                for (const layer of this.mapFile.layers) {
                    if (layer.type === 'tilelayer' && layer.name === "start") {
                        const startPosition = this.startUser(layer);
                        this.startX = startPosition.x;
                        this.startY = startPosition.y;
                    }
                }
            }
        }
        // Still no start position? Something is wrong with the map, we need a "start" layer.
        if (this.startX === undefined) {
            console.warn('This map is missing a layer named "start" that contains the available default start positions.');
            // Let's start in the middle of the map
            this.startX = this.mapFile.width * 16;
            this.startY = this.mapFile.height * 16;
        }

        //add entities
        this.Objects = new Array<Phaser.Physics.Arcade.Sprite>();

        //init event click
        this.EventToClickOnTile();

        //initialise list of other player
        this.MapPlayers = this.physics.add.group({ immovable: true });

        //create input to move
        this.userInputManager = new UserInputManager(this);

        //notify game manager can to create currentUser in map
        this.createCurrentPlayer();

        //initialise camera
        this.initCamera();

        // Let's generate the circle for the group delimiter
        const circleElement = Object.values(this.textures.list).find((object: Texture) => object.key === 'circleSprite');
        if(circleElement) {
            this.textures.remove('circleSprite');
        }
        this.circleTexture = this.textures.createCanvas('circleSprite', 96, 96);
        const context = this.circleTexture.context;
        context.beginPath();
        context.arc(48, 48, 48, 0, 2 * Math.PI, false);
        // context.lineWidth = 5;
        context.strokeStyle = '#ffffff';
        context.stroke();
        this.circleTexture.refresh();

        // Let's alter browser history
        const url = new URL(this.MapUrlFile);
        let path = '/_/'+this.instance+'/'+url.host+url.pathname;
        if (this.startLayerName) {
            path += '#'+this.startLayerName;
        }
        window.history.pushState({}, 'WorkAdventure', path);

        // Let's pause the scene if the connection is not established yet
        if (this.connection === undefined) {
            // Let's wait 0.5 seconds before printing the "connecting" screen to avoid blinking
            setTimeout(() => {
                if (this.connection === undefined) {
                    this.scene.sleep();
                    this.scene.launch(ReconnectingSceneName);
                }
            }, 500);
        }

<<<<<<< HEAD
        this.createPromiseResolve();

        // TODO: use inputmanager instead
        this.input.keyboard.on('keyup-SPACE', () => {
            this.outlinedItem?.activate();
        });
=======
        this.presentationModeSprite = this.add.sprite(2, this.game.renderer.height - 2, 'layout_modes', 0);
        this.presentationModeSprite.setScrollFactor(0, 0);
        this.presentationModeSprite.setOrigin(0, 1);
        this.presentationModeSprite.setInteractive();
        this.presentationModeSprite.setVisible(false);
        this.presentationModeSprite.on('pointerup', this.switchLayoutMode.bind(this));
        this.chatModeSprite = this.add.sprite(36, this.game.renderer.height - 2, 'layout_modes', 3);
        this.chatModeSprite.setScrollFactor(0, 0);
        this.chatModeSprite.setOrigin(0, 1);
        this.chatModeSprite.setInteractive();
        this.chatModeSprite.setVisible(false);
        this.chatModeSprite.on('pointerup', this.switchLayoutMode.bind(this));

        // FIXME: change this to use the UserInputManager class for input
        this.input.keyboard.on('keyup-' + 'M', () => {
            this.switchLayoutMode();
        });

        this.repositionCallback = this.reposition.bind(this);
        window.addEventListener('resize', this.repositionCallback);
        this.reposition();
    }

    private switchLayoutMode(): void {
        const mode = layoutManager.getLayoutMode();
        if (mode === LayoutMode.Presentation) {
            layoutManager.switchLayoutMode(LayoutMode.VideoChat);
            this.presentationModeSprite.setFrame(1);
            this.chatModeSprite.setFrame(2);
        } else {
            layoutManager.switchLayoutMode(LayoutMode.Presentation);
            this.presentationModeSprite.setFrame(0);
            this.chatModeSprite.setFrame(3);
        }
>>>>>>> e1989c1c
    }

    private getExitSceneUrl(layer: ITiledMapLayer): string|undefined {
        return this.getProperty(layer, "exitSceneUrl") as string|undefined;
    }

    private getExitSceneInstance(layer: ITiledMapLayer): string|undefined {
        return this.getProperty(layer, "exitInstance") as string|undefined;
    }

    private isStartLayer(layer: ITiledMapLayer): boolean {
        return this.getProperty(layer, "startLayer") == true;
    }

    private getProperty(layer: ITiledMapLayer, name: string): string|boolean|number|undefined {
        const properties = layer.properties;
        if (!properties) {
            return undefined;
        }
        const obj = properties.find((property: ITiledMapLayerProperty) => property.name === name);
        if (obj === undefined) {
            return undefined;
        }
        return obj.value;
    }

    /**
     *
     * @param layer
     * @param mapWidth
     * @param tileWidth
     * @param tileHeight
     */
    private loadNextGame(layer: ITiledMapLayer, mapWidth: number, tileWidth: number, tileHeight: number){
        const exitSceneUrl = this.getExitSceneUrl(layer);
        if (exitSceneUrl === undefined) {
            throw new Error('Layer is not an exit scene layer.');
        }
        let instance = this.getExitSceneInstance(layer);
        if (instance === undefined) {
            instance = this.instance;
        }

        // TODO: eventually compute a relative URL
        const absoluteExitSceneUrl = new URL(exitSceneUrl, this.MapUrlFile).href;
        const exitSceneKey = gameManager.loadMap(absoluteExitSceneUrl, this.scene, instance);

        const tiles : number[] = layer.data as number[];
        for (let key=0; key < tiles.length; key++) {
            const objectKey = tiles[key];
            if(objectKey === 0){
                continue;
            }
            //key + 1 because the start x = 0;
            const y : number = parseInt(((key + 1) / mapWidth).toString());
            const x : number = key - (y * mapWidth);

            let hash = new URL(exitSceneUrl, this.MapUrlFile).hash;
            if (hash) {
                hash = hash.substr(1);
            }

            //push and save switching case
            if (this.PositionNextScene[y] === undefined) {
                this.PositionNextScene[y] = new Array<{key: string, hash: string}>();
            }
            this.PositionNextScene[y][x] = {
                key: exitSceneKey,
                hash
            }
        }
    }

    /**
     * @param layer
     */
    private startUser(layer: ITiledMapLayer): PositionInterface {
        const tiles = layer.data;
        if (typeof(tiles) === 'string') {
            throw new Error('The content of a JSON map must be filled as a JSON array, not as a string');
        }
        const possibleStartPositions : PositionInterface[]  = [];
        tiles.forEach((objectKey : number, key: number) => {
            if(objectKey === 0){
                return;
            }
            const y = Math.floor(key / layer.width);
            const x = key % layer.width;

            possibleStartPositions.push({x: x*32, y: y*32});
        });
        // Get a value at random amongst allowed values
        if (possibleStartPositions.length === 0) {
            console.warn('The start layer "'+layer.name+'" for this map is empty.');
            return {
                x: 0,
                y: 0
            };
        }
        // Choose one of the available start positions at random amongst the list of available start positions.
        return possibleStartPositions[Math.floor(Math.random() * possibleStartPositions.length)];
    }

    //todo: in a dedicated class/function?
    initCamera() {
        this.cameras.main.setBounds(0,0, this.Map.widthInPixels, this.Map.heightInPixels);
        this.cameras.main.startFollow(this.CurrentPlayer);
        this.cameras.main.setZoom(ZOOM_LEVEL);
    }

    addLayer(Layer : Phaser.Tilemaps.StaticTilemapLayer){
        this.Layers.push(Layer);
    }

    createCollisionWithPlayer() {
        //add collision layer
        this.Layers.forEach((Layer: Phaser.Tilemaps.StaticTilemapLayer) => {
            this.physics.add.collider(this.CurrentPlayer, Layer, (object1: GameObject, object2: GameObject) => {
                //this.CurrentPlayer.say("Collision with layer : "+ (object2 as Tile).layer.name)
            });
            Layer.setCollisionByProperty({collides: true});
            if (DEBUG_MODE) {
                //debug code to see the collision hitbox of the object in the top layer
                Layer.renderDebug(this.add.graphics(), {
                    tileColor: null, //non-colliding tiles
                    collidingTileColor: new Phaser.Display.Color(243, 134, 48, 200), // Colliding tiles,
                    faceColor: new Phaser.Display.Color(40, 39, 37, 255) // Colliding face edges
                });
            }
        });
    }

    createCollisionObject(){
        /*this.Objects.forEach((Object : Phaser.Physics.Arcade.Sprite) => {
            this.physics.add.collider(this.CurrentPlayer, Object, (object1, object2) => {
                this.CurrentPlayer.say("Collision with object : " + (object2 as Phaser.Physics.Arcade.Sprite).texture.key)
            });
        })*/
    }

    createCurrentPlayer(){
        //initialise player
        //TODO create animation moving between exit and start
        this.CurrentPlayer = new Player(
            this,
            this.startX,
            this.startY,
            this.GameManager.getPlayerName(),
            this.GameManager.getCharacterSelected(),
            PlayerAnimationNames.WalkDown,
            false,
            this.userInputManager
        );

        //create collision
        this.createCollisionWithPlayer();
        this.createCollisionObject();

        //join room
        this.connectionPromise.then((connection: Connection) => {
            connection.joinARoom(this.RoomId, this.startX, this.startY, PlayerAnimationNames.WalkDown, false).then((roomJoinedMessage: RoomJoinedMessageInterface) => {
                this.initUsersPosition(roomJoinedMessage.users);
                this.connectionAnswerPromiseResolve(roomJoinedMessage);
            });

            //listen event to share position of user
            this.CurrentPlayer.on(hasMovedEventName, this.pushPlayerPosition.bind(this))
            this.CurrentPlayer.on(hasMovedEventName, this.outlineItem.bind(this))
        });
    }

    pushPlayerPosition(event: HasMovedEvent) {
        if (this.lastMoveEventSent === event) {
            return;
        }

        // If the player is not moving, let's send the info right now.
        if (event.moving === false) {
            this.doPushPlayerPosition(event);
            return;
        }

        // If the player is moving, and if it changed direction, let's send an event
        if (event.direction !== this.lastMoveEventSent.direction) {
            this.doPushPlayerPosition(event);
            return;
        }

        // If more than 200ms happened since last event sent
        if (this.currentTick - this.lastSentTick >= POSITION_DELAY) {
            this.doPushPlayerPosition(event);
            return;
        }

        // Otherwise, do nothing.
    }

    /**
     * Finds the correct item to outline and outline it (if there is an item to be outlined)
     * @param event
     */
    private outlineItem(event: HasMovedEvent): void {
        let x = event.x;
        let y = event.y;
        switch (event.direction) {
            case PlayerAnimationNames.WalkUp:
                y -= 32;
                break;
            case PlayerAnimationNames.WalkDown:
                y += 32;
                break;
            case PlayerAnimationNames.WalkLeft:
                x -= 32;
                break;
            case PlayerAnimationNames.WalkRight:
                x += 32;
                break;
            default:
                throw new Error('Unexpected direction "' + event.direction + '"');
        }

        let shortestDistance: number = Infinity;
        let selectedItem: ActionableItem|null = null;
        for (const item of this.actionableItems.values()) {
            const distance = item.actionableDistance(x, y);
            if (distance !== null && distance < shortestDistance) {
                shortestDistance = distance;
                selectedItem = item;
            }
        }

        if (this.outlinedItem === selectedItem) {
            return;
        }

        this.outlinedItem?.notSelectable();
        this.outlinedItem = selectedItem;
        this.outlinedItem?.selectable();
    }

    private doPushPlayerPosition(event: HasMovedEvent): void {
        this.lastMoveEventSent = event;
        this.lastSentTick = this.currentTick;
        this.connection.sharePosition(event.x, event.y, event.direction, event.moving);
    }

    EventToClickOnTile(){
        // debug code to get a tile properties by clicking on it
        /*this.input.on("pointerdown", (pointer: Phaser.Input.Pointer)=>{
            //pixel position toz tile position
            const tile = this.Map.getTileAt(this.Map.worldToTileX(pointer.worldX), this.Map.worldToTileY(pointer.worldY));
            if(tile){
                this.CurrentPlayer.say("Your touch " + tile.layer.name);
            }
        });*/
    }

    /**
     * @param time
     * @param delta The delta time in ms since the last frame. This is a smoothed and capped value based on the FPS rate.
     */
    update(time: number, delta: number) : void {
        this.currentTick = time;
        this.CurrentPlayer.moveUser(delta);

        // Let's handle all events
        while (this.pendingEvents.length !== 0) {
            const event = this.pendingEvents.dequeue();
            switch (event.type) {
                case "InitUserPositionEvent":
                    this.doInitUsersPosition(event.event);
                    break;
                case "AddPlayerEvent":
                    this.doAddPlayer(event.event);
                    break;
                case "RemovePlayerEvent":
                    this.doRemovePlayer(event.userId);
                    break;
                case "UserMovedEvent":
                    this.doUpdatePlayerPosition(event.event);
                    break;
                case "GroupCreatedUpdatedEvent":
                    this.doShareGroupPosition(event.event);
                    break;
                case "DeleteGroupEvent":
                    this.doDeleteGroup(event.groupId);
                    break;
            }
        }

        // Let's move all users
        const updatedPlayersPositions = this.playersPositionInterpolator.getUpdatedPositions(time);
        updatedPlayersPositions.forEach((moveEvent: HasMovedEvent, userId: string) => {
            const player : RemotePlayer | undefined = this.MapPlayersByKey.get(userId);
            if (player === undefined) {
                throw new Error('Cannot find player with ID "' + userId +'"');
            }
            player.updatePosition(moveEvent);
        });

        const nextSceneKey = this.checkToExit();
        if(nextSceneKey){
            // We are completely destroying the current scene to avoid using a half-backed instance when coming back to the same map.
            this.connection.closeConnection();
            this.simplePeer.unregister();
            this.scene.stop();
            this.scene.remove(this.scene.key);
            window.removeEventListener('resize', this.repositionCallback);
            this.scene.start(nextSceneKey.key, {
                startLayerName: nextSceneKey.hash
            });
        }
    }

    private checkToExit(): {key: string, hash: string} | null  {
        const x = Math.floor(this.CurrentPlayer.x / 32);
        const y = Math.floor(this.CurrentPlayer.y / 32);

        if (this.PositionNextScene[y] !== undefined && this.PositionNextScene[y][x] !== undefined) {
            return this.PositionNextScene[y][x];
        } else {
            return null;
        }
    }

    /**
     * Called by the connexion when the full list of user position is received.
     */
    private initUsersPosition(usersPosition: MessageUserPositionInterface[]): void {
        this.pendingEvents.enqueue({
            type: "InitUserPositionEvent",
            event: usersPosition
        });

    }

    /**
     * Put all the players on the map on map load.
     */
    private doInitUsersPosition(usersPosition: MessageUserPositionInterface[]): void {
        const currentPlayerId = this.connection.getUserId();

        // clean map
        this.MapPlayersByKey.forEach((player: RemotePlayer) => {
            player.destroy();
            this.MapPlayers.remove(player);
        });
        this.MapPlayersByKey = new Map<string, RemotePlayer>();

        // load map
        usersPosition.forEach((userPosition : MessageUserPositionInterface) => {
            if(userPosition.userId === currentPlayerId){
                return;
            }
            this.addPlayer(userPosition);
        });
    }

    /**
     * Called by the connexion when a new player arrives on a map
     */
    public addPlayer(addPlayerData : AddPlayerInterface) : void {
        this.pendingEvents.enqueue({
            type: "AddPlayerEvent",
            event: addPlayerData
        });
    }

    /**
     * Create new player
     */
    private doAddPlayer(addPlayerData : AddPlayerInterface) : void {
        //check if exist player, if exist, move position
        if(this.MapPlayersByKey.has(addPlayerData.userId)){
            this.updatePlayerPosition({
                userId: addPlayerData.userId,
                position: addPlayerData.position
            });
            return;
        }
        //initialise player
        const player = new RemotePlayer(
            addPlayerData.userId,
            this,
            addPlayerData.position.x,
            addPlayerData.position.y,
            addPlayerData.name,
            addPlayerData.characterLayers,
            addPlayerData.position.direction,
            addPlayerData.position.moving
        );
        this.MapPlayers.add(player);
        this.MapPlayersByKey.set(player.userId, player);
        player.updatePosition(addPlayerData.position);

        //init collision
        /*this.physics.add.collider(this.CurrentPlayer, player, (CurrentPlayer: CurrentGamerInterface, MapPlayer: GamerInterface) => {
            CurrentPlayer.say("Hello, how are you ? ");
        });*/
    }

    /**
     * Called by the connexion when a player is removed from the map
     */
    public removePlayer(userId: string) {
        this.pendingEvents.enqueue({
            type: "RemovePlayerEvent",
            userId
        });
    }

    private doRemovePlayer(userId: string) {
        const player = this.MapPlayersByKey.get(userId);
        if (player === undefined) {
            console.error('Cannot find user with id ', userId);
        } else {
            player.destroy();
            this.MapPlayers.remove(player);
        }
        this.MapPlayersByKey.delete(userId);
        this.playersPositionInterpolator.removePlayer(userId);
    }

    public updatePlayerPosition(message: MessageUserMovedInterface): void {
        this.pendingEvents.enqueue({
            type: "UserMovedEvent",
            event: message
        });
    }

    private doUpdatePlayerPosition(message: MessageUserMovedInterface): void {
        const player : RemotePlayer | undefined = this.MapPlayersByKey.get(message.userId);
        if (player === undefined) {
            //throw new Error('Cannot find player with ID "' + message.userId +'"');
            console.error('Cannot update position of player with ID "' + message.userId +'": player not found');
            return;
        }

        // We do not update the player position directly (because it is sent only every 200ms).
        // Instead we use the PlayersPositionInterpolator that will do a smooth animation over the next 200ms.
        const playerMovement = new PlayerMovement({ x: player.x, y: player.y }, this.currentTick, message.position, this.currentTick + POSITION_DELAY);
        this.playersPositionInterpolator.updatePlayerPosition(player.userId, playerMovement);
    }

    public shareGroupPosition(groupPositionMessage: GroupCreatedUpdatedMessageInterface) {
        this.pendingEvents.enqueue({
            type: "GroupCreatedUpdatedEvent",
            event: groupPositionMessage
        });
    }

    private doShareGroupPosition(groupPositionMessage: GroupCreatedUpdatedMessageInterface) {
        const groupId = groupPositionMessage.groupId;

        const group = this.groups.get(groupId);
        if (group !== undefined) {
            group.setPosition(Math.round(groupPositionMessage.position.x), Math.round(groupPositionMessage.position.y));
        } else {
            // TODO: circle radius should not be hard stored
            const sprite = new Sprite(
                this,
                Math.round(groupPositionMessage.position.x),
                Math.round(groupPositionMessage.position.y),
                'circleSprite');
            sprite.setDisplayOrigin(48, 48);
            this.add.existing(sprite);
            this.groups.set(groupId, sprite);
        }
    }

    deleteGroup(groupId: string): void {
        this.pendingEvents.enqueue({
            type: "DeleteGroupEvent",
            groupId
        });
    }

    doDeleteGroup(groupId: string): void {
        const group = this.groups.get(groupId);
        if(!group){
            return;
        }
        group.destroy();
        this.groups.delete(groupId);
    }

    public static getMapKeyByUrl(mapUrlStart: string) : string {
        // FIXME: the key should be computed from the full URL of the map.
        const startPos = mapUrlStart.indexOf('://')+3;
        const endPos = mapUrlStart.indexOf(".json");
        return mapUrlStart.substring(startPos, endPos);
    }

<<<<<<< HEAD
    /**
     * Sends to the server an event emitted by one of the ActionableItems.
     *
     * @param itemId
     * @param eventName
     * @param state
     * @param parameters
     */
    emitActionableEvent(itemId: number, eventName: string, state: unknown, parameters: unknown) {
        this.connection.emitActionableEvent(itemId, eventName, state, parameters);
=======
    private reposition(): void {
        this.presentationModeSprite.setY(this.game.renderer.height - 2);
        this.chatModeSprite.setY(this.game.renderer.height - 2);
>>>>>>> e1989c1c
    }
}<|MERGE_RESOLUTION|>--- conflicted
+++ resolved
@@ -4,26 +4,19 @@
     GroupCreatedUpdatedMessageInterface,
     MessageUserJoined,
     MessageUserMovedInterface,
-<<<<<<< HEAD
-    MessageUserPositionInterface, PointInterface, PositionInterface, RoomJoinedMessageInterface
+    MessageUserPositionInterface,
+    PointInterface,
+    PositionInterface,
+    RoomJoinedMessageInterface
 } from "../../Connection";
 import {CurrentGamerInterface, hasMovedEventName, Player} from "../Player/Player";
-import { DEBUG_MODE, ZOOM_LEVEL, POSITION_DELAY } from "../../Enum/EnvironmentVariable";
+import {DEBUG_MODE, POSITION_DELAY, ZOOM_LEVEL} from "../../Enum/EnvironmentVariable";
 import {
     ITiledMap,
     ITiledMapLayer,
     ITiledMapLayerProperty, ITiledMapObject,
     ITiledTileSet
 } from "../Map/ITiledMap";
-=======
-    MessageUserPositionInterface,
-    PointInterface,
-    PositionInterface
-} from "../../Connection";
-import {CurrentGamerInterface, hasMovedEventName, Player} from "../Player/Player";
-import {DEBUG_MODE, POSITION_DELAY, ZOOM_LEVEL} from "../../Enum/EnvironmentVariable";
-import {ITiledMap, ITiledMapLayer, ITiledMapLayerProperty, ITiledTileSet} from "../Map/ITiledMap";
->>>>>>> e1989c1c
 import {PLAYER_RESOURCES, PlayerResourceDescriptionInterface} from "../Entity/Character";
 import {AddPlayerInterface} from "./AddPlayerInterface";
 import {PlayerAnimationNames} from "../Player/Animation";
@@ -33,12 +26,6 @@
 import {Queue} from 'queue-typescript';
 import {SimplePeer, UserSimplePeer} from "../../WebRtc/SimplePeer";
 import {ReconnectingSceneName} from "../Reconnecting/ReconnectingScene";
-import {FourOFourSceneName} from "../Reconnecting/FourOFourScene";
-<<<<<<< HEAD
-import {ItemFactoryInterface} from "../Items/ItemFactoryInterface";
-import {ActionableItem} from "../Items/ActionableItem";
-import {UserInputManager} from "../UserInput/UserInputManager";
-=======
 import {loadAllLayers} from "../Entity/body_character";
 import {layoutManager, LayoutMode} from "../../WebRtc/LayoutManager";
 import Texture = Phaser.Textures.Texture;
@@ -46,7 +33,10 @@
 import CanvasTexture = Phaser.Textures.CanvasTexture;
 import GameObject = Phaser.GameObjects.GameObject;
 import FILE_LOAD_ERROR = Phaser.Loader.Events.FILE_LOAD_ERROR;
->>>>>>> e1989c1c
+import {FourOFourSceneName} from "../Reconnecting/FourOFourScene";
+import {ItemFactoryInterface} from "../Items/ItemFactoryInterface";
+import {ActionableItem} from "../Items/ActionableItem";
+import {UserInputManager} from "../UserInput/UserInputManager";
 
 
 export enum Textures {
@@ -105,20 +95,14 @@
     pendingEvents: Queue<InitUserPositionEventInterface|AddPlayerEventInterface|RemovePlayerEventInterface|UserMovedEventInterface|GroupCreatedUpdatedEventInterface|DeleteGroupEventInterface> = new Queue<InitUserPositionEventInterface|AddPlayerEventInterface|RemovePlayerEventInterface|UserMovedEventInterface|GroupCreatedUpdatedEventInterface|DeleteGroupEventInterface>();
     private initPosition: PositionInterface|null = null;
     private playersPositionInterpolator = new PlayersPositionInterpolator();
-<<<<<<< HEAD
-    private connection: Connection;
-    private simplePeer : SimplePeer;
-    private connectionPromise: Promise<Connection>
-    private connectionAnswerPromise: Promise<RoomJoinedMessageInterface>;
-    private connectionAnswerPromiseResolve: (value?: RoomJoinedMessageInterface | PromiseLike<RoomJoinedMessageInterface>) => void;
-    // A promise that will resolve when the "create" method is called (signaling loading is ended)
-    private createPromise: Promise<void>;
-    private createPromiseResolve: (value?: void | PromiseLike<void>) => void;
-=======
     private connection!: Connection;
     private simplePeer!: SimplePeer;
     private connectionPromise!: Promise<Connection>
->>>>>>> e1989c1c
+    private connectionAnswerPromise: Promise<RoomJoinedMessageInterface>;
+    private connectionAnswerPromiseResolve!: (value?: RoomJoinedMessageInterface | PromiseLike<RoomJoinedMessageInterface>) => void;
+    // A promise that will resolve when the "create" method is called (signaling loading is ended)
+    private createPromise: Promise<void>;
+    private createPromiseResolve!: (value?: void | PromiseLike<void>) => void;
 
     MapKey: string;
     MapUrlFile: string;
@@ -136,16 +120,13 @@
 
     private PositionNextScene: Array<Array<{ key: string, hash: string }>> = new Array<Array<{ key: string, hash: string }>>();
     private startLayerName: string|undefined;
-<<<<<<< HEAD
+    private presentationModeSprite!: Sprite;
+    private chatModeSprite!: Sprite;
+    private repositionCallback!: (this: Window, ev: UIEvent) => void;
     private actionableItems: Map<number, ActionableItem> = new Map<number, ActionableItem>();
     // The item that can be selected by pressing the space key.
     private outlinedItem: ActionableItem|null = null;
-    private userInputManager: UserInputManager;
-=======
-    private presentationModeSprite!: Sprite;
-    private chatModeSprite!: Sprite;
-    private repositionCallback!: (this: Window, ev: UIEvent) => void;
->>>>>>> e1989c1c
+    private userInputManager!: UserInputManager;
 
     static createFromUrl(mapUrlFile: string, instance: string, key: string|null = null): GameScene {
         const mapKey = GameScene.getMapKeyByUrl(mapUrlFile);
@@ -528,14 +509,13 @@
             }, 500);
         }
 
-<<<<<<< HEAD
         this.createPromiseResolve();
 
         // TODO: use inputmanager instead
         this.input.keyboard.on('keyup-SPACE', () => {
             this.outlinedItem?.activate();
         });
-=======
+
         this.presentationModeSprite = this.add.sprite(2, this.game.renderer.height - 2, 'layout_modes', 0);
         this.presentationModeSprite.setScrollFactor(0, 0);
         this.presentationModeSprite.setOrigin(0, 1);
@@ -570,7 +550,6 @@
             this.presentationModeSprite.setFrame(0);
             this.chatModeSprite.setFrame(3);
         }
->>>>>>> e1989c1c
     }
 
     private getExitSceneUrl(layer: ITiledMapLayer): string|undefined {
@@ -1064,7 +1043,6 @@
         return mapUrlStart.substring(startPos, endPos);
     }
 
-<<<<<<< HEAD
     /**
      * Sends to the server an event emitted by one of the ActionableItems.
      *
@@ -1075,10 +1053,10 @@
      */
     emitActionableEvent(itemId: number, eventName: string, state: unknown, parameters: unknown) {
         this.connection.emitActionableEvent(itemId, eventName, state, parameters);
-=======
+    }
+
     private reposition(): void {
         this.presentationModeSprite.setY(this.game.renderer.height - 2);
         this.chatModeSprite.setY(this.game.renderer.height - 2);
->>>>>>> e1989c1c
     }
 }