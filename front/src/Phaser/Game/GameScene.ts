--- conflicted
+++ resolved
@@ -1,13 +1,6 @@
-<<<<<<< HEAD
 import {MapManagerInterface, MapManager} from "./MapManager";
 import {GameManagerInterface, StatusGameManagerEnum} from "./GameManager";
 import {MessageUserPositionInterface} from "../../Connexion";
-=======
-import {GameManagerInterface} from "./GameManager";
-import {UserInputEvent, UserInputManager} from "../UserInput/UserInputManager";
-import {getPlayerAnimations} from "../Player/Animation";
-import {Player} from "../Player/Player";
-import {NonPlayer} from "../NonPlayer/NonPlayer";
 
 export enum Textures {
     Rock = 'rock',
@@ -15,7 +8,6 @@
     Map = 'map',
     Tiles = 'tiles'
 }
->>>>>>> c51f5f4a
 
 export interface GameSceneInterface extends Phaser.Scene {
     RoomId : string;
@@ -23,17 +15,9 @@
     shareUserPosition(UsersPosition : Array<MessageUserPositionInterface>): void;
 }
 export class GameScene extends Phaser.Scene implements GameSceneInterface{
-<<<<<<< HEAD
     private MapManager : MapManagerInterface;
     GameManager : GameManagerInterface;
-=======
-    //private MapManager : MapManagerInterface;
->>>>>>> c51f5f4a
     RoomId : string;
-    private player: Player;
-    private rock: Phaser.Physics.Arcade.Sprite;
-    private userInputManager: UserInputManager;
-    private otherPlayers: Phaser.Physics.Arcade.Group;
 
     constructor(RoomId : string, GameManager : GameManagerInterface) {
         super({
@@ -45,18 +29,20 @@
 
     //hook preload scene
     preload(): void {
-        this.load.image(Textures.Rock, 'resources/objects/rockSprite.png');
         this.load.image(Textures.Tiles, 'maps/tiles.png');
         this.load.tilemapTiledJSON(Textures.Map, 'maps/map2.json');
+        this.load.image(Textures.Rock, 'resources/objects/rockSprite.png');
         this.load.spritesheet(Textures.Player,
             'resources/characters/pipoya/Male 01-1.png',
             { frameWidth: 32, frameHeight: 32 }
         );
     }
 
+    //hook initialisation
+    init(){}
+
     //hook create scene
     create(): void {
-<<<<<<< HEAD
         //create map manager
         this.MapManager = new MapManager(this);
         //notify game manager can to create currentUser in map
@@ -69,105 +55,14 @@
      */
     createCurrentPlayer(UserId : string): void {
         this.MapManager.createCurrentPlayer(UserId)
-=======
-        //anims cannot be in preload because it needs to wait to the sprit to be loaded
-        getPlayerAnimations().forEach(d => {
-            this.anims.create({
-                key: d.key,
-                frames: this.anims.generateFrameNumbers(d.frameModel, { start: d.frameStart, end: d.frameEnd }),
-                frameRate: d.frameRate,
-                //repeat: d.repeat
-            });
-        });
-        
-        this.userInputManager = new UserInputManager(this);
-
-        //create entities
-        this.player = new Player(this, 400, 400);
-        this.rock = this.physics.add.sprite(200, 400, Textures.Rock, 26).setImmovable(true);
-        this.physics.add.collider(this.player, this.rock);
-        
-        this.otherPlayers = this.physics.add.group({ immovable: true });
-        this.otherPlayers.add(new NonPlayer(this, 200, 600));
-        this.otherPlayers.add(new NonPlayer(this, 400, 600));
-
-        this.physics.add.collider(this.player, this.otherPlayers, (player: Player, otherPlayer: NonPlayer) => {
-            otherPlayer.fleeFrom(player)
-        });
-        
-        //create map
-        let currentMap = this.add.tilemap(Textures.Map);
-        let terrain = currentMap.addTilesetImage(Textures.Tiles, "tiles");
-        let bottomLayer = currentMap.createStaticLayer("Calque 1", [terrain], 0, 0).setDepth(-2);
-        let topLayer =  currentMap.createStaticLayer("Calque 2", [terrain], 0, 0).setDepth(-1);
-        this.physics.world.setBounds(0,0, currentMap.widthInPixels, currentMap.heightInPixels);
-        
-        this.physics.add.collider(this.player, topLayer);
-        topLayer.setCollisionByProperty({collides:true});
-
-        
-        this.cameras.main.startFollow(this.player);
-
-        
-        
-        //debug code
-        //debug code to see the collision hitbox of the object in the top layer
-        topLayer.renderDebug(this.add.graphics(),{
-            tileColor: null, //non-colliding tiles
-            collidingTileColor: new Phaser.Display.Color(243, 134, 48, 200), // Colliding tiles,
-            faceColor: new Phaser.Display.Color(40, 39, 37, 255) // Colliding face edges
-        })
-        
-        // debug code to get a tile properties by clicking on it
-        this.input.on("pointerdown", (pointer: Phaser.Input.Pointer)=>{
-            //pixel position to tile position
-            let tile = currentMap.getTileAt(currentMap.worldToTileX(pointer.worldX), currentMap.worldToTileY(pointer.worldY));
-            if(tile){
-                console.log(tile);
-            }
-        });
->>>>>>> c51f5f4a
     }
 
     //hook update
     update(dt: number): void {
-<<<<<<< HEAD
         if(this.GameManager.status === StatusGameManagerEnum.IN_PROGRESS){
             return;
         }
         this.MapManager.update();
-=======
-        //user inputs
-        let activeEvents = this.userInputManager.getEventListForGameTick();
-        let speed = activeEvents.get(UserInputEvent.SpeedUp) ? 500 : 100;
-
-        if(activeEvents.get(UserInputEvent.MoveUp)){
-            this.player.move(0, -speed)
-        } else if(activeEvents.get(UserInputEvent.MoveLeft)){
-            this.player.move(-speed, 0)
-        } else if(activeEvents.get(UserInputEvent.MoveDown)){
-            this.player.move(0, speed)
-        } else if(activeEvents.get(UserInputEvent.MoveRight)){
-            this.player.move(speed, 0)
-        } else {
-            this.player.move(0, 0)
-        }
-        
-        if(activeEvents.get(UserInputEvent.Shout)) {
-            this.player.say('HEHO!');
-        }
-        
-        
-        //updates other players
-        this.otherPlayers.getChildren().forEach((otherPlayer: NonPlayer) => {
-            //this.physics.accelerateToObject(otherPlayer, this.player); //this line make the models chase the player
-            if (otherPlayer.isFleeing) {
-                otherPlayer.move(otherPlayer.fleeingDirection.x, otherPlayer.fleeingDirection.y);
-            } else {
-                otherPlayer.move(0, 0);
-            }
-        })
->>>>>>> c51f5f4a
     }
 
     /**
