<<<<<<< HEAD
import {gameManager} from "./GameManager";
=======
import { gameManager, HasMovedEvent } from "./GameManager";
>>>>>>> acbe4f89
import type {
    GroupCreatedUpdatedMessageInterface,
    MessageUserJoined,
    MessageUserMovedInterface,
    MessageUserPositionInterface,
    OnConnectInterface,
    PointInterface,
    PositionInterface,
    RoomJoinedMessageInterface
} from "../../Connexion/ConnexionModels";
<<<<<<< HEAD
import {  hasMovedEventName, Player , requestEmoteEventName} from "../Player/Player";
=======
import { hasMovedEventName, Player, requestEmoteEventName} from "../Player/Player";
>>>>>>> acbe4f89
import {
    DEBUG_MODE,
    JITSI_PRIVATE_MODE,
    MAX_PER_GROUP,
    POSITION_DELAY,
} from "../../Enum/EnvironmentVariable";
import type {
    ITiledMap,
    ITiledMapLayer,
    ITiledMapLayerProperty,
    ITiledMapObject,
    ITiledText,
    ITiledMapTileLayer,
    ITiledTileSet
} from "../Map/ITiledMap";
import type { AddPlayerInterface } from "./AddPlayerInterface";
import { PlayerAnimationDirections } from "../Player/Animation";
import { PlayerMovement } from "./PlayerMovement";
import { PlayersPositionInterpolator } from "./PlayersPositionInterpolator";
import { RemotePlayer } from "../Entity/RemotePlayer";
import { Queue } from 'queue-typescript';
import { SimplePeer, UserSimplePeerInterface } from "../../WebRtc/SimplePeer";
import { ReconnectingSceneName } from "../Reconnecting/ReconnectingScene";
import { lazyLoadPlayerCharacterTextures, loadCustomTexture } from "../Entity/PlayerTexturesLoadingManager";
import {
    CenterListener,
    JITSI_MESSAGE_PROPERTIES,
    layoutManager,
    LayoutMode,
    ON_ACTION_TRIGGER_BUTTON,
    TRIGGER_JITSI_PROPERTIES,
    TRIGGER_WEBSITE_PROPERTIES,
    WEBSITE_MESSAGE_PROPERTIES,
    AUDIO_VOLUME_PROPERTY,
    AUDIO_LOOP_PROPERTY
} from "../../WebRtc/LayoutManager";
import { GameMap } from "./GameMap";
import { coWebsiteManager } from "../../WebRtc/CoWebsiteManager";
import { mediaManager } from "../../WebRtc/MediaManager";
<<<<<<< HEAD
import type { ItemFactoryInterface } from "../Items/ItemFactoryInterface";
import type { ActionableItem } from "../Items/ActionableItem";
import { UserInputManager } from "../UserInput/UserInputManager";
import {soundManager} from "./SoundManager";
import type { UserMovedMessage } from "../../Messages/generated/messages_pb";
import { ProtobufClientUtils } from "../../Network/ProtobufClientUtils";
import { connectionManager } from "../../Connexion/ConnectionManager";
import type { RoomConnection } from "../../Connexion/RoomConnection";
import { GlobalMessageManager } from "../../Administration/GlobalMessageManager";
import { userMessageManager } from "../../Administration/UserMessageManager";
import { ConsoleGlobalMessageManager } from "../../Administration/ConsoleGlobalMessageManager";
import { ResizableScene } from "../Login/ResizableScene";
import { Room } from "../../Connexion/Room";
import { jitsiFactory } from "../../WebRtc/JitsiFactory";
import { urlManager } from "../../Url/UrlManager";
import { audioManager } from "../../WebRtc/AudioManager";
import { PresentationModeIcon } from "../Components/PresentationModeIcon";
import { ChatModeIcon } from "../Components/ChatModeIcon";
import { OpenChatIcon, openChatIconName } from "../Components/OpenChatIcon";
import { SelectCharacterScene, SelectCharacterSceneName } from "../Login/SelectCharacterScene";
import { TextureError } from "../../Exception/TextureError";
import { addLoader } from "../Components/Loader";
import { ErrorSceneName } from "../Reconnecting/ErrorScene";
import { localUserStore } from "../../Connexion/LocalUserStore";
import { iframeListener } from "../../Api/IframeListener";
import { HtmlUtils } from "../../WebRtc/HtmlUtils";
=======
import type {ItemFactoryInterface} from "../Items/ItemFactoryInterface";
import type {ActionableItem} from "../Items/ActionableItem";
import {UserInputManager} from "../UserInput/UserInputManager";
import {soundManager} from "./SoundManager";
import type {UserMovedMessage } from "../../Messages/generated/messages_pb";
import { ProtobufClientUtils } from "../../Network/ProtobufClientUtils";
import { connectionManager } from "../../Connexion/ConnectionManager";
import type {RoomConnection} from "../../Connexion/RoomConnection";
import {GlobalMessageManager} from "../../Administration/GlobalMessageManager";
import {userMessageManager} from "../../Administration/UserMessageManager";
import {ConsoleGlobalMessageManager} from "../../Administration/ConsoleGlobalMessageManager";
import {ResizableScene} from "../Login/ResizableScene";
import {Room} from "../../Connexion/Room";
import {jitsiFactory} from "../../WebRtc/JitsiFactory";
import {urlManager} from "../../Url/UrlManager";
import {audioManager} from "../../WebRtc/AudioManager";
import {PresentationModeIcon} from "../Components/PresentationModeIcon";
import {ChatModeIcon} from "../Components/ChatModeIcon";
import {OpenChatIcon, openChatIconName} from "../Components/OpenChatIcon";
import {SelectCharacterScene, SelectCharacterSceneName} from "../Login/SelectCharacterScene";
import {TextureError} from "../../Exception/TextureError";
import {addLoader} from "../Components/Loader";
import {ErrorSceneName} from "../Reconnecting/ErrorScene";
import {localUserStore} from "../../Connexion/LocalUserStore";
import {iframeListener} from "../../Api/IframeListener";
import {HtmlUtils} from "../../WebRtc/HtmlUtils";
>>>>>>> acbe4f89
import Texture = Phaser.Textures.Texture;
import Sprite = Phaser.GameObjects.Sprite;
import CanvasTexture = Phaser.Textures.CanvasTexture;
import GameObject = Phaser.GameObjects.GameObject;
import FILE_LOAD_ERROR = Phaser.Loader.Events.FILE_LOAD_ERROR;
import DOMElement = Phaser.GameObjects.DOMElement;
<<<<<<< HEAD
=======
import EVENT_TYPE = Phaser.Scenes.Events
>>>>>>> acbe4f89
import type { Subscription } from "rxjs";
import { worldFullMessageStream } from "../../Connexion/WorldFullMessageStream";
import { lazyLoadCompanionResource } from "../Companion/CompanionTexturesLoadingManager";
import RenderTexture = Phaser.GameObjects.RenderTexture;
import Tilemap = Phaser.Tilemaps.Tilemap;
import { DirtyScene } from "./DirtyScene";
import { TextUtils } from "../Components/TextUtils";
import { touchScreenManager } from "../../Touch/TouchScreenManager";
import { PinchManager } from "../UserInput/PinchManager";
import { joystickBaseImg, joystickBaseKey, joystickThumbImg, joystickThumbKey } from "../Components/MobileJoystick";
import { DEPTH_OVERLAY_INDEX } from "./DepthIndexes";
import { waScaleManager } from "../Services/WaScaleManager";
import { peerStore} from "../../Stores/PeerStore";
import {EmoteManager } from "./EmoteManager";
import type { HasPlayerMovedEvent } from '../../Api/Events/HasPlayerMovedEvent';
import { MenuScene, MenuSceneName } from '../Menu/MenuScene';

export interface GameSceneInitInterface {
    initPosition: PointInterface | null,
    reconnecting: boolean
}

interface InitUserPositionEventInterface {
    type: 'InitUserPositionEvent'
    event: MessageUserPositionInterface[]
}

interface AddPlayerEventInterface {
    type: 'AddPlayerEvent'
    event: AddPlayerInterface
}

interface RemovePlayerEventInterface {
    type: 'RemovePlayerEvent'
    userId: number
}

interface UserMovedEventInterface {
    type: 'UserMovedEvent'
    event: MessageUserMovedInterface
}

interface GroupCreatedUpdatedEventInterface {
    type: 'GroupCreatedUpdatedEvent'
    event: GroupCreatedUpdatedMessageInterface
}

interface DeleteGroupEventInterface {
    type: 'DeleteGroupEvent'
    groupId: number
}

const defaultStartLayerName = 'start';

export class GameScene extends DirtyScene implements CenterListener {
    Terrains: Array<Phaser.Tilemaps.Tileset>;
    CurrentPlayer!: Player;
    MapPlayers!: Phaser.Physics.Arcade.Group;
    MapPlayersByKey: Map<number, RemotePlayer> = new Map<number, RemotePlayer>();
    Map!: Phaser.Tilemaps.Tilemap;
    Objects!: Array<Phaser.Physics.Arcade.Sprite>;
    mapFile!: ITiledMap;
    groups: Map<number, Sprite>;
    startX!: number;
    startY!: number;
    circleTexture!: CanvasTexture;
    circleRedTexture!: CanvasTexture;
    pendingEvents: Queue<InitUserPositionEventInterface | AddPlayerEventInterface | RemovePlayerEventInterface | UserMovedEventInterface | GroupCreatedUpdatedEventInterface | DeleteGroupEventInterface> = new Queue<InitUserPositionEventInterface | AddPlayerEventInterface | RemovePlayerEventInterface | UserMovedEventInterface | GroupCreatedUpdatedEventInterface | DeleteGroupEventInterface>();
    private initPosition: PositionInterface | null = null;
    private playersPositionInterpolator = new PlayersPositionInterpolator();
    public connection: RoomConnection | undefined;
    private simplePeer!: SimplePeer;
    private GlobalMessageManager!: GlobalMessageManager;
    public ConsoleGlobalMessageManager!: ConsoleGlobalMessageManager;
    private connectionAnswerPromise: Promise<RoomJoinedMessageInterface>;
    private connectionAnswerPromiseResolve!: (value: RoomJoinedMessageInterface | PromiseLike<RoomJoinedMessageInterface>) => void;
    // A promise that will resolve when the "create" method is called (signaling loading is ended)
    private createPromise: Promise<void>;
    private createPromiseResolve!: (value?: void | PromiseLike<void>) => void;
    private iframeSubscriptionList!: Array<Subscription>;
    MapUrlFile: string;
    RoomId: string;
    instance: string;

    currentTick!: number;
    lastSentTick!: number; // The last tick at which a position was sent.
    lastMoveEventSent: HasPlayerMovedEvent = {
        direction: '',
        moving: false,
        x: -1000,
        y: -1000
    }

    private presentationModeSprite!: Sprite;
    private chatModeSprite!: Sprite;
    private gameMap!: GameMap;
    private actionableItems: Map<number, ActionableItem> = new Map<number, ActionableItem>();
    // The item that can be selected by pressing the space key.
    private outlinedItem: ActionableItem | null = null;
    public userInputManager!: UserInputManager;
    private isReconnecting: boolean | undefined = undefined;
    private startLayerName!: string | null;
    private openChatIcon!: OpenChatIcon;
    private playerName!: string;
    private characterLayers!: string[];
    private companion!: string | null;
    private messageSubscription: Subscription | null = null;
<<<<<<< HEAD
    private popUpElements : Map<number, DOMElement> = new Map<number, Phaser.GameObjects.DOMElement>();
    private originalMapUrl: string | undefined;
    private pinchManager: PinchManager | undefined;
=======
    private popUpElements: Map<number, DOMElement> = new Map<number, Phaser.GameObjects.DOMElement>();
    private originalMapUrl: string | undefined;
    private pinchManager: PinchManager|undefined;
>>>>>>> acbe4f89
    private mapTransitioning: boolean = false; //used to prevent transitions happenning at the same time.
    private emoteManager!: EmoteManager;

    constructor(private room: Room, MapUrlFile: string, customKey?: string | undefined) {
        super({
            key: customKey ?? room.id
        });
        this.Terrains = [];
        this.groups = new Map<number, Sprite>();
        this.instance = room.getInstance();


        this.MapUrlFile = MapUrlFile;
        this.RoomId = room.id;

        this.createPromise = new Promise<void>((resolve, reject): void => {
            this.createPromiseResolve = resolve;
        });
        this.connectionAnswerPromise = new Promise<RoomJoinedMessageInterface>((resolve, reject): void => {
            this.connectionAnswerPromiseResolve = resolve;
        });
    }

    //hook preload scene
    preload(): void {
        const localUser = localUserStore.getLocalUser();
        const textures = localUser?.textures;
        if (textures) {
            for (const texture of textures) {
                loadCustomTexture(this.load, texture);
            }
        }

        this.load.image(openChatIconName, 'resources/objects/talk.png');
        if (touchScreenManager.supportTouchScreen) {
            this.load.image(joystickBaseKey, joystickBaseImg);
            this.load.image(joystickThumbKey, joystickThumbImg);
        }
        //todo: in an emote manager.
        this.load.spritesheet('emote-music', 'resources/emotes/pipo-popupemotes005.png', {
            frameHeight: 32,
            frameWidth: 32,
        });
        this.load.on(FILE_LOAD_ERROR, (file: { src: string }) => {
            // If we happen to be in HTTP and we are trying to load a URL in HTTPS only... (this happens only in dev environments)
            if (window.location.protocol === 'http:' && file.src === this.MapUrlFile && file.src.startsWith('http:') && this.originalMapUrl === undefined) {
                this.originalMapUrl = this.MapUrlFile;
                this.MapUrlFile = this.MapUrlFile.replace('http://', 'https://');
                this.load.tilemapTiledJSON(this.MapUrlFile, this.MapUrlFile);
                this.load.on('filecomplete-tilemapJSON-' + this.MapUrlFile, (key: string, type: string, data: unknown) => {
                    this.onMapLoad(data);
                });
                return;
            }
            // 127.0.0.1, localhost and *.localhost are considered secure, even on HTTP.
            // So if we are in https, we can still try to load a HTTP local resource (can be useful for testing purposes)
            // See https://developer.mozilla.org/en-US/docs/Web/Security/Secure_Contexts#when_is_a_context_considered_secure
            const url = new URL(file.src);
            const host = url.host.split(':')[0];
            if (window.location.protocol === 'https:' && file.src === this.MapUrlFile && (host === '127.0.0.1' || host === 'localhost' || host.endsWith('.localhost')) && this.originalMapUrl === undefined) {
                this.originalMapUrl = this.MapUrlFile;
                this.MapUrlFile = this.MapUrlFile.replace('https://', 'http://');
                this.load.tilemapTiledJSON(this.MapUrlFile, this.MapUrlFile);
                this.load.on('filecomplete-tilemapJSON-' + this.MapUrlFile, (key: string, type: string, data: unknown) => {
                    this.onMapLoad(data);
                });
                return;
            }

            this.scene.start(ErrorSceneName, {
                title: 'Network error',
                subTitle: 'An error occurred while loading resource:',
                message: this.originalMapUrl ?? file.src
            });
        });
        this.load.on('filecomplete-tilemapJSON-' + this.MapUrlFile, (key: string, type: string, data: unknown) => {
            this.onMapLoad(data);
        });
        //TODO strategy to add access token
        this.load.tilemapTiledJSON(this.MapUrlFile, this.MapUrlFile);
        // If the map has already been loaded as part of another GameScene, the "on load" event will not be triggered.
        // In this case, we check in the cache to see if the map is here and trigger the event manually.
        if (this.cache.tilemap.exists(this.MapUrlFile)) {
            const data = this.cache.tilemap.get(this.MapUrlFile);
            this.onMapLoad(data);
        }

        this.load.spritesheet('layout_modes', 'resources/objects/layout_modes.png', { frameWidth: 32, frameHeight: 32 });
        this.load.bitmapFont('main_font', 'resources/fonts/arcade.png', 'resources/fonts/arcade.xml');

        //this function must stay at the end of preload function
        addLoader(this);
    }

    // FIXME: we need to put a "unknown" instead of a "any" and validate the structure of the JSON we are receiving.
    // eslint-disable-next-line @typescript-eslint/no-explicit-any
    private async onMapLoad(data: any): Promise<void> {
        // Triggered when the map is loaded
        // Load tiles attached to the map recursively
        this.mapFile = data.data;
        const url = this.MapUrlFile.substr(0, this.MapUrlFile.lastIndexOf('/'));
        this.mapFile.tilesets.forEach((tileset) => {
            if (typeof tileset.name === 'undefined' || typeof tileset.image === 'undefined') {
                console.warn("Don't know how to handle tileset ", tileset)
                return;
            }
            //TODO strategy to add access token
            this.load.image(`${url}/${tileset.image}`, `${url}/${tileset.image}`);
        })

        // Scan the object layers for objects to load and load them.
        const objects = new Map<string, ITiledMapObject[]>();

        for (const layer of this.mapFile.layers) {
            if (layer.type === 'objectgroup') {
                for (const object of layer.objects) {
                    let objectsOfType: ITiledMapObject[] | undefined;
                    if (!objects.has(object.type)) {
                        objectsOfType = new Array<ITiledMapObject>();
                    } else {
                        objectsOfType = objects.get(object.type);
                        if (objectsOfType === undefined) {
                            throw new Error('Unexpected object type not found');
                        }
                    }
                    objectsOfType.push(object);
                    objects.set(object.type, objectsOfType);
                }
            }
        }

        for (const [itemType, objectsOfType] of objects) {
            // FIXME: we would ideally need for the loader to WAIT for the import to be performed, which means writing our own loader plugin.

            let itemFactory: ItemFactoryInterface;

            switch (itemType) {
                case 'computer': {
                    const module = await import('../Items/Computer/computer');
                    itemFactory = module.default;
                    break;
                }
                default:
                    continue;
                //throw new Error('Unsupported object type: "'+ itemType +'"');
            }

            itemFactory.preload(this.load);
            this.load.start(); // Let's manually start the loader because the import might be over AFTER the loading ends.

            this.load.on('complete', () => {
                // FIXME: the factory might fail because the resources might not be loaded yet...
                // We would need to add a loader ended event in addition to the createPromise
                this.createPromise.then(async () => {
                    itemFactory.create(this);

                    const roomJoinedAnswer = await this.connectionAnswerPromise;

                    for (const object of objectsOfType) {
                        // TODO: we should pass here a factory to create sprites (maybe?)

                        // Do we have a state for this object?
                        const state = roomJoinedAnswer.items[object.id];

                        const actionableItem = itemFactory.factory(this, object, state);
                        this.actionableItems.set(actionableItem.getId(), actionableItem);
                    }
                });
            });
        }

        // Now, let's load the script, if any
        const scripts = this.getScriptUrls(this.mapFile);
        for (const script of scripts) {
            iframeListener.registerScript(script);
        }
    }

    //hook initialisation
    init(initData: GameSceneInitInterface) {
        if (initData.initPosition !== undefined) {
            this.initPosition = initData.initPosition; //todo: still used?
        }
        if (initData.initPosition !== undefined) {
            this.isReconnecting = initData.reconnecting;
        }
    }

    //hook create scene
    create(): void {
        this.trackDirtyAnims();

        gameManager.gameSceneIsCreated(this);
        urlManager.pushRoomIdToUrl(this.room);
        this.startLayerName = urlManager.getStartLayerNameFromUrl();

        if (touchScreenManager.supportTouchScreen) {
            this.pinchManager = new PinchManager(this);
        }

        this.messageSubscription = worldFullMessageStream.stream.subscribe((message) => this.showWorldFullError(message))

        const playerName = gameManager.getPlayerName();
        if (!playerName) {
            throw 'playerName is not set';
        }
        this.playerName = playerName;
        this.characterLayers = gameManager.getCharacterLayers();
        this.companion = gameManager.getCompanion();

        //initalise map
        this.Map = this.add.tilemap(this.MapUrlFile);
        const mapDirUrl = this.MapUrlFile.substr(0, this.MapUrlFile.lastIndexOf('/'));
        this.mapFile.tilesets.forEach((tileset: ITiledTileSet) => {
            this.Terrains.push(this.Map.addTilesetImage(tileset.name, `${mapDirUrl}/${tileset.image}`, tileset.tilewidth, tileset.tileheight, tileset.margin, tileset.spacing/*, tileset.firstgid*/));
        });

        //permit to set bound collision
        this.physics.world.setBounds(0, 0, this.Map.widthInPixels, this.Map.heightInPixels);

        //add layer on map
        this.gameMap = new GameMap(this.mapFile, this.Map, this.Terrains);
        for (const layer of this.gameMap.flatLayers) {
            if (layer.type === 'tilelayer') {

                const exitSceneUrl = this.getExitSceneUrl(layer);
                if (exitSceneUrl !== undefined) {
                    this.loadNextGame(exitSceneUrl);
                }
                const exitUrl = this.getExitUrl(layer);
                if (exitUrl !== undefined) {
                    this.loadNextGame(exitUrl);
                }
            }
            if (layer.type === 'objectgroup') {
                for (const object of layer.objects) {
                    if (object.text) {
                        TextUtils.createTextFromITiledMapObject(this, object);
                    }
                }
            }
        }

        this.initStartXAndStartY();

        //add entities
        this.Objects = new Array<Phaser.Physics.Arcade.Sprite>();

        //initialise list of other player
        this.MapPlayers = this.physics.add.group({ immovable: true });


        //create input to move
        this.userInputManager = new UserInputManager(this);
        mediaManager.setUserInputManager(this.userInputManager);

        if (localUserStore.getFullscreen()) {
            document.querySelector('body')?.requestFullscreen();
        }

        //notify game manager can to create currentUser in map
        this.createCurrentPlayer();
        this.removeAllRemotePlayers(); //cleanup the list  of remote players in case the scene was rebooted

        this.initCamera();

        this.initCirclesCanvas();

        // Let's pause the scene if the connection is not established yet
        if (!this.room.isDisconnected()) {
            if (this.isReconnecting) {
                setTimeout(() => {
                    this.scene.sleep();
                    this.scene.launch(ReconnectingSceneName);
                }, 0);
            } else if (this.connection === undefined) {
                // Let's wait 1 second before printing the "connecting" screen to avoid blinking
                setTimeout(() => {
                    if (this.connection === undefined) {
                        this.scene.sleep();
                        this.scene.launch(ReconnectingSceneName);
                    }
                }, 1000);
            }
        }

        this.createPromiseResolve();

        this.userInputManager.spaceEvent(() => {
            this.outlinedItem?.activate();
        });

        this.presentationModeSprite = new PresentationModeIcon(this, 36, this.game.renderer.height - 2);
        this.presentationModeSprite.on('pointerup', this.switchLayoutMode.bind(this));
        this.chatModeSprite = new ChatModeIcon(this, 70, this.game.renderer.height - 2);
        this.chatModeSprite.on('pointerup', this.switchLayoutMode.bind(this));
        this.openChatIcon = new OpenChatIcon(this, 2, this.game.renderer.height - 2)

        // FIXME: change this to use the UserInputManager class for input
        // FIXME: Comment this feature because when user write M key in report input, the layout change.
        /*this.input.keyboard.on('keyup-M', () => {
            this.switchLayoutMode();
        });*/

        this.reposition();

        // From now, this game scene will be notified of reposition events
        layoutManager.setListener(this);
        this.triggerOnMapLayerPropertyChange();
        this.listenToIframeEvents();


        if (!this.room.isDisconnected()) {
            this.connect();
        }

        this.emoteManager = new EmoteManager(this);
    }

    /**
     * Initializes the connection to Pusher.
     */
    private connect(): void {
        const camera = this.cameras.main;

        connectionManager.connectToRoomSocket(
            this.RoomId,
            this.playerName,
            this.characterLayers,
            {
                x: this.startX,
                y: this.startY
            },
            {
                left: camera.scrollX,
                top: camera.scrollY,
                right: camera.scrollX + camera.width,
                bottom: camera.scrollY + camera.height,
            },
            this.companion
        ).then((onConnect: OnConnectInterface) => {
            this.connection = onConnect.connection;

            this.connection.onUserJoins((message: MessageUserJoined) => {
                const userMessage: AddPlayerInterface = {
                    userId: message.userId,
                    characterLayers: message.characterLayers,
                    name: message.name,
                    position: message.position,
                    companion: message.companion
                }
                this.addPlayer(userMessage);
            });

            this.connection.onUserMoved((message: UserMovedMessage) => {
                const position = message.getPosition();
                if (position === undefined) {
                    throw new Error('Position missing from UserMovedMessage');
                }

                const messageUserMoved: MessageUserMovedInterface = {
                    userId: message.getUserid(),
                    position: ProtobufClientUtils.toPointInterface(position)
                }

                this.updatePlayerPosition(messageUserMoved);
            });

            this.connection.onUserLeft((userId: number) => {
                this.removePlayer(userId);
            });

            this.connection.onGroupUpdatedOrCreated((groupPositionMessage: GroupCreatedUpdatedMessageInterface) => {
                this.shareGroupPosition(groupPositionMessage);
            })

            this.connection.onGroupDeleted((groupId: number) => {
                try {
                    this.deleteGroup(groupId);
                } catch (e) {
                    console.error(e);
                }
            })

            this.connection.onServerDisconnected(() => {
                console.log('Player disconnected from server. Reloading scene.');
                this.cleanupClosingScene();

                const gameSceneKey = 'somekey' + Math.round(Math.random() * 10000);
                const game: Phaser.Scene = new GameScene(this.room, this.MapUrlFile, gameSceneKey);
                this.scene.add(gameSceneKey, game, true,
                    {
                        initPosition: {
                            x: this.CurrentPlayer.x,
                            y: this.CurrentPlayer.y
                        },
                        reconnecting: true
                    });

                this.scene.stop(this.scene.key);
                this.scene.remove(this.scene.key);
            })

            this.connection.onActionableEvent((message => {
                const item = this.actionableItems.get(message.itemId);
                if (item === undefined) {
                    console.warn('Received an event about object "' + message.itemId + '" but cannot find this item on the map.');
                    return;
                }
                item.fire(message.event, message.state, message.parameters);
            }));

            /**
             * Triggered when we receive the JWT token to connect to Jitsi
             */
            this.connection.onStartJitsiRoom((jwt, room) => {
                this.startJitsi(room, jwt);
            });

            // When connection is performed, let's connect SimplePeer
            this.simplePeer = new SimplePeer(this.connection, !this.room.isPublic, this.playerName);
            peerStore.connectToSimplePeer(this.simplePeer);
            this.GlobalMessageManager = new GlobalMessageManager(this.connection);
            userMessageManager.setReceiveBanListener(this.bannedUser.bind(this));

            const self = this;
            this.simplePeer.registerPeerConnectionListener({
                onConnect(user: UserSimplePeerInterface) {
                    self.presentationModeSprite.setVisible(true);
                    self.chatModeSprite.setVisible(true);
                    self.openChatIcon.setVisible(true);
                    audioManager.decreaseVolume();
                },
                onDisconnect(userId: number) {
                    if (self.simplePeer.getNbConnections() === 0) {
                        self.presentationModeSprite.setVisible(false);
                        self.chatModeSprite.setVisible(false);
                        self.openChatIcon.setVisible(false);
                        audioManager.restoreVolume();
                    }
                }
            })

            //listen event to share position of user
            this.CurrentPlayer.on(hasMovedEventName, this.pushPlayerPosition.bind(this))
            this.CurrentPlayer.on(hasMovedEventName, this.outlineItem.bind(this))
            this.CurrentPlayer.on(hasMovedEventName, (event: HasPlayerMovedEvent) => {
                this.gameMap.setPosition(event.x, event.y);
            })

            //this.initUsersPosition(roomJoinedMessage.users);
            this.connectionAnswerPromiseResolve(onConnect.room);
            // Analyze tags to find if we are admin. If yes, show console.
            this.ConsoleGlobalMessageManager = new ConsoleGlobalMessageManager(this.connection, this.userInputManager, this.connection.isAdmin());


            this.scene.wake();
            this.scene.stop(ReconnectingSceneName);

            //init user position and play trigger to check layers properties
            this.gameMap.setPosition(this.CurrentPlayer.x, this.CurrentPlayer.y);
        });
    }

    //todo: into dedicated classes
    private initCirclesCanvas(): void {
        // Let's generate the circle for the group delimiter
        let circleElement = Object.values(this.textures.list).find((object: Texture) => object.key === 'circleSprite-white');
        if (circleElement) {
            this.textures.remove('circleSprite-white');
        }

        circleElement = Object.values(this.textures.list).find((object: Texture) => object.key === 'circleSprite-red');
        if (circleElement) {
            this.textures.remove('circleSprite-red');
        }

        //create white circle canvas use to create sprite
        this.circleTexture = this.textures.createCanvas('circleSprite-white', 96, 96);
        const context = this.circleTexture.context;
        context.beginPath();
        context.arc(48, 48, 48, 0, 2 * Math.PI, false);
        // context.lineWidth = 5;
        context.strokeStyle = '#ffffff';
        context.stroke();
        this.circleTexture.refresh();

        //create red circle canvas use to create sprite
        this.circleRedTexture = this.textures.createCanvas('circleSprite-red', 96, 96);
        const contextRed = this.circleRedTexture.context;
        contextRed.beginPath();
        contextRed.arc(48, 48, 48, 0, 2 * Math.PI, false);
        //context.lineWidth = 5;
        contextRed.strokeStyle = '#ff0000';
        contextRed.stroke();
        this.circleRedTexture.refresh();
    }


    private safeParseJSONstring(jsonString: string | undefined, propertyName: string) {
        try {
            return jsonString ? JSON.parse(jsonString) : {};
        } catch (e) {
            console.warn('Invalid JSON found in property "' + propertyName + '" of the map:' + jsonString, e);
            return {}
        }
    }

    private triggerOnMapLayerPropertyChange() {
        this.gameMap.onPropertyChange('exitSceneUrl', (newValue, oldValue) => {
            if (newValue) this.onMapExit(newValue as string);
        });
        this.gameMap.onPropertyChange('exitUrl', (newValue, oldValue) => {
            if (newValue) this.onMapExit(newValue as string);
        });
        this.gameMap.onPropertyChange('openWebsite', (newValue, oldValue, allProps) => {
            if (newValue === undefined) {
                layoutManager.removeActionButton('openWebsite', this.userInputManager);
                coWebsiteManager.closeCoWebsite();
            } else {
                const openWebsiteFunction = () => {
                    coWebsiteManager.loadCoWebsite(newValue as string, this.MapUrlFile, allProps.get('openWebsiteAllowApi') as boolean | undefined, allProps.get('openWebsitePolicy') as string | undefined);
                    layoutManager.removeActionButton('openWebsite', this.userInputManager);
                };

                const openWebsiteTriggerValue = allProps.get(TRIGGER_WEBSITE_PROPERTIES);
                if (openWebsiteTriggerValue && openWebsiteTriggerValue === ON_ACTION_TRIGGER_BUTTON) {
                    let message = allProps.get(WEBSITE_MESSAGE_PROPERTIES);
                    if (message === undefined) {
                        message = 'Press SPACE or touch here to open web site';
                    }
                    layoutManager.addActionButton('openWebsite', message.toString(), () => {
                        openWebsiteFunction();
                    }, this.userInputManager);
                } else {
                    openWebsiteFunction();
                }
            }
        });
        this.gameMap.onPropertyChange('jitsiRoom', (newValue, oldValue, allProps) => {
            if (newValue === undefined) {
                layoutManager.removeActionButton('jitsiRoom', this.userInputManager);
                this.stopJitsi();
            } else {
                const openJitsiRoomFunction = () => {
                    const roomName = jitsiFactory.getRoomName(newValue.toString(), this.instance);
                    const jitsiUrl = allProps.get("jitsiUrl") as string | undefined;
                    if (JITSI_PRIVATE_MODE && !jitsiUrl) {
                        const adminTag = allProps.get("jitsiRoomAdminTag") as string | undefined;

                        this.connection?.emitQueryJitsiJwtMessage(roomName, adminTag);
                    } else {
                        this.startJitsi(roomName, undefined);
                    }
                    layoutManager.removeActionButton('jitsiRoom', this.userInputManager);
                }

                const jitsiTriggerValue = allProps.get(TRIGGER_JITSI_PROPERTIES);
                if (jitsiTriggerValue && jitsiTriggerValue === ON_ACTION_TRIGGER_BUTTON) {
                    let message = allProps.get(JITSI_MESSAGE_PROPERTIES);
                    if (message === undefined) {
                        message = 'Press SPACE or touch here to enter Jitsi Meet room';
                    }
                    layoutManager.addActionButton('jitsiRoom', message.toString(), () => {
                        openJitsiRoomFunction();
                    }, this.userInputManager);
                } else {
                    openJitsiRoomFunction();
                }
            }
        });
        this.gameMap.onPropertyChange('silent', (newValue, oldValue) => {
            if (newValue === undefined || newValue === false || newValue === '') {
                this.connection?.setSilent(false);
            } else {
                this.connection?.setSilent(true);
            }
        });
        this.gameMap.onPropertyChange('playAudio', (newValue, oldValue, allProps) => {
            const volume = allProps.get(AUDIO_VOLUME_PROPERTY) as number | undefined;
            const loop = allProps.get(AUDIO_LOOP_PROPERTY) as boolean | undefined;
            newValue === undefined ? audioManager.unloadAudio() : audioManager.playAudio(newValue, this.getMapDirUrl(), volume, loop);
        });
        // TODO: This legacy property should be removed at some point
        this.gameMap.onPropertyChange('playAudioLoop', (newValue, oldValue) => {
            newValue === undefined ? audioManager.unloadAudio() : audioManager.playAudio(newValue, this.getMapDirUrl(), undefined, true);
        });

        this.gameMap.onPropertyChange('zone', (newValue, oldValue) => {
            if (newValue === undefined || newValue === false || newValue === '') {
                iframeListener.sendLeaveEvent(oldValue as string);

            } else {
                iframeListener.sendEnterEvent(newValue as string);
            }
        });
    }

    private listenToIframeEvents(): void {
        this.iframeSubscriptionList = [];
        this.iframeSubscriptionList.push(iframeListener.openPopupStream.subscribe((openPopupEvent) => {

            let objectLayerSquare: ITiledMapObject;
            const targetObjectData = this.getObjectLayerData(openPopupEvent.targetObject);
            if (targetObjectData !== undefined) {
                objectLayerSquare = targetObjectData;
            } else {
                console.error("Error while opening a popup. Cannot find an object on the map with name '" + openPopupEvent.targetObject + "'. The first parameter of WA.openPopup() must be the name of a rectangle object in your map.");
                return;
            }
            const escapedMessage = HtmlUtils.escapeHtml(openPopupEvent.message);
            let html = `<div id="container" hidden><div class="nes-container with-title is-centered">
${escapedMessage}
 </div> `;
            const buttonContainer = `<div class="buttonContainer"</div>`;
            html += buttonContainer;
            let id = 0;
            for (const button of openPopupEvent.buttons) {
                html += `<button type="button" class="nes-btn is-${HtmlUtils.escapeHtml(button.className ?? '')}" id="popup-${openPopupEvent.popupId}-${id}">${HtmlUtils.escapeHtml(button.label)}</button>`;
                id++;
            }
            html += '</div>';
            const domElement = this.add.dom(objectLayerSquare.x,
                objectLayerSquare.y).createFromHTML(html);

            const container: HTMLDivElement = domElement.getChildByID("container") as HTMLDivElement;
            container.style.width = objectLayerSquare.width + "px";
            domElement.scale = 0;
            domElement.setClassName('popUpElement');

            setTimeout(() => {
                (container).hidden = false;
            }, 100);

            id = 0;
            for (const button of openPopupEvent.buttons) {
                const button = HtmlUtils.getElementByIdOrFail<HTMLButtonElement>(`popup-${openPopupEvent.popupId}-${id}`);
                const btnId = id;
                button.onclick = () => {
                    iframeListener.sendButtonClickedEvent(openPopupEvent.popupId, btnId);
                    button.disabled = true;
                }
                id++;
            }
            this.tweens.add({
                targets: domElement,
                scale: 1,
                ease: "EaseOut",
                duration: 400,
            });

            this.popUpElements.set(openPopupEvent.popupId, domElement);
        }));

        this.iframeSubscriptionList.push(iframeListener.closePopupStream.subscribe((closePopupEvent) => {
            const popUpElement = this.popUpElements.get(closePopupEvent.popupId);
            if (popUpElement === undefined) {
                console.error('Could not close popup with ID ', closePopupEvent.popupId, '. Maybe it has already been closed?');
            }

            this.tweens.add({
                targets: popUpElement,
                scale: 0,
                ease: "EaseOut",
                duration: 400,
                onComplete: () => {
                    popUpElement?.destroy();
                    this.popUpElements.delete(closePopupEvent.popupId);
                },
            });
        }));

        this.iframeSubscriptionList.push(iframeListener.disablePlayerControlStream.subscribe(() => {
            this.userInputManager.disableControls();
        }));

        this.iframeSubscriptionList.push(iframeListener.playSoundStream.subscribe((playSoundEvent)=>
       {
           const url = new URL(playSoundEvent.url, this.MapUrlFile);
           soundManager.playSound(this.load,this.sound,url.toString(),playSoundEvent.config);
       }))

        this.iframeSubscriptionList.push(iframeListener.stopSoundStream.subscribe((stopSoundEvent)=>
        {
            const url = new URL(stopSoundEvent.url, this.MapUrlFile);
            soundManager.stopSound(this.sound,url.toString());
        }))

        this.iframeSubscriptionList.push(iframeListener.loadSoundStream.subscribe((loadSoundEvent)=>
        {
            const url = new URL(loadSoundEvent.url, this.MapUrlFile);
            soundManager.loadSound(this.load,this.sound,url.toString());
        }))

        this.iframeSubscriptionList.push(iframeListener.enablePlayerControlStream.subscribe(() => {
            this.userInputManager.restoreControls();
        }))

<<<<<<< HEAD
=======
/*        this.iframeSubscriptionList.push(iframeListener.loadPageStream.subscribe((url: string) => {
            this.loadNextGame(url).then(() => {
                this.events.once(EVENT_TYPE.POST_UPDATE, () => {
                    this.onMapExit(url);
                })
            })
        }))*/

        this.iframeSubscriptionList.push(iframeListener.updateTileEvent.subscribe(event => {
            for (const eventTile of event) {
                const layer = this.Layers.find(layer => layer.layer.name == eventTile.layer)
                if (layer) {
                    const tile = layer.getTileAt(eventTile.x, eventTile.y)
                    if (typeof eventTile.tile == "string") {
                        const tileIndex = this.getIndexForTileType(eventTile.tile);
                        if (tileIndex) {
                            tile.index = tileIndex
                        } else {
                            return
                        }
                    } else {
                        tile.index = eventTile.tile
                    }
                }
            }
            this.scene.scene.sys.game.events.emit("contextrestored")
        }))

>>>>>>> acbe4f89
        let scriptedBubbleSprite: Sprite;
        this.iframeSubscriptionList.push(iframeListener.displayBubbleStream.subscribe(() => {
            scriptedBubbleSprite = new Sprite(this, this.CurrentPlayer.x + 25, this.CurrentPlayer.y, 'circleSprite-white');
            scriptedBubbleSprite.setDisplayOrigin(48, 48);
            this.add.existing(scriptedBubbleSprite);
        }));

        this.iframeSubscriptionList.push(iframeListener.removeBubbleStream.subscribe(() => {
            scriptedBubbleSprite.destroy();
        }));

        this.iframeSubscriptionList.push(iframeListener.showLayerStream.subscribe((layerEvent)=>{
            this.setLayerVisibility(layerEvent.name, true);
        }));

        this.iframeSubscriptionList.push(iframeListener.hideLayerStream.subscribe((layerEvent)=>{
            this.setLayerVisibility(layerEvent.name, false);
        }));

        this.iframeSubscriptionList.push(iframeListener.setPropertyStream.subscribe((setProperty) => {
            this.setPropertyLayer(setProperty.layerName, setProperty.propertyName, setProperty.propertyValue);
        }));

        this.iframeSubscriptionList.push(iframeListener.dataLayerChangeStream.subscribe(() => {
            iframeListener.sendDataLayerEvent({data: this.gameMap.getMap()});
        }))

        this.iframeSubscriptionList.push(iframeListener.gameStateStream.subscribe(() => {
            iframeListener.sendFrozenGameStateEvent({
                mapUrl: this.MapUrlFile,
                startLayerName: this.startLayerName,
                uuid: localUserStore.getLocalUser()?.uuid,
                nickname: localUserStore.getName(),
                roomId: this.RoomId,
                tags: this.connection ? this.connection.getAllTag() : []
            })
        }));

/*        this.iframeSubscriptionList.push(iframeListener.tilesetLoaderStream.subscribe((tileset) => {
            //this.load.tilemapTiledJSON('logo', tileset.imgUrl);
            this.load.image('logo', tileset.imgUrl);
            this.Terrains.push(this.Map.addTilesetImage(tileset.name, tileset.imgUrl, tileset.tilewidth, tileset.tileheight, tileset.margin, tileset.spacing));
            this.gameMap.addTerrain(this.Terrains[this.Terrains.length - 1]);
        }))*/

    }

<<<<<<< HEAD
    private setPropertyLayer(layerName: string, propertyName: string, propertyValue: string | number | boolean | undefined): void {
        const layer = this.gameMap.findLayer(layerName);
       if (layer === undefined) {
            console.warn('Could not find layer "' + layerName + '" when calling setProperty');
            return;
        }
       const property = (layer.properties as ITiledMapLayerProperty[])?.find((property) => property.name === propertyName);
       if (property === undefined) {
           layer.properties = [];
           layer.properties.push({name : propertyName, type : typeof propertyValue, value : propertyValue});
           return;
       }
       property.value = propertyValue;
    }

    private setLayerVisibility(layerName: string, visible: boolean): void {
        const phaserLayer = this.gameMap.findPhaserLayer(layerName);
        if (phaserLayer === undefined) {
            console.warn('Could not find layer "' + layerName + '" when calling WA.hideLayer / WA.showLayer');
            return;
        }
        phaserLayer.setVisible(visible);
        this.dirty = true;
    }


=======
    private getIndexForTileType(tileType: string): number | null {
        for (const tileset of this.mapFile.tilesets) {
            if (tileset.tiles) {
                for (const tilesetTile of tileset.tiles) {
                    if (tilesetTile.type == tileType) {
                        return tileset.firstgid + tilesetTile.id
                    }
                }
            }
        }
        return null
    }

>>>>>>> acbe4f89
    private getMapDirUrl(): string {
        return this.MapUrlFile.substr(0, this.MapUrlFile.lastIndexOf('/'));
    }

    private onMapExit(exitKey: string) {
        if (this.mapTransitioning) return;
        this.mapTransitioning = true;
        const { roomId, hash } = Room.getIdFromIdentifier(exitKey, this.MapUrlFile, this.instance);
        if (!roomId) throw new Error('Could not find the room from its exit key: ' + exitKey);
        urlManager.pushStartLayerNameToUrl(hash);
        const menuScene: MenuScene = this.scene.get(MenuSceneName) as MenuScene
        menuScene.reset()
        if (roomId !== this.scene.key) {
            if (this.scene.get(roomId) === null) {
                console.error("next room not loaded", exitKey);
                return;
            }
            this.cleanupClosingScene();
            this.scene.stop();
            this.scene.remove(this.scene.key);
            this.scene.start(roomId);
        } else {
            //if the exit points to the current map, we simply teleport the user back to the startLayer
            this.initPositionFromLayerName(hash || defaultStartLayerName);
            this.CurrentPlayer.x = this.startX;
            this.CurrentPlayer.y = this.startY;
            setTimeout(() => this.mapTransitioning = false, 500);
        }
    }

    public cleanupClosingScene(): void {
        // stop playing audio, close any open website, stop any open Jitsi
        coWebsiteManager.closeCoWebsite();
        // Stop the script, if any
        const scripts = this.getScriptUrls(this.mapFile);
        for (const script of scripts) {
            iframeListener.unregisterScript(script);
        }

        this.stopJitsi();
        audioManager.unloadAudio();
        // We are completely destroying the current scene to avoid using a half-backed instance when coming back to the same map.
        this.connection?.closeConnection();
        this.simplePeer?.closeAllConnections();
        this.simplePeer?.unregister();
        this.messageSubscription?.unsubscribe();
        this.userInputManager.destroy();
        this.pinchManager?.destroy();
        this.emoteManager.destroy();

        for (const iframeEvents of this.iframeSubscriptionList) {
            iframeEvents.unsubscribe();
        }
    }

    private removeAllRemotePlayers(): void {
        this.MapPlayersByKey.forEach((player: RemotePlayer) => {
            player.destroy();

            if (player.companion) {
                player.companion.destroy();
            }

            this.MapPlayers.remove(player);
        });
        this.MapPlayersByKey = new Map<number, RemotePlayer>();
    }

    private switchLayoutMode(): void {
        //if discussion is activated, this layout cannot be activated
        if (mediaManager.activatedDiscussion) {
            return;
        }
        const mode = layoutManager.getLayoutMode();
        if (mode === LayoutMode.Presentation) {
            layoutManager.switchLayoutMode(LayoutMode.VideoChat);
            this.presentationModeSprite.setFrame(1);
            this.chatModeSprite.setFrame(2);
        } else {
            layoutManager.switchLayoutMode(LayoutMode.Presentation);
            this.presentationModeSprite.setFrame(0);
            this.chatModeSprite.setFrame(3);
        }
    }

    private initStartXAndStartY() {
        // If there is an init position passed
        if (this.initPosition !== null) {
            this.startX = this.initPosition.x;
            this.startY = this.initPosition.y;
        } else {
            // Now, let's find the start layer
            if (this.startLayerName) {
                this.initPositionFromLayerName(this.startLayerName);
            }
            if (this.startX === undefined) {
                // If we have no start layer specified or if the hash passed does not exist, let's go with the default start position.
                this.initPositionFromLayerName(defaultStartLayerName);
            }
        }
        // Still no start position? Something is wrong with the map, we need a "start" layer.
        if (this.startX === undefined) {
            console.warn('This map is missing a layer named "start" that contains the available default start positions.');
            // Let's start in the middle of the map
            this.startX = this.mapFile.width * 16;
            this.startY = this.mapFile.height * 16;
        }
    }

    private initPositionFromLayerName(layerName: string) {
<<<<<<< HEAD
        for (const layer of this.gameMap.flatLayers) {
=======
        for (const layer of this.gameMap.layersIterator) {
>>>>>>> acbe4f89
            if ((layerName === layer.name || layer.name.endsWith('/' + layerName)) && layer.type === 'tilelayer' && (layerName === defaultStartLayerName || this.isStartLayer(layer))) {
                const startPosition = this.startUser(layer);
                this.startX = startPosition.x + this.mapFile.tilewidth / 2;
                this.startY = startPosition.y + this.mapFile.tileheight / 2;
            }
        }

    }

    private getExitUrl(layer: ITiledMapLayer): string | undefined {
        return this.getProperty(layer, "exitUrl") as string | undefined;
    }

    /**
     * @deprecated the map property exitSceneUrl is deprecated
     */
    private getExitSceneUrl(layer: ITiledMapLayer): string | undefined {
        return this.getProperty(layer, "exitSceneUrl") as string | undefined;
    }

    private isStartLayer(layer: ITiledMapLayer): boolean {
        return this.getProperty(layer, "startLayer") == true;
    }

    private getScriptUrls(map: ITiledMap): string[] {
        return (this.getProperties(map, "script") as string[]).map((script) => (new URL(script, this.MapUrlFile)).toString());
    }

    private getProperty(layer: ITiledMapLayer | ITiledMap, name: string): string | boolean | number | undefined {
        const properties: ITiledMapLayerProperty[] | undefined = layer.properties;
        if (!properties) {
            return undefined;
        }
        const obj = properties.find((property: ITiledMapLayerProperty) => property.name.toLowerCase() === name.toLowerCase());
        if (obj === undefined) {
            return undefined;
        }
        return obj.value;
    }

    private getProperties(layer: ITiledMapLayer | ITiledMap, name: string): (string | number | boolean | undefined)[] {
        const properties: ITiledMapLayerProperty[] | undefined = layer.properties;
        if (!properties) {
            return [];
        }
        return properties.filter((property: ITiledMapLayerProperty) => property.name.toLowerCase() === name.toLowerCase()).map((property) => property.value);
    }

    //todo: push that into the gameManager
<<<<<<< HEAD
    private loadNextGame(exitSceneIdentifier: string) : void{
=======
    private loadNextGame(exitSceneIdentifier: string): void {
>>>>>>> acbe4f89
        const { roomId, hash } = Room.getIdFromIdentifier(exitSceneIdentifier, this.MapUrlFile, this.instance);
        const room = new Room(roomId);
        gameManager.loadMap(room, this.scene).catch(() => {});
    }

    private startUser(layer: ITiledMapTileLayer): PositionInterface {
        const tiles = layer.data;
        if (typeof (tiles) === 'string') {
            throw new Error('The content of a JSON map must be filled as a JSON array, not as a string');
        }
        const possibleStartPositions: PositionInterface[] = [];
        tiles.forEach((objectKey: number, key: number) => {
            if (objectKey === 0) {
                return;
            }
            const y = Math.floor(key / layer.width);
            const x = key % layer.width;

            possibleStartPositions.push({ x: x * this.mapFile.tilewidth, y: y * this.mapFile.tilewidth });
        });
        // Get a value at random amongst allowed values
        if (possibleStartPositions.length === 0) {
            console.warn('The start layer "' + layer.name + '" for this map is empty.');
            return {
                x: 0,
                y: 0
            };
        }
        // Choose one of the available start positions at random amongst the list of available start positions.
        return possibleStartPositions[Math.floor(Math.random() * possibleStartPositions.length)];
    }

    //todo: in a dedicated class/function?
    initCamera() {
        this.cameras.main.setBounds(0, 0, this.Map.widthInPixels, this.Map.heightInPixels);
        this.cameras.main.startFollow(this.CurrentPlayer, true);
        this.updateCameraOffset();
    }

<<<<<<< HEAD
    createCollisionWithPlayer() {
        //add collision layer
        for (const phaserLayer of this.gameMap.phaserLayers) {
            if (phaserLayer.type == "tilelayer") {
                this.physics.add.collider(this.CurrentPlayer, phaserLayer, (object1: GameObject, object2: GameObject) => {
                    //this.CurrentPlayer.say("Collision with layer : "+ (object2 as Tile).layer.name)
=======
    addLayer(Layer: Phaser.Tilemaps.TilemapLayer) {
        this.Layers.push(Layer);
    }

    createCollisionWithPlayer() {
        //add collision layer
        this.Layers.forEach((Layer: Phaser.Tilemaps.TilemapLayer) => {
            this.physics.add.collider(this.CurrentPlayer, Layer, (object1: GameObject, object2: GameObject) => {
                //this.CurrentPlayer.say("Collision with layer : "+ (object2 as Tile).layer.name)
            });
            Layer.setCollisionByProperty({ collides: true });
            if (DEBUG_MODE) {
                //debug code to see the collision hitbox of the object in the top layer
                Layer.renderDebug(this.add.graphics(), {
                    tileColor: null, //non-colliding tiles
                    collidingTileColor: new Phaser.Display.Color(243, 134, 48, 200), // Colliding tiles,
                    faceColor: new Phaser.Display.Color(40, 39, 37, 255) // Colliding face edges
>>>>>>> acbe4f89
                });
                phaserLayer.setCollisionByProperty({collides: true});
                if (DEBUG_MODE) {
                    //debug code to see the collision hitbox of the object in the top layer
                    phaserLayer.renderDebug(this.add.graphics(), {
                        tileColor: null, //non-colliding tiles
                        collidingTileColor: new Phaser.Display.Color(243, 134, 48, 200), // Colliding tiles,
                        faceColor: new Phaser.Display.Color(40, 39, 37, 255) // Colliding face edges
                    });
                }
            //});
            }
        }
    }

    createCurrentPlayer() {
        //TODO create animation moving between exit and start
        const texturesPromise = lazyLoadPlayerCharacterTextures(this.load, this.characterLayers);
        try {
            this.CurrentPlayer = new Player(
                this,
                this.startX,
                this.startY,
                this.playerName,
                texturesPromise,
                PlayerAnimationDirections.Down,
                false,
                this.userInputManager,
                this.companion,
                this.companion !== null ? lazyLoadCompanionResource(this.load, this.companion) : undefined
            );
            this.CurrentPlayer.on('pointerdown', () => {
                this.emoteManager.getMenuImages().then((emoteMenuElements) => this.CurrentPlayer.openOrCloseEmoteMenu(emoteMenuElements))
            })
            this.CurrentPlayer.on(requestEmoteEventName, (emoteKey: string) => {
                this.connection?.emitEmoteEvent(emoteKey);
            })
        } catch (err) {
            if (err instanceof TextureError) {
                gameManager.leaveGame(this, SelectCharacterSceneName, new SelectCharacterScene());
            }
            throw err;
        }

        //create collision
        this.createCollisionWithPlayer();
    }

    pushPlayerPosition(event: HasPlayerMovedEvent) {
        if (this.lastMoveEventSent === event) {
            return;
        }

        // If the player is not moving, let's send the info right now.
        if (event.moving === false) {
            this.doPushPlayerPosition(event);
            return;
        }

        // If the player is moving, and if it changed direction, let's send an event
        if (event.direction !== this.lastMoveEventSent.direction) {
            this.doPushPlayerPosition(event);
            return;
        }

        // If more than 200ms happened since last event sent
        if (this.currentTick - this.lastSentTick >= POSITION_DELAY) {
            this.doPushPlayerPosition(event);
            return;
        }

        // Otherwise, do nothing.
    }

    /**
     * Finds the correct item to outline and outline it (if there is an item to be outlined)
     * @param event
     */
    private outlineItem(event: HasPlayerMovedEvent): void {
        let x = event.x;
        let y = event.y;
        switch (event.direction) {
            case PlayerAnimationDirections.Up:
                y -= 32;
                break;
            case PlayerAnimationDirections.Down:
                y += 32;
                break;
            case PlayerAnimationDirections.Left:
                x -= 32;
                break;
            case PlayerAnimationDirections.Right:
                x += 32;
                break;
            default:
                throw new Error('Unexpected direction "' + event.direction + '"');
        }

        let shortestDistance: number = Infinity;
        let selectedItem: ActionableItem | null = null;
        for (const item of this.actionableItems.values()) {
            const distance = item.actionableDistance(x, y);
            if (distance !== null && distance < shortestDistance) {
                shortestDistance = distance;
                selectedItem = item;
            }
        }

        if (this.outlinedItem === selectedItem) {
            return;
        }

        this.outlinedItem?.notSelectable();
        this.outlinedItem = selectedItem;
        this.outlinedItem?.selectable();
    }

    private doPushPlayerPosition(event: HasPlayerMovedEvent): void {
        this.lastMoveEventSent = event;
        this.lastSentTick = this.currentTick;
        const camera = this.cameras.main;
        this.connection?.sharePosition(event.x, event.y, event.direction, event.moving, {
            left: camera.scrollX,
            top: camera.scrollY,
            right: camera.scrollX + camera.width,
            bottom: camera.scrollY + camera.height,
        });
        iframeListener.hasPlayerMoved(event);
    }

    /**
     * @param time
     * @param delta The delta time in ms since the last frame. This is a smoothed and capped value based on the FPS rate.
     */
    update(time: number, delta: number): void {
<<<<<<< HEAD
=======
        this.dirty = false;
>>>>>>> acbe4f89
        mediaManager.updateScene();
        this.currentTick = time;
        this.CurrentPlayer.moveUser(delta);

        // Let's handle all events
        while (this.pendingEvents.length !== 0) {
            this.dirty = true;
            const event = this.pendingEvents.dequeue();
            switch (event.type) {
                case "InitUserPositionEvent":
                    this.doInitUsersPosition(event.event);
                    break;
                case "AddPlayerEvent":
                    this.doAddPlayer(event.event);
                    break;
                case "RemovePlayerEvent":
                    this.doRemovePlayer(event.userId);
                    break;
                case "UserMovedEvent":
                    this.doUpdatePlayerPosition(event.event);
                    break;
                case "GroupCreatedUpdatedEvent":
                    this.doShareGroupPosition(event.event);
                    break;
                case "DeleteGroupEvent":
                    this.doDeleteGroup(event.groupId);
                    break;
            }
        }
        // Let's move all users
        const updatedPlayersPositions = this.playersPositionInterpolator.getUpdatedPositions(time);
        updatedPlayersPositions.forEach((moveEvent: HasPlayerMovedEvent, userId: number) => {
            this.dirty = true;
            const player: RemotePlayer | undefined = this.MapPlayersByKey.get(userId);
            if (player === undefined) {
                throw new Error('Cannot find player with ID "' + userId + '"');
            }
            player.updatePosition(moveEvent);
        });
    }

    /**
     * Called by the connexion when the full list of user position is received.
     */
    private initUsersPosition(usersPosition: MessageUserPositionInterface[]): void {
        this.pendingEvents.enqueue({
            type: "InitUserPositionEvent",
            event: usersPosition
        });
    }

    /**
     * Put all the players on the map on map load.
     */
    private doInitUsersPosition(usersPosition: MessageUserPositionInterface[]): void {
        const currentPlayerId = this.connection?.getUserId();
        this.removeAllRemotePlayers();
        // load map
        usersPosition.forEach((userPosition: MessageUserPositionInterface) => {
            if (userPosition.userId === currentPlayerId) {
                return;
            }
            this.addPlayer(userPosition);
        });
    }

    /**
     * Called by the connexion when a new player arrives on a map
     */
    public addPlayer(addPlayerData: AddPlayerInterface): void {
        this.pendingEvents.enqueue({
            type: "AddPlayerEvent",
            event: addPlayerData
        });
    }

    private doAddPlayer(addPlayerData: AddPlayerInterface): void {
        //check if exist player, if exist, move position
        if (this.MapPlayersByKey.has(addPlayerData.userId)) {
            this.updatePlayerPosition({
                userId: addPlayerData.userId,
                position: addPlayerData.position
            });
            return;
        }

        const texturesPromise = lazyLoadPlayerCharacterTextures(this.load, addPlayerData.characterLayers);
        const player = new RemotePlayer(
            addPlayerData.userId,
            this,
            addPlayerData.position.x,
            addPlayerData.position.y,
            addPlayerData.name,
            texturesPromise,
            addPlayerData.position.direction as PlayerAnimationDirections,
            addPlayerData.position.moving,
            addPlayerData.companion,
            addPlayerData.companion !== null ? lazyLoadCompanionResource(this.load, addPlayerData.companion) : undefined
        );
        this.MapPlayers.add(player);
        this.MapPlayersByKey.set(player.userId, player);
        player.updatePosition(addPlayerData.position);
    }

    /**
     * Called by the connexion when a player is removed from the map
     */
    public removePlayer(userId: number) {
        this.pendingEvents.enqueue({
            type: "RemovePlayerEvent",
            userId
        });
    }

    private doRemovePlayer(userId: number) {
        const player = this.MapPlayersByKey.get(userId);
        if (player === undefined) {
            console.error('Cannot find user with id ', userId);
        } else {
            player.destroy();

            if (player.companion) {
                player.companion.destroy();
            }

            this.MapPlayers.remove(player);
        }
        this.MapPlayersByKey.delete(userId);
        this.playersPositionInterpolator.removePlayer(userId);
    }

    public updatePlayerPosition(message: MessageUserMovedInterface): void {
        this.pendingEvents.enqueue({
            type: "UserMovedEvent",
            event: message
        });
    }

    private doUpdatePlayerPosition(message: MessageUserMovedInterface): void {
        const player: RemotePlayer | undefined = this.MapPlayersByKey.get(message.userId);
        if (player === undefined) {
            //throw new Error('Cannot find player with ID "' + message.userId +'"');
            console.error('Cannot update position of player with ID "' + message.userId + '": player not found');
            return;
        }

        // We do not update the player position directly (because it is sent only every 200ms).
        // Instead we use the PlayersPositionInterpolator that will do a smooth animation over the next 200ms.
        const playerMovement = new PlayerMovement({ x: player.x, y: player.y }, this.currentTick, message.position, this.currentTick + POSITION_DELAY);
        this.playersPositionInterpolator.updatePlayerPosition(player.userId, playerMovement);
    }

    public shareGroupPosition(groupPositionMessage: GroupCreatedUpdatedMessageInterface) {
        this.pendingEvents.enqueue({
            type: "GroupCreatedUpdatedEvent",
            event: groupPositionMessage
        });
    }

    private doShareGroupPosition(groupPositionMessage: GroupCreatedUpdatedMessageInterface) {
        //delete previous group
        this.doDeleteGroup(groupPositionMessage.groupId);

        // TODO: circle radius should not be hard stored
        //create new group
        const sprite = new Sprite(
            this,
            Math.round(groupPositionMessage.position.x),
            Math.round(groupPositionMessage.position.y),
            groupPositionMessage.groupSize === MAX_PER_GROUP ? 'circleSprite-red' : 'circleSprite-white'
        );
        sprite.setDisplayOrigin(48, 48);
        this.add.existing(sprite);
        this.groups.set(groupPositionMessage.groupId, sprite);
        return sprite;
    }

    deleteGroup(groupId: number): void {
        this.pendingEvents.enqueue({
            type: "DeleteGroupEvent",
            groupId
        });
    }

    doDeleteGroup(groupId: number): void {
        const group = this.groups.get(groupId);
        if (!group) {
            return;
        }
        group.destroy();
        this.groups.delete(groupId);
    }



    /**
     * Sends to the server an event emitted by one of the ActionableItems.
     */
    emitActionableEvent(itemId: number, eventName: string, state: unknown, parameters: unknown) {
        this.connection?.emitActionableEvent(itemId, eventName, state, parameters);
    }

    public onResize(ev: UIEvent): void {
        super.onResize(ev);
        this.reposition();

        // Send new viewport to server
        const camera = this.cameras.main;
        this.connection?.setViewport({
            left: camera.scrollX,
            top: camera.scrollY,
            right: camera.scrollX + camera.width,
            bottom: camera.scrollY + camera.height,
        });
    }
    private getObjectLayerData(objectName: string): ITiledMapObject | undefined {
        for (const layer of this.mapFile.layers) {
            if (layer.type === 'objectgroup' && layer.name === 'floorLayer') {
                for (const object of layer.objects) {
                    if (object.name === objectName) {
                        return object;
                    }
                }
            }
        }
        return undefined;

    }
    private reposition(): void {
        this.presentationModeSprite.setY(this.game.renderer.height - 2);
        this.chatModeSprite.setY(this.game.renderer.height - 2);
        this.openChatIcon.setY(this.game.renderer.height - 2);

        // Recompute camera offset if needed
        this.updateCameraOffset();
    }

    /**
     * Updates the offset of the character compared to the center of the screen according to the layout manager
     * (tries to put the character in the center of the remaining space if there is a discussion going on.
     */
    private updateCameraOffset(): void {
        const array = layoutManager.findBiggestAvailableArray();
        const xCenter = (array.xEnd - array.xStart) / 2 + array.xStart;
        const yCenter = (array.yEnd - array.yStart) / 2 + array.yStart;

        const game = HtmlUtils.querySelectorOrFail<HTMLCanvasElement>('#game canvas');
        // Let's put this in Game coordinates by applying the zoom level:

        this.cameras.main.setFollowOffset((xCenter - game.offsetWidth / 2) * window.devicePixelRatio / this.scale.zoom, (yCenter - game.offsetHeight / 2) * window.devicePixelRatio / this.scale.zoom);
    }

    public onCenterChange(): void {
        this.updateCameraOffset();
    }

    public startJitsi(roomName: string, jwt?: string): void {
        const allProps = this.gameMap.getCurrentProperties();
        const jitsiConfig = this.safeParseJSONstring(allProps.get("jitsiConfig") as string | undefined, 'jitsiConfig');
        const jitsiInterfaceConfig = this.safeParseJSONstring(allProps.get("jitsiInterfaceConfig") as string | undefined, 'jitsiInterfaceConfig');
        const jitsiUrl = allProps.get("jitsiUrl") as string | undefined;

        jitsiFactory.start(roomName, this.playerName, jwt, jitsiConfig, jitsiInterfaceConfig, jitsiUrl);
        this.connection?.setSilent(true);
        mediaManager.hideGameOverlay();

        //permit to stop jitsi when user close iframe
        mediaManager.addTriggerCloseJitsiFrameButton('close-jisi', () => {
            this.stopJitsi();
        });
    }

    public stopJitsi(): void {
        this.connection?.setSilent(false);
        jitsiFactory.stop();
        mediaManager.showGameOverlay();

        mediaManager.removeTriggerCloseJitsiFrameButton('close-jisi');
    }

    //todo: put this into an 'orchestrator' scene (EntryScene?)
    private bannedUser() {
        this.cleanupClosingScene();
        this.userInputManager.disableControls();
        this.scene.start(ErrorSceneName, {
            title: 'Banned',
            subTitle: 'You were banned from WorkAdventure',
            message: 'If you want more information, you may contact us at: workadventure@thecodingmachine.com'
        });
    }

    //todo: put this into an 'orchestrator' scene (EntryScene?)
    private showWorldFullError(message: string | null): void {
        this.cleanupClosingScene();
        this.scene.stop(ReconnectingSceneName);
        this.scene.remove(ReconnectingSceneName);
        this.userInputManager.disableControls();
        //FIX ME to use status code
        if (message == undefined) {
            this.scene.start(ErrorSceneName, {
                title: 'Connection rejected',
                subTitle: 'The world you are trying to join is full. Try again later.',
                message: 'If you want more information, you may contact us at: workadventure@thecodingmachine.com'
            });
        } else {
            this.scene.start(ErrorSceneName, {
                title: 'Connection rejected',
                subTitle: 'You cannot join the World. Try again later. \n\r \n\r Error: ' + message + '.',
                message: 'If you want more information, you may contact administrator or contact us at: workadventure@thecodingmachine.com'
            });
        }
    }

    zoomByFactor(zoomFactor: number) {
        waScaleManager.zoomModifier *= zoomFactor;
        this.updateCameraOffset();
    }
}<|MERGE_RESOLUTION|>--- conflicted
+++ resolved
@@ -1,8 +1,4 @@
-<<<<<<< HEAD
 import {gameManager} from "./GameManager";
-=======
-import { gameManager, HasMovedEvent } from "./GameManager";
->>>>>>> acbe4f89
 import type {
     GroupCreatedUpdatedMessageInterface,
     MessageUserJoined,
@@ -13,11 +9,7 @@
     PositionInterface,
     RoomJoinedMessageInterface
 } from "../../Connexion/ConnexionModels";
-<<<<<<< HEAD
 import {  hasMovedEventName, Player , requestEmoteEventName} from "../Player/Player";
-=======
-import { hasMovedEventName, Player, requestEmoteEventName} from "../Player/Player";
->>>>>>> acbe4f89
 import {
     DEBUG_MODE,
     JITSI_PRIVATE_MODE,
@@ -57,7 +49,6 @@
 import { GameMap } from "./GameMap";
 import { coWebsiteManager } from "../../WebRtc/CoWebsiteManager";
 import { mediaManager } from "../../WebRtc/MediaManager";
-<<<<<<< HEAD
 import type { ItemFactoryInterface } from "../Items/ItemFactoryInterface";
 import type { ActionableItem } from "../Items/ActionableItem";
 import { UserInputManager } from "../UserInput/UserInputManager";
@@ -84,58 +75,27 @@
 import { localUserStore } from "../../Connexion/LocalUserStore";
 import { iframeListener } from "../../Api/IframeListener";
 import { HtmlUtils } from "../../WebRtc/HtmlUtils";
-=======
-import type {ItemFactoryInterface} from "../Items/ItemFactoryInterface";
-import type {ActionableItem} from "../Items/ActionableItem";
-import {UserInputManager} from "../UserInput/UserInputManager";
-import {soundManager} from "./SoundManager";
-import type {UserMovedMessage } from "../../Messages/generated/messages_pb";
-import { ProtobufClientUtils } from "../../Network/ProtobufClientUtils";
-import { connectionManager } from "../../Connexion/ConnectionManager";
-import type {RoomConnection} from "../../Connexion/RoomConnection";
-import {GlobalMessageManager} from "../../Administration/GlobalMessageManager";
-import {userMessageManager} from "../../Administration/UserMessageManager";
-import {ConsoleGlobalMessageManager} from "../../Administration/ConsoleGlobalMessageManager";
-import {ResizableScene} from "../Login/ResizableScene";
-import {Room} from "../../Connexion/Room";
-import {jitsiFactory} from "../../WebRtc/JitsiFactory";
-import {urlManager} from "../../Url/UrlManager";
-import {audioManager} from "../../WebRtc/AudioManager";
-import {PresentationModeIcon} from "../Components/PresentationModeIcon";
-import {ChatModeIcon} from "../Components/ChatModeIcon";
-import {OpenChatIcon, openChatIconName} from "../Components/OpenChatIcon";
-import {SelectCharacterScene, SelectCharacterSceneName} from "../Login/SelectCharacterScene";
-import {TextureError} from "../../Exception/TextureError";
-import {addLoader} from "../Components/Loader";
-import {ErrorSceneName} from "../Reconnecting/ErrorScene";
-import {localUserStore} from "../../Connexion/LocalUserStore";
-import {iframeListener} from "../../Api/IframeListener";
-import {HtmlUtils} from "../../WebRtc/HtmlUtils";
->>>>>>> acbe4f89
 import Texture = Phaser.Textures.Texture;
 import Sprite = Phaser.GameObjects.Sprite;
 import CanvasTexture = Phaser.Textures.CanvasTexture;
 import GameObject = Phaser.GameObjects.GameObject;
 import FILE_LOAD_ERROR = Phaser.Loader.Events.FILE_LOAD_ERROR;
 import DOMElement = Phaser.GameObjects.DOMElement;
-<<<<<<< HEAD
-=======
 import EVENT_TYPE = Phaser.Scenes.Events
->>>>>>> acbe4f89
 import type { Subscription } from "rxjs";
 import { worldFullMessageStream } from "../../Connexion/WorldFullMessageStream";
 import { lazyLoadCompanionResource } from "../Companion/CompanionTexturesLoadingManager";
 import RenderTexture = Phaser.GameObjects.RenderTexture;
 import Tilemap = Phaser.Tilemaps.Tilemap;
-import { DirtyScene } from "./DirtyScene";
-import { TextUtils } from "../Components/TextUtils";
-import { touchScreenManager } from "../../Touch/TouchScreenManager";
-import { PinchManager } from "../UserInput/PinchManager";
-import { joystickBaseImg, joystickBaseKey, joystickThumbImg, joystickThumbKey } from "../Components/MobileJoystick";
-import { DEPTH_OVERLAY_INDEX } from "./DepthIndexes";
-import { waScaleManager } from "../Services/WaScaleManager";
-import { peerStore} from "../../Stores/PeerStore";
-import {EmoteManager } from "./EmoteManager";
+import {DirtyScene} from "./DirtyScene";
+import {TextUtils} from "../Components/TextUtils";
+import {touchScreenManager} from "../../Touch/TouchScreenManager";
+import {PinchManager} from "../UserInput/PinchManager";
+import {joystickBaseImg, joystickBaseKey, joystickThumbImg, joystickThumbKey} from "../Components/MobileJoystick";
+import {DEPTH_OVERLAY_INDEX} from "./DepthIndexes";
+import {waScaleManager} from "../Services/WaScaleManager";
+import {peerStore} from "../../Stores/PeerStore";
+import {EmoteManager} from "./EmoteManager";
 import type { HasPlayerMovedEvent } from '../../Api/Events/HasPlayerMovedEvent';
 import { MenuScene, MenuSceneName } from '../Menu/MenuScene';
 
@@ -229,15 +189,9 @@
     private characterLayers!: string[];
     private companion!: string | null;
     private messageSubscription: Subscription | null = null;
-<<<<<<< HEAD
-    private popUpElements : Map<number, DOMElement> = new Map<number, Phaser.GameObjects.DOMElement>();
+    private popUpElements: Map<number, DOMElement> = new Map<number, Phaser.GameObjects.DOMElement>();
     private originalMapUrl: string | undefined;
     private pinchManager: PinchManager | undefined;
-=======
-    private popUpElements: Map<number, DOMElement> = new Map<number, Phaser.GameObjects.DOMElement>();
-    private originalMapUrl: string | undefined;
-    private pinchManager: PinchManager|undefined;
->>>>>>> acbe4f89
     private mapTransitioning: boolean = false; //used to prevent transitions happenning at the same time.
     private emoteManager!: EmoteManager;
 
@@ -932,12 +886,10 @@
             soundManager.loadSound(this.load,this.sound,url.toString());
         }))
 
-        this.iframeSubscriptionList.push(iframeListener.enablePlayerControlStream.subscribe(() => {
+       this.iframeSubscriptionList.push(iframeListener.enablePlayerControlStream.subscribe(()=>{
             this.userInputManager.restoreControls();
         }))
 
-<<<<<<< HEAD
-=======
 /*        this.iframeSubscriptionList.push(iframeListener.loadPageStream.subscribe((url: string) => {
             this.loadNextGame(url).then(() => {
                 this.events.once(EVENT_TYPE.POST_UPDATE, () => {
@@ -948,7 +900,7 @@
 
         this.iframeSubscriptionList.push(iframeListener.updateTileEvent.subscribe(event => {
             for (const eventTile of event) {
-                const layer = this.Layers.find(layer => layer.layer.name == eventTile.layer)
+                const layer = this.gameMap.findPhaserLayer(eventTile.layer);
                 if (layer) {
                     const tile = layer.getTileAt(eventTile.x, eventTile.y)
                     if (typeof eventTile.tile == "string") {
@@ -966,7 +918,6 @@
             this.scene.scene.sys.game.events.emit("contextrestored")
         }))
 
->>>>>>> acbe4f89
         let scriptedBubbleSprite: Sprite;
         this.iframeSubscriptionList.push(iframeListener.displayBubbleStream.subscribe(() => {
             scriptedBubbleSprite = new Sprite(this, this.CurrentPlayer.x + 25, this.CurrentPlayer.y, 'circleSprite-white');
@@ -1014,7 +965,6 @@
 
     }
 
-<<<<<<< HEAD
     private setPropertyLayer(layerName: string, propertyName: string, propertyValue: string | number | boolean | undefined): void {
         const layer = this.gameMap.findLayer(layerName);
        if (layer === undefined) {
@@ -1040,22 +990,19 @@
         this.dirty = true;
     }
 
-
-=======
     private getIndexForTileType(tileType: string): number | null {
-        for (const tileset of this.mapFile.tilesets) {
-            if (tileset.tiles) {
-                for (const tilesetTile of tileset.tiles) {
-                    if (tilesetTile.type == tileType) {
-                        return tileset.firstgid + tilesetTile.id
+            for (const tileset of this.mapFile.tilesets) {
+                if (tileset.tiles) {
+                    for (const tilesetTile of tileset.tiles) {
+                        if (tilesetTile.type == tileType) {
+                            return tileset.firstgid + tilesetTile.id
+                        }
                     }
                 }
             }
-        }
-        return null
-    }
-
->>>>>>> acbe4f89
+            return null
+        }
+
     private getMapDirUrl(): string {
         return this.MapUrlFile.substr(0, this.MapUrlFile.lastIndexOf('/'));
     }
@@ -1166,11 +1113,7 @@
     }
 
     private initPositionFromLayerName(layerName: string) {
-<<<<<<< HEAD
         for (const layer of this.gameMap.flatLayers) {
-=======
-        for (const layer of this.gameMap.layersIterator) {
->>>>>>> acbe4f89
             if ((layerName === layer.name || layer.name.endsWith('/' + layerName)) && layer.type === 'tilelayer' && (layerName === defaultStartLayerName || this.isStartLayer(layer))) {
                 const startPosition = this.startUser(layer);
                 this.startX = startPosition.x + this.mapFile.tilewidth / 2;
@@ -1220,11 +1163,7 @@
     }
 
     //todo: push that into the gameManager
-<<<<<<< HEAD
     private loadNextGame(exitSceneIdentifier: string) : void{
-=======
-    private loadNextGame(exitSceneIdentifier: string): void {
->>>>>>> acbe4f89
         const { roomId, hash } = Room.getIdFromIdentifier(exitSceneIdentifier, this.MapUrlFile, this.instance);
         const room = new Room(roomId);
         gameManager.loadMap(room, this.scene).catch(() => {});
@@ -1264,32 +1203,12 @@
         this.updateCameraOffset();
     }
 
-<<<<<<< HEAD
     createCollisionWithPlayer() {
         //add collision layer
         for (const phaserLayer of this.gameMap.phaserLayers) {
             if (phaserLayer.type == "tilelayer") {
                 this.physics.add.collider(this.CurrentPlayer, phaserLayer, (object1: GameObject, object2: GameObject) => {
                     //this.CurrentPlayer.say("Collision with layer : "+ (object2 as Tile).layer.name)
-=======
-    addLayer(Layer: Phaser.Tilemaps.TilemapLayer) {
-        this.Layers.push(Layer);
-    }
-
-    createCollisionWithPlayer() {
-        //add collision layer
-        this.Layers.forEach((Layer: Phaser.Tilemaps.TilemapLayer) => {
-            this.physics.add.collider(this.CurrentPlayer, Layer, (object1: GameObject, object2: GameObject) => {
-                //this.CurrentPlayer.say("Collision with layer : "+ (object2 as Tile).layer.name)
-            });
-            Layer.setCollisionByProperty({ collides: true });
-            if (DEBUG_MODE) {
-                //debug code to see the collision hitbox of the object in the top layer
-                Layer.renderDebug(this.add.graphics(), {
-                    tileColor: null, //non-colliding tiles
-                    collidingTileColor: new Phaser.Display.Color(243, 134, 48, 200), // Colliding tiles,
-                    faceColor: new Phaser.Display.Color(40, 39, 37, 255) // Colliding face edges
->>>>>>> acbe4f89
                 });
                 phaserLayer.setCollisionByProperty({collides: true});
                 if (DEBUG_MODE) {
@@ -1425,10 +1344,6 @@
      * @param delta The delta time in ms since the last frame. This is a smoothed and capped value based on the FPS rate.
      */
     update(time: number, delta: number): void {
-<<<<<<< HEAD
-=======
-        this.dirty = false;
->>>>>>> acbe4f89
         mediaManager.updateScene();
         this.currentTick = time;
         this.CurrentPlayer.moveUser(delta);
