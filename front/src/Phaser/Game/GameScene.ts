--- conflicted
+++ resolved
@@ -83,17 +83,14 @@
 import {Subscription} from "rxjs";
 import {worldFullMessageStream} from "../../Connexion/WorldFullMessageStream";
 import { lazyLoadCompanionResource } from "../Companion/CompanionTexturesLoadingManager";
-<<<<<<< HEAD
 import RenderTexture = Phaser.GameObjects.RenderTexture;
 import Tilemap = Phaser.Tilemaps.Tilemap;
 import {DirtyScene} from "./DirtyScene";
-=======
 import {TextUtils} from "../Components/TextUtils";
 import {touchScreenManager} from "../../Touch/TouchScreenManager";
 import {PinchManager} from "../UserInput/PinchManager";
 import {joystickBaseImg, joystickBaseKey, joystickThumbImg, joystickThumbKey} from "../Components/MobileJoystick";
 import {waScaleManager} from "../Services/WaScaleManager";
->>>>>>> 271300aa
 
 export interface GameSceneInitInterface {
     initPosition: PointInterface|null,
@@ -207,12 +204,7 @@
         })
         this.connectionAnswerPromise = new Promise<RoomJoinedMessageInterface>((resolve, reject): void => {
             this.connectionAnswerPromiseResolve = resolve;
-<<<<<<< HEAD
-        })
-
-=======
-        });
->>>>>>> 271300aa
+        });
     }
 
     //hook preload scene
@@ -409,12 +401,7 @@
         this.physics.world.setBounds(0, 0, this.Map.widthInPixels, this.Map.heightInPixels);
 
         //add layer on map
-<<<<<<< HEAD
         this.Layers = new Array<Phaser.Tilemaps.TilemapLayer>();
-=======
-        this.Layers = new Array<Phaser.Tilemaps.StaticTilemapLayer>();
-
->>>>>>> 271300aa
         let depth = -2;
         for (const layer of this.gameMap.layersIterator) {
             if (layer.type === 'tilelayer') {
@@ -1220,17 +1207,8 @@
      * @param delta The delta time in ms since the last frame. This is a smoothed and capped value based on the FPS rate.
      */
     update(time: number, delta: number) : void {
-<<<<<<< HEAD
-        // TODO: add Events.ADDED_TO_SCENE to the scene to track new objects.
-        // When an object is added, add ANIMATION_UPDATE event on this object (and remove the listener on Events.REMOVE_FROM_SCENE)
-        // This way, we can set the dirty flag only when an animation is added!!!
-
-
         this.dirty = false;
-        mediaManager.setLastUpdateScene();
-=======
         mediaManager.updateScene();
->>>>>>> 271300aa
         this.currentTick = time;
         if (this.CurrentPlayer.isMoving()) {
             this.dirty = true;
@@ -1442,8 +1420,8 @@
         this.connection?.emitActionableEvent(itemId, eventName, state, parameters);
     }
 
-    public onResize(): void {
-        super.onResize();
+    public onResize(ev: UIEvent): void {
+        super.onResize(ev);
         this.reposition();
 
         // Send new viewport to server
