--- conflicted
+++ resolved
@@ -934,47 +934,6 @@
                     duration: 400,
                 });
 
-<<<<<<< HEAD
-            this.tweens.add({
-                targets: popUpElement,
-                scale: 0,
-                ease: "EaseOut",
-                duration: 400,
-                onComplete: () => {
-                    popUpElement?.destroy();
-                    this.popUpElements.delete(closePopupEvent.popupId);
-                },
-            });
-        }));
-
-        this.iframeSubscriptionList.push(iframeListener.disablePlayerControlStream.subscribe(() => {
-            this.userInputManager.disableControls();
-        }));
-
-        this.iframeSubscriptionList.push(iframeListener.playSoundStream.subscribe((playSoundEvent) => {
-            const url = new URL(playSoundEvent.url, this.MapUrlFile);
-            soundManager.playSound(this.load, this.sound, url.toString(), playSoundEvent.config);
-        }))
-
-        this.iframeSubscriptionList.push(iframeListener.stopSoundStream.subscribe((stopSoundEvent) => {
-            const url = new URL(stopSoundEvent.url, this.MapUrlFile);
-            soundManager.stopSound(this.sound, url.toString());
-        }))
-
-        this.iframeSubscriptionList.push(iframeListener.loadSoundStream.subscribe((loadSoundEvent) => {
-            const url = new URL(loadSoundEvent.url, this.MapUrlFile);
-            soundManager.loadSound(this.load, this.sound, url.toString());
-        }))
-
-       this.iframeSubscriptionList.push(iframeListener.enablePlayerControlStream.subscribe(()=>{
-            this.userInputManager.restoreControls();
-        }));
-        this.iframeSubscriptionList.push(iframeListener.loadPageStream.subscribe((url: string) => {
-            this.loadNextGame(url).then(() => {
-                this.events.once(EVENT_TYPE.POST_UPDATE, () => {
-                    this.onMapExit(url);
-                })
-=======
                 this.popUpElements.set(openPopupEvent.popupId, domElement);
             })
         );
@@ -1006,7 +965,6 @@
         this.iframeSubscriptionList.push(
             iframeListener.disablePlayerControlStream.subscribe(() => {
                 this.userInputManager.disableControls();
->>>>>>> a7d2c600
             })
         );
 
@@ -1031,8 +989,8 @@
             })
         );
 
-        this.iframeSubscriptionList.push(
-            iframeListener.enablePlayerControlStream.subscribe(() => {
+       this.iframeSubscriptionList.push(
+            iframeListener.enablePlayerControlStream.subscribe(()=>{
                 this.userInputManager.restoreControls();
             })
         );
@@ -1081,16 +1039,7 @@
             iframeListener.setPropertyStream.subscribe((setProperty) => {
                 this.setPropertyLayer(setProperty.layerName, setProperty.propertyName, setProperty.propertyValue);
             })
-<<<<<<< HEAD
-        }));
-        this.iframeSubscriptionList.push(iframeListener.setTilesStream.subscribe((eventTiles) => {
-            for (const eventTile of eventTiles) {
-                this.gameMap.putTile(eventTile.tile, eventTile.x, eventTile.y, eventTile.layer);
-            }
-        }))
-=======
-        );
->>>>>>> a7d2c600
+        );
 
         this.iframeSubscriptionList.push(
             iframeListener.dataLayerChangeStream.subscribe(() => {
@@ -1109,7 +1058,13 @@
                     tags: this.connection ? this.connection.getAllTags() : [],
                 });
             })
-        );
+        )
+        this.iframeSubscriptionList.push(iframeListener.setTilesStream.subscribe((eventTiles) => {
+            for (const eventTile of eventTiles) {
+                this.gameMap.putTile(eventTile.tile, eventTile.x, eventTile.y, eventTile.layer);
+            }
+        }))
+
     }
 
     private setPropertyLayer(
