import {gameManager, HasMovedEvent} from "./GameManager";
import {
    GroupCreatedUpdatedMessageInterface,
    MessageUserJoined,
    MessageUserMovedInterface,
    MessageUserPositionInterface,
    OnConnectInterface,
    PointInterface,
    PositionInterface,
    RoomJoinedMessageInterface
} from "../../Connexion/ConnexionModels";
import {CurrentGamerInterface, hasMovedEventName, Player} from "../Player/Player";
import {DEBUG_MODE, JITSI_PRIVATE_MODE, POSITION_DELAY, RESOLUTION, ZOOM_LEVEL} from "../../Enum/EnvironmentVariable";
import {ITiledMap, ITiledMapLayer, ITiledMapLayerProperty, ITiledMapObject, ITiledTileSet} from "../Map/ITiledMap";
import {AddPlayerInterface} from "./AddPlayerInterface";
import {PlayerAnimationDirections} from "../Player/Animation";
import {PlayerMovement} from "./PlayerMovement";
import {PlayersPositionInterpolator} from "./PlayersPositionInterpolator";
import {RemotePlayer} from "../Entity/RemotePlayer";
import {Queue} from 'queue-typescript';
import {SimplePeer, UserSimplePeerInterface} from "../../WebRtc/SimplePeer";
import {ReconnectingSceneName} from "../Reconnecting/ReconnectingScene";
import {lazyLoadPlayerCharacterTextures, loadCustomTexture} from "../Entity/PlayerTexturesLoadingManager";
import {
    CenterListener,
    JITSI_MESSAGE_PROPERTIES,
    layoutManager,
    LayoutMode,
    ON_ACTION_TRIGGER_BUTTON,
    TRIGGER_JITSI_PROPERTIES,
    TRIGGER_WEBSITE_PROPERTIES,
    WEBSITE_MESSAGE_PROPERTIES
} from "../../WebRtc/LayoutManager";
import {GameMap} from "./GameMap";
import {coWebsiteManager} from "../../WebRtc/CoWebsiteManager";
import {mediaManager} from "../../WebRtc/MediaManager";
import {ItemFactoryInterface} from "../Items/ItemFactoryInterface";
import {ActionableItem} from "../Items/ActionableItem";
import {UserInputManager} from "../UserInput/UserInputManager";
import {UserMovedMessage} from "../../Messages/generated/messages_pb";
import {ProtobufClientUtils} from "../../Network/ProtobufClientUtils";
import {connectionManager, ConnexionMessageEvent, ConnexionMessageEventTypes} from "../../Connexion/ConnectionManager";
import {RoomConnection} from "../../Connexion/RoomConnection";
import {GlobalMessageManager} from "../../Administration/GlobalMessageManager";
import {userMessageManager} from "../../Administration/UserMessageManager";
import {ConsoleGlobalMessageManager} from "../../Administration/ConsoleGlobalMessageManager";
import {ResizableScene} from "../Login/ResizableScene";
import {Room} from "../../Connexion/Room";
import {jitsiFactory} from "../../WebRtc/JitsiFactory";
import {urlManager} from "../../Url/UrlManager";
import {audioManager} from "../../WebRtc/AudioManager";
import {PresentationModeIcon} from "../Components/PresentationModeIcon";
import {ChatModeIcon} from "../Components/ChatModeIcon";
import {OpenChatIcon, openChatIconName} from "../Components/OpenChatIcon";
import {SelectCharacterScene, SelectCharacterSceneName} from "../Login/SelectCharacterScene";
import {TextureError} from "../../Exception/TextureError";
import {addLoader} from "../Components/Loader";
import {ErrorSceneName} from "../Reconnecting/ErrorScene";
import {localUserStore} from "../../Connexion/LocalUserStore";
<<<<<<< HEAD
import {Subscription} from "rxjs";
import {iframeListener} from "../../Api/IframeListener";
=======
import {iframeListener} from "../../Api/IframeListener";
import DOMElement = Phaser.GameObjects.DOMElement;
import Tween = Phaser.Tweens.Tween;
>>>>>>> 086b88b0
import {HtmlUtils} from "../../WebRtc/HtmlUtils";
import Texture = Phaser.Textures.Texture;
import Sprite = Phaser.GameObjects.Sprite;
import CanvasTexture = Phaser.Textures.CanvasTexture;
import GameObject = Phaser.GameObjects.GameObject;
import FILE_LOAD_ERROR = Phaser.Loader.Events.FILE_LOAD_ERROR;
import DOMElement = Phaser.GameObjects.DOMElement;

export interface GameSceneInitInterface {
    initPosition: PointInterface|null,
    reconnecting: boolean
}

interface InitUserPositionEventInterface {
    type: 'InitUserPositionEvent'
    event: MessageUserPositionInterface[]
}

interface AddPlayerEventInterface {
    type: 'AddPlayerEvent'
    event: AddPlayerInterface
}

interface RemovePlayerEventInterface {
    type: 'RemovePlayerEvent'
    userId: number
}

interface UserMovedEventInterface {
    type: 'UserMovedEvent'
    event: MessageUserMovedInterface
}

interface GroupCreatedUpdatedEventInterface {
    type: 'GroupCreatedUpdatedEvent'
    event: GroupCreatedUpdatedMessageInterface
}

interface DeleteGroupEventInterface {
    type: 'DeleteGroupEvent'
    groupId: number
}

const defaultStartLayerName = 'start';

export class GameScene extends ResizableScene implements CenterListener {
    Terrains : Array<Phaser.Tilemaps.Tileset>;
    CurrentPlayer!: CurrentGamerInterface;
    MapPlayers!: Phaser.Physics.Arcade.Group;
    MapPlayersByKey : Map<number, RemotePlayer> = new Map<number, RemotePlayer>();
    Map!: Phaser.Tilemaps.Tilemap;
    Layers!: Array<Phaser.Tilemaps.StaticTilemapLayer>;
    Objects!: Array<Phaser.Physics.Arcade.Sprite>;
    mapFile!: ITiledMap;
    groups: Map<number, Sprite>;
    startX!: number;
    startY!: number;
    circleTexture!: CanvasTexture;
    circleRedTexture!: CanvasTexture;
    pendingEvents: Queue<InitUserPositionEventInterface|AddPlayerEventInterface|RemovePlayerEventInterface|UserMovedEventInterface|GroupCreatedUpdatedEventInterface|DeleteGroupEventInterface> = new Queue<InitUserPositionEventInterface|AddPlayerEventInterface|RemovePlayerEventInterface|UserMovedEventInterface|GroupCreatedUpdatedEventInterface|DeleteGroupEventInterface>();
    private initPosition: PositionInterface|null = null;
    private playersPositionInterpolator = new PlayersPositionInterpolator();
    public connection!: RoomConnection;
    private simplePeer!: SimplePeer;
    private GlobalMessageManager!: GlobalMessageManager;
    public ConsoleGlobalMessageManager!: ConsoleGlobalMessageManager;
    private connectionAnswerPromise: Promise<RoomJoinedMessageInterface>;
    private connectionAnswerPromiseResolve!: (value?: RoomJoinedMessageInterface | PromiseLike<RoomJoinedMessageInterface>) => void;
    // A promise that will resolve when the "create" method is called (signaling loading is ended)
    private createPromise: Promise<void>;
    private createPromiseResolve!: (value?: void | PromiseLike<void>) => void;

    MapUrlFile: string;
    RoomId: string;
    instance: string;

    currentTick!: number;
    lastSentTick!: number; // The last tick at which a position was sent.
    lastMoveEventSent: HasMovedEvent = {
        direction: '',
        moving: false,
        x: -1000,
        y: -1000
    }

    private presentationModeSprite!: Sprite;
    private chatModeSprite!: Sprite;
    private gameMap!: GameMap;
    private actionableItems: Map<number, ActionableItem> = new Map<number, ActionableItem>();
    // The item that can be selected by pressing the space key.
    private outlinedItem: ActionableItem|null = null;
    public userInputManager!: UserInputManager;
    private isReconnecting: boolean|undefined = undefined;
    private startLayerName!: string | null;
    private openChatIcon!: OpenChatIcon;
    private playerName!: string;
    private characterLayers!: string[];
    private messageSubscription: Subscription|null = null;
    private popUpElements : Map<number, DOMElement> = new Map<number, Phaser.GameObjects.DOMElement>();
<<<<<<< HEAD
    private objectLayerPopUp! : ITiledMapObject;
=======
>>>>>>> 086b88b0

    constructor(private room: Room, MapUrlFile: string, customKey?: string|undefined) {
        super({
            key: customKey ?? room.id
        });
        this.Terrains = [];
        this.groups = new Map<number, Sprite>();
        this.instance = room.getInstance();


        this.MapUrlFile = MapUrlFile;
        this.RoomId = room.id;

        this.createPromise = new Promise<void>((resolve, reject): void => {
            this.createPromiseResolve = resolve;
        })
        this.connectionAnswerPromise = new Promise<RoomJoinedMessageInterface>((resolve, reject): void => {
            this.connectionAnswerPromiseResolve = resolve;
        })
    }

    //hook preload scene
    preload(): void {
        const localUser = localUserStore.getLocalUser();
        const textures = localUser?.textures;
        if (textures) {
            for (const texture of textures) {
                loadCustomTexture(this.load, texture);
            }
        }

        this.load.image(openChatIconName, 'resources/objects/talk.png');
        this.load.on(FILE_LOAD_ERROR, (file: {src: string}) => {
            this.scene.start(ErrorSceneName, {
                title: 'Network error',
                subTitle: 'An error occurred while loading resource:',
                message: file.src
            });
        });
        this.load.on('filecomplete-tilemapJSON-'+this.MapUrlFile, (key: string, type: string, data: unknown) => {
            this.onMapLoad(data);
        });
        //TODO strategy to add access token
        this.load.tilemapTiledJSON(this.MapUrlFile, this.MapUrlFile);
        // If the map has already been loaded as part of another GameScene, the "on load" event will not be triggered.
        // In this case, we check in the cache to see if the map is here and trigger the event manually.
        if (this.cache.tilemap.exists(this.MapUrlFile)) {
            const data = this.cache.tilemap.get(this.MapUrlFile);
            this.onMapLoad(data);
        }

        this.load.spritesheet('layout_modes', 'resources/objects/layout_modes.png', {frameWidth: 32, frameHeight: 32});
        this.load.bitmapFont('main_font', 'resources/fonts/arcade.png', 'resources/fonts/arcade.xml');

        addLoader(this);
    }

    // FIXME: we need to put a "unknown" instead of a "any" and validate the structure of the JSON we are receiving.
    // eslint-disable-next-line @typescript-eslint/no-explicit-any
    private async onMapLoad(data: any): Promise<void> {
        // Triggered when the map is loaded
        // Load tiles attached to the map recursively
        this.mapFile = data.data;
        const url = this.MapUrlFile.substr(0, this.MapUrlFile.lastIndexOf('/'));
        this.mapFile.tilesets.forEach((tileset) => {
            if (typeof tileset.name === 'undefined' || typeof tileset.image === 'undefined') {
                console.warn("Don't know how to handle tileset ", tileset)
                return;
            }
            //TODO strategy to add access token
            this.load.image(`${url}/${tileset.image}`, `${url}/${tileset.image}`);
        })

        // Scan the object layers for objects to load and load them.
        const objects = new Map<string, ITiledMapObject[]>();

        for (const layer of this.mapFile.layers) {
            if (layer.type === 'objectgroup') {
                for (const object of layer.objects) {
                    let objectsOfType: ITiledMapObject[]|undefined;
                    if (!objects.has(object.type)) {
                        objectsOfType = new Array<ITiledMapObject>();
                    } else {
                        objectsOfType = objects.get(object.type);
                        if (objectsOfType === undefined) {
                            throw new Error('Unexpected object type not found');
                        }
                    }
                    objectsOfType.push(object);
                    objects.set(object.type, objectsOfType);
                }
            }
        }

        for (const [itemType, objectsOfType] of objects) {
            // FIXME: we would ideally need for the loader to WAIT for the import to be performed, which means writing our own loader plugin.

            let itemFactory: ItemFactoryInterface;

            switch (itemType) {
                case 'computer': {
                    const module = await import('../Items/Computer/computer');
                    itemFactory = module.default;
                    break;
                }
                default:
                    continue;
                    //throw new Error('Unsupported object type: "'+ itemType +'"');
            }

            itemFactory.preload(this.load);
            this.load.start(); // Let's manually start the loader because the import might be over AFTER the loading ends.

            this.load.on('complete', () => {
                // FIXME: the factory might fail because the resources might not be loaded yet...
                // We would need to add a loader ended event in addition to the createPromise
                this.createPromise.then(async () => {
                    itemFactory.create(this);

                    const roomJoinedAnswer = await this.connectionAnswerPromise;

                    for (const object of objectsOfType) {
                        // TODO: we should pass here a factory to create sprites (maybe?)

                        // Do we have a state for this object?
                        const state = roomJoinedAnswer.items[object.id];

                        const actionableItem = itemFactory.factory(this, object, state);
                        this.actionableItems.set(actionableItem.getId(), actionableItem);
                    }
                });
            });
        }

        // Now, let's load the script, if any
        const scripts = this.getScriptUrls(this.mapFile);
        for (const script of scripts) {
            iframeListener.registerScript(script);
        }
    }

    //hook initialisation
    init(initData : GameSceneInitInterface) {
        if (initData.initPosition !== undefined) {
            this.initPosition = initData.initPosition; //todo: still used?
        }
        if (initData.initPosition !== undefined) {
            this.isReconnecting = initData.reconnecting;
        }
    }

    //hook create scene
    create(): void {
        gameManager.gameSceneIsCreated(this);
        urlManager.pushRoomIdToUrl(this.room);
        this.startLayerName = urlManager.getStartLayerNameFromUrl();

        this.messageSubscription = connectionManager._connexionMessageStream.subscribe((event) => this.onConnexionMessage(event))

        const playerName = gameManager.getPlayerName();
        if (!playerName) {
            throw 'playerName is not set';
        }
        this.playerName = playerName;
        this.characterLayers = gameManager.getCharacterLayers();


        //initalise map
        this.Map = this.add.tilemap(this.MapUrlFile);
        this.gameMap = new GameMap(this.mapFile);
        const mapDirUrl = this.MapUrlFile.substr(0, this.MapUrlFile.lastIndexOf('/'));
        this.mapFile.tilesets.forEach((tileset: ITiledTileSet) => {
            this.Terrains.push(this.Map.addTilesetImage(tileset.name, `${mapDirUrl}/${tileset.image}`, tileset.tilewidth, tileset.tileheight, tileset.margin, tileset.spacing/*, tileset.firstgid*/));
        });

        //permit to set bound collision
        this.physics.world.setBounds(0, 0, this.Map.widthInPixels, this.Map.heightInPixels);

        //add layer on map
        this.Layers = new Array<Phaser.Tilemaps.StaticTilemapLayer>();
        let depth = -2;
        for (const layer of this.mapFile.layers) {
            if (layer.type === 'tilelayer') {
                this.addLayer(this.Map.createStaticLayer(layer.name, this.Terrains, 0, 0).setDepth(depth));

                const exitSceneUrl = this.getExitSceneUrl(layer);
                if (exitSceneUrl !== undefined) {
                    this.loadNextGame(exitSceneUrl);
                }
                const exitUrl = this.getExitUrl(layer);
                if (exitUrl !== undefined) {
                    this.loadNextGame(exitUrl);
                }
            }
            if (layer.type === 'objectgroup' && layer.name === 'floorLayer') {
                depth = 10000;
            }
        }
        if (depth === -2) {
            throw new Error('Your map MUST contain a layer of type "objectgroup" whose name is "floorLayer" that represents the layer characters are drawn at.');
        }

        this.initStartXAndStartY();

        //add entities
        this.Objects = new Array<Phaser.Physics.Arcade.Sprite>();

        //initialise list of other player
        this.MapPlayers = this.physics.add.group({immovable: true});

        //create input to move
        this.userInputManager = new UserInputManager(this);
        mediaManager.setUserInputManager(this.userInputManager);

        //notify game manager can to create currentUser in map
        this.createCurrentPlayer();
        this.removeAllRemotePlayers(); //cleanup the list  of remote players in case the scene was rebooted

        this.initCamera();

        this.initCirclesCanvas();

        // Let's pause the scene if the connection is not established yet
        if (this.isReconnecting) {
            setTimeout(() => {
            this.scene.sleep();
            this.scene.launch(ReconnectingSceneName);
            }, 0);
        } else if (this.connection === undefined) {
            // Let's wait 1 second before printing the "connecting" screen to avoid blinking
            setTimeout(() => {
                if (this.connection === undefined) {
                    this.scene.sleep();
                    this.scene.launch(ReconnectingSceneName);
                }
            }, 1000);
        }

        this.createPromiseResolve();

        this.userInputManager.spaceEvent(() => {
            this.outlinedItem?.activate();
        });

        this.presentationModeSprite = new PresentationModeIcon(this, 36, this.game.renderer.height - 2);
        this.presentationModeSprite.on('pointerup', this.switchLayoutMode.bind(this));
        this.chatModeSprite = new ChatModeIcon(this, 70, this.game.renderer.height - 2);
        this.chatModeSprite.on('pointerup', this.switchLayoutMode.bind(this));
        this.openChatIcon = new OpenChatIcon(this, 2, this.game.renderer.height - 2)

        // FIXME: change this to use the UserInputManager class for input
        this.input.keyboard.on('keyup-M', () => {
            this.switchLayoutMode();
        });

        this.reposition();

        // From now, this game scene will be notified of reposition events
        layoutManager.setListener(this);
        this.triggerOnMapLayerPropertyChange();
        this.listenToIframeEvents();

        const camera = this.cameras.main;

        connectionManager.connectToRoomSocket(
            this.RoomId,
            this.playerName,
            this.characterLayers,
            {
                x: this.startX,
                y: this.startY
            },
            {
                left: camera.scrollX,
                top: camera.scrollY,
                right: camera.scrollX + camera.width,
                bottom: camera.scrollY + camera.height,
            }).then((onConnect: OnConnectInterface) => {
            this.connection = onConnect.connection;

            this.connection.onUserJoins((message: MessageUserJoined) => {
                const userMessage: AddPlayerInterface = {
                    userId: message.userId,
                    characterLayers: message.characterLayers,
                    name: message.name,
                    position: message.position
                }
                this.addPlayer(userMessage);
            });

            this.connection.onUserMoved((message: UserMovedMessage) => {
                const position = message.getPosition();
                if (position === undefined) {
                    throw new Error('Position missing from UserMovedMessage');
                }

                const messageUserMoved: MessageUserMovedInterface = {
                    userId: message.getUserid(),
                    position: ProtobufClientUtils.toPointInterface(position)
                }

                this.updatePlayerPosition(messageUserMoved);
            });

            this.connection.onUserLeft((userId: number) => {
                this.removePlayer(userId);
            });

            this.connection.onGroupUpdatedOrCreated((groupPositionMessage: GroupCreatedUpdatedMessageInterface) => {
                audioManager.decreaseVolume();
                this.shareGroupPosition(groupPositionMessage);
                this.openChatIcon.setVisible(true);
            })

            this.connection.onGroupDeleted((groupId: number) => {
                audioManager.restoreVolume();
                try {
                    this.deleteGroup(groupId);
                    this.openChatIcon.setVisible(false);
                } catch (e) {
                    console.error(e);
                }
            })

            this.connection.onServerDisconnected(() => {
                console.log('Player disconnected from server. Reloading scene.');

                this.simplePeer.closeAllConnections();
                this.simplePeer.unregister();

                const gameSceneKey = 'somekey' + Math.round(Math.random() * 10000);
                const game: Phaser.Scene = new GameScene(this.room, this.MapUrlFile, gameSceneKey);
                this.scene.add(gameSceneKey, game, true,
                    {
                        initPosition: {
                            x: this.CurrentPlayer.x,
                            y: this.CurrentPlayer.y
                        },
                        reconnecting: true
                    });

                this.scene.stop(this.scene.key);
                this.scene.remove(this.scene.key);
            })

            this.connection.onActionableEvent((message => {
                const item = this.actionableItems.get(message.itemId);
                if (item === undefined) {
                    console.warn('Received an event about object "' + message.itemId + '" but cannot find this item on the map.');
                    return;
                }
                item.fire(message.event, message.state, message.parameters);
            }));

            /**
             * Triggered when we receive the JWT token to connect to Jitsi
             */
            this.connection.onStartJitsiRoom((jwt, room) => {
                this.startJitsi(room, jwt);
            });

            // When connection is performed, let's connect SimplePeer
            this.simplePeer = new SimplePeer(this.connection, !this.room.isPublic, this.playerName);
            this.GlobalMessageManager = new GlobalMessageManager(this.connection);
            userMessageManager.setReceiveBanListener(this.bannedUser.bind(this));

            const self = this;
            this.simplePeer.registerPeerConnectionListener({
                onConnect(user: UserSimplePeerInterface) {
                    self.presentationModeSprite.setVisible(true);
                    self.chatModeSprite.setVisible(true);
                },
                onDisconnect(userId: number) {
                    if (self.simplePeer.getNbConnections() === 0) {
                        self.presentationModeSprite.setVisible(false);
                        self.chatModeSprite.setVisible(false);
                    }
                }
            })

            //listen event to share position of user
            this.CurrentPlayer.on(hasMovedEventName, this.pushPlayerPosition.bind(this))
            this.CurrentPlayer.on(hasMovedEventName, this.outlineItem.bind(this))
            this.CurrentPlayer.on(hasMovedEventName, (event: HasMovedEvent) => {
                this.gameMap.setPosition(event.x, event.y);
            })

            //this.initUsersPosition(roomJoinedMessage.users);
            this.connectionAnswerPromiseResolve(onConnect.room);
            // Analyze tags to find if we are admin. If yes, show console.
            this.ConsoleGlobalMessageManager = new ConsoleGlobalMessageManager(this.connection, this.userInputManager, this.connection.isAdmin());


            this.scene.wake();
            this.scene.stop(ReconnectingSceneName);

            //init user position and play trigger to check layers properties
            this.gameMap.setPosition(this.CurrentPlayer.x, this.CurrentPlayer.y);
        });
    }

    //todo: into dedicated classes
    private initCirclesCanvas(): void {
        // Let's generate the circle for the group delimiter
        let circleElement = Object.values(this.textures.list).find((object: Texture) => object.key === 'circleSprite-white');
        if (circleElement) {
            this.textures.remove('circleSprite-white');
        }

        circleElement = Object.values(this.textures.list).find((object: Texture) => object.key === 'circleSprite-red');
        if (circleElement) {
            this.textures.remove('circleSprite-red');
        }

        //create white circle canvas use to create sprite
        this.circleTexture = this.textures.createCanvas('circleSprite-white', 96, 96);
        const context = this.circleTexture.context;
        context.beginPath();
        context.arc(48, 48, 48, 0, 2 * Math.PI, false);
        // context.lineWidth = 5;
        context.strokeStyle = '#ffffff';
        context.stroke();
        this.circleTexture.refresh();

        //create red circle canvas use to create sprite
        this.circleRedTexture = this.textures.createCanvas('circleSprite-red', 96, 96);
        const contextRed = this.circleRedTexture.context;
        contextRed.beginPath();
        contextRed.arc(48, 48, 48, 0, 2 * Math.PI, false);
         //context.lineWidth = 5;
        contextRed.strokeStyle = '#ff0000';
        contextRed.stroke();
        this.circleRedTexture.refresh();
    }


    private safeParseJSONstring(jsonString: string|undefined, propertyName: string) {
        try {
            return jsonString ? JSON.parse(jsonString) : {};
        } catch(e) {
            console.warn('Invalid JSON found in property "' + propertyName + '" of the map:' + jsonString, e);
            return {}
        }
    }

    private triggerOnMapLayerPropertyChange(){
        this.gameMap.onPropertyChange('exitSceneUrl', (newValue, oldValue) => {
            if (newValue) this.onMapExit(newValue as string);
        });
        this.gameMap.onPropertyChange('exitUrl', (newValue, oldValue) => {
            if (newValue) this.onMapExit(newValue as string);
        });
        this.gameMap.onPropertyChange('openWebsite', (newValue, oldValue, allProps) => {
            if (newValue === undefined) {
                layoutManager.removeActionButton('openWebsite', this.userInputManager);
                coWebsiteManager.closeCoWebsite();
            }else{
                const openWebsiteFunction = () => {
                    coWebsiteManager.loadCoWebsite(newValue as string, this.MapUrlFile, allProps.get('openWebsiteAllowApi') as boolean | undefined, allProps.get('openWebsitePolicy') as string | undefined);
                    layoutManager.removeActionButton('openWebsite', this.userInputManager);
                };

                const openWebsiteTriggerValue = allProps.get(TRIGGER_WEBSITE_PROPERTIES);
                if(openWebsiteTriggerValue && openWebsiteTriggerValue === ON_ACTION_TRIGGER_BUTTON) {
                    let message = allProps.get(WEBSITE_MESSAGE_PROPERTIES);
                    if(message === undefined){
                        message = 'Press on SPACE to open the web site';
                    }
                    layoutManager.addActionButton('openWebsite', message.toString(), () => {
                        openWebsiteFunction();
                    }, this.userInputManager);
                }else{
                    openWebsiteFunction();
                }
            }
        });
        this.gameMap.onPropertyChange('jitsiRoom', (newValue, oldValue, allProps) => {
            if (newValue === undefined) {
                layoutManager.removeActionButton('jitsiRoom', this.userInputManager);
                this.stopJitsi();
            }else{
                const openJitsiRoomFunction = () => {
                    const roomName = jitsiFactory.getRoomName(newValue.toString(), this.instance);
                    if (JITSI_PRIVATE_MODE) {
                        const adminTag = allProps.get("jitsiRoomAdminTag") as string|undefined;

                        this.connection.emitQueryJitsiJwtMessage(roomName, adminTag);
                    } else {
                        this.startJitsi(roomName, undefined);
                    }
                    layoutManager.removeActionButton('jitsiRoom', this.userInputManager);
                }

                const jitsiTriggerValue = allProps.get(TRIGGER_JITSI_PROPERTIES);
                if(jitsiTriggerValue && jitsiTriggerValue === ON_ACTION_TRIGGER_BUTTON) {
                    let message = allProps.get(JITSI_MESSAGE_PROPERTIES);
                    if (message === undefined) {
                        message = 'Press on SPACE to enter in jitsi meet room';
                    }
                    layoutManager.addActionButton('jitsiRoom', message.toString(), () => {
                        openJitsiRoomFunction();
                    }, this.userInputManager);
                }else{
                    openJitsiRoomFunction();
                }
            }
        });
        this.gameMap.onPropertyChange('silent', (newValue, oldValue) => {
            if (newValue === undefined || newValue === false || newValue === '') {
                this.connection.setSilent(false);
            } else {
                this.connection.setSilent(true);
            }
        });
        this.gameMap.onPropertyChange('playAudio', (newValue, oldValue) => {
            newValue === undefined ? audioManager.unloadAudio() : audioManager.playAudio(newValue, this.getMapDirUrl());
        });

        this.gameMap.onPropertyChange('playAudioLoop', (newValue, oldValue) => {
            newValue === undefined ? audioManager.unloadAudio() : audioManager.playAudio(newValue, this.getMapDirUrl());
        });

        this.gameMap.onPropertyChange('zone', (newValue, oldValue) => {
            if (newValue === undefined || newValue === false || newValue === '') {
                iframeListener.sendLeaveEvent(oldValue as string);
<<<<<<< HEAD

=======
>>>>>>> 086b88b0
            } else {
                iframeListener.sendEnterEvent(newValue as string);
            }
        });
<<<<<<< HEAD
=======

>>>>>>> 086b88b0
    }

    private listenToIframeEvents(): void {
        iframeListener.openPopupStream.subscribe((openPopupEvent) => {
<<<<<<< HEAD

            let  objectLayerSquare : ITiledMapObject;
            if (this.getObjectLayerData(openPopupEvent.targetObject) !== undefined){
                    objectLayerSquare  =  this.getObjectLayerData(openPopupEvent.targetObject) as ITiledMapObject;
            }
           else{
                console.error("Cannot find an Object with name  " + openPopupEvent.targetObject + "The name of your rectangle object is not matching with your param targetObject, check the two names.")
                return;
            }
            const escapedMessage = HtmlUtils.escapeHtml(openPopupEvent.message);
            let html = `<div id="container" <div class="nes-container with-title is-centered" 
>
${escapedMessage}
 </div> </div>`;
=======
            const escapedMessage = HtmlUtils.escapeHtml(openPopupEvent.message);

            let html = `<div class="nes-container with-title is-centered">
${escapedMessage}
</div>`;
>>>>>>> 086b88b0
            let id = 0;
            for (const button of openPopupEvent.buttons) {
                html += `<button type="button" class="nes-btn is-${HtmlUtils.escapeHtml(button.className ?? '')}" id="popup-${openPopupEvent.popupId}-${id}">${HtmlUtils.escapeHtml(button.label)}</button>`;
                id++;
            }
<<<<<<< HEAD
            const domElement = this.add.dom(objectLayerSquare.x  + objectLayerSquare.width/2 ,
                objectLayerSquare.y + objectLayerSquare.height/2).createFromHTML(html);

            let container : HTMLDivElement =  domElement.getChildByID("container") as HTMLDivElement;
            container.style.width = objectLayerSquare.width + "px";
            container.style.height = objectLayerSquare.height + "px";
            domElement.scale = 0;
            domElement.setClassName('popUpElement');



=======

            const domElement = this.add.dom(150, 150).createFromHTML(html);
            domElement.scale = 0;
            domElement.setClassName('popUpElement');

>>>>>>> 086b88b0
            id = 0;
            for (const button of openPopupEvent.buttons) {
                const button = HtmlUtils.getElementByIdOrFail<HTMLButtonElement>(`popup-${openPopupEvent.popupId}-${id}`);
                const btnId = id;
                button.onclick = () => {
                    iframeListener.sendButtonClickedEvent(openPopupEvent.popupId, btnId);
                }
                id++;
            }

            this.tweens.add({
                targets     : domElement ,
                scale       : 1,
                ease        : "EaseOut",
                duration    : 400,
            });

            this.popUpElements.set(openPopupEvent.popupId, domElement);
        });

        iframeListener.closePopupStream.subscribe((closePopupEvent) => {
            const popUpElement = this.popUpElements.get(closePopupEvent.popupId);
            if (popUpElement === undefined) {
                console.error('Could not close popup with ID ', closePopupEvent.popupId,'. Maybe it has already been closed?');
            }

            this.tweens.add({
                targets     : popUpElement ,
                scale       : 0,
                ease        : "EaseOut",
                duration    : 400,
                onComplete  : () => {
                    popUpElement?.destroy();
                    this.popUpElements.delete(closePopupEvent.popupId);
                },
            });
        });
<<<<<<< HEAD

        iframeListener.disablePlayerControlStream.subscribe(()=>{
            this.userInputManager.clearAllKeys();
        })
        iframeListener.enablePlayerControl.subscribe(()=>{
            this.userInputManager.restoreAllKeys();
        })
        let sprite : Sprite;
        iframeListener.displayBubble.subscribe(()=>{
            sprite = new Sprite(this,this.CurrentPlayer.x + 25,this.CurrentPlayer.y,'circleSprite-white');
            sprite.setDisplayOrigin(48, 48);
            this.add.existing(sprite);
        })
        iframeListener.removeBubble.subscribe(()=>{
            sprite.destroy();
        })

=======
>>>>>>> 086b88b0
    }

    private getMapDirUrl(): string {
        return this.MapUrlFile.substr(0, this.MapUrlFile.lastIndexOf('/'));
    }

    private onMapExit(exitKey: string) {
        const {roomId, hash} = Room.getIdFromIdentifier(exitKey, this.MapUrlFile, this.instance);
        if (!roomId) throw new Error('Could not find the room from its exit key: '+exitKey);
        urlManager.pushStartLayerNameToUrl(hash);
        if (roomId !== this.scene.key) {
            if (this.scene.get(roomId) === null) {
                console.error("next room not loaded", exitKey);
                return;
            }
            this.cleanupClosingScene();
            this.scene.stop();
            this.scene.remove(this.scene.key);
            this.scene.start(roomId);
        } else {
            //if the exit points to the current map, we simply teleport the user back to the startLayer
            this.initPositionFromLayerName(hash || defaultStartLayerName);
            this.CurrentPlayer.x = this.startX;
            this.CurrentPlayer.y = this.startY;
        }
    }

    public cleanupClosingScene(): void {
        // stop playing audio, close any open website, stop any open Jitsi
        coWebsiteManager.closeCoWebsite();
        // Stop the script, if any
        const scripts = this.getScriptUrls(this.mapFile);
        for (const script of scripts) {
            iframeListener.unregisterScript(script);
        }

        this.stopJitsi();
        audioManager.unloadAudio();
        // We are completely destroying the current scene to avoid using a half-backed instance when coming back to the same map.
        this.connection?.closeConnection();
        this.simplePeer?.unregister();
        this.messageSubscription?.unsubscribe();
    }

    private removeAllRemotePlayers(): void {
        this.MapPlayersByKey.forEach((player: RemotePlayer) => {
            player.destroy();
            this.MapPlayers.remove(player);
        });
        this.MapPlayersByKey = new Map<number, RemotePlayer>();
    }

    private switchLayoutMode(): void {
        //if discussion is activated, this layout cannot be activated
        if(mediaManager.activatedDiscussion){
            return;
        }
        const mode = layoutManager.getLayoutMode();
        if (mode === LayoutMode.Presentation) {
            layoutManager.switchLayoutMode(LayoutMode.VideoChat);
            this.presentationModeSprite.setFrame(1);
            this.chatModeSprite.setFrame(2);
        } else {
            layoutManager.switchLayoutMode(LayoutMode.Presentation);
            this.presentationModeSprite.setFrame(0);
            this.chatModeSprite.setFrame(3);
        }
    }

    private initStartXAndStartY() {
        // If there is an init position passed
        if (this.initPosition !== null) {
            this.startX = this.initPosition.x;
            this.startY = this.initPosition.y;
        } else {
            // Now, let's find the start layer
            if (this.startLayerName) {
                this.initPositionFromLayerName(this.startLayerName);
            }
            if (this.startX === undefined) {
                // If we have no start layer specified or if the hash passed does not exist, let's go with the default start position.
                this.initPositionFromLayerName(defaultStartLayerName);
            }
        }
        // Still no start position? Something is wrong with the map, we need a "start" layer.
        if (this.startX === undefined) {
            console.warn('This map is missing a layer named "start" that contains the available default start positions.');
            // Let's start in the middle of the map
            this.startX = this.mapFile.width * 16;
            this.startY = this.mapFile.height * 16;
        }
    }

    private initPositionFromLayerName(layerName: string) {
        for (const layer of this.mapFile.layers) {
            if (layerName === layer.name && layer.type === 'tilelayer' && (layerName === defaultStartLayerName || this.isStartLayer(layer))) {
                const startPosition = this.startUser(layer);
                this.startX = startPosition.x + this.mapFile.tilewidth/2;
                this.startY = startPosition.y + this.mapFile.tileheight/2;
            }
        }
    }

    private getExitUrl(layer: ITiledMapLayer): string|undefined {
        return this.getProperty(layer, "exitUrl") as string|undefined;
    }

    /**
     * @deprecated the map property exitSceneUrl is deprecated
     */
    private getExitSceneUrl(layer: ITiledMapLayer): string|undefined {
        return this.getProperty(layer, "exitSceneUrl") as string|undefined;
    }

    private isStartLayer(layer: ITiledMapLayer): boolean {
        return this.getProperty(layer, "startLayer") == true;
    }

    private getScriptUrls(map: ITiledMap): string[] {
        return (this.getProperties(map, "script") as string[]).map((script) => (new URL(script, this.MapUrlFile)).toString());
    }

    private getProperty(layer: ITiledMapLayer|ITiledMap, name: string): string|boolean|number|undefined {
        const properties: ITiledMapLayerProperty[] = layer.properties;
        if (!properties) {
            return undefined;
        }
        const obj = properties.find((property: ITiledMapLayerProperty) => property.name.toLowerCase() === name.toLowerCase());
        if (obj === undefined) {
            return undefined;
        }
        return obj.value;
    }

    private getProperties(layer: ITiledMapLayer|ITiledMap, name: string): (string|number|boolean|undefined)[] {
        const properties: ITiledMapLayerProperty[] = layer.properties;
        if (!properties) {
            return [];
        }
        return properties.filter((property: ITiledMapLayerProperty) => property.name.toLowerCase() === name.toLowerCase()).map((property) => property.value);
    }

    //todo: push that into the gameManager
    private async loadNextGame(exitSceneIdentifier: string){
        const {roomId, hash} = Room.getIdFromIdentifier(exitSceneIdentifier, this.MapUrlFile, this.instance);
        const room = new Room(roomId);
        await gameManager.loadMap(room, this.scene);
    }

    private startUser(layer: ITiledMapLayer): PositionInterface {
        const tiles = layer.data;
        if (typeof(tiles) === 'string') {
            throw new Error('The content of a JSON map must be filled as a JSON array, not as a string');
        }
        const possibleStartPositions : PositionInterface[]  = [];
        tiles.forEach((objectKey : number, key: number) => {
            if(objectKey === 0){
                return;
            }
            const y = Math.floor(key / layer.width);
            const x = key % layer.width;

            possibleStartPositions.push({x: x*32, y: y*32});
        });
        // Get a value at random amongst allowed values
        if (possibleStartPositions.length === 0) {
            console.warn('The start layer "'+layer.name+'" for this map is empty.');
            return {
                x: 0,
                y: 0
            };
        }
        // Choose one of the available start positions at random amongst the list of available start positions.
        return possibleStartPositions[Math.floor(Math.random() * possibleStartPositions.length)];
    }

    //todo: in a dedicated class/function?
    initCamera() {
        this.cameras.main.setBounds(0,0, this.Map.widthInPixels, this.Map.heightInPixels);
        this.updateCameraOffset();
        this.cameras.main.setZoom(ZOOM_LEVEL);
    }

    addLayer(Layer : Phaser.Tilemaps.StaticTilemapLayer){
        this.Layers.push(Layer);
    }

    createCollisionWithPlayer() {
        //add collision layer
        this.Layers.forEach((Layer: Phaser.Tilemaps.StaticTilemapLayer) => {
            this.physics.add.collider(this.CurrentPlayer, Layer, (object1: GameObject, object2: GameObject) => {
                //this.CurrentPlayer.say("Collision with layer : "+ (object2 as Tile).layer.name)
            });
            Layer.setCollisionByProperty({collides: true});
            if (DEBUG_MODE) {
                //debug code to see the collision hitbox of the object in the top layer
                Layer.renderDebug(this.add.graphics(), {
                    tileColor: null, //non-colliding tiles
                    collidingTileColor: new Phaser.Display.Color(243, 134, 48, 200), // Colliding tiles,
                    faceColor: new Phaser.Display.Color(40, 39, 37, 255) // Colliding face edges
                });
            }
        });
    }

    createCurrentPlayer(){
        //TODO create animation moving between exit and start
        const texturesPromise = lazyLoadPlayerCharacterTextures(this.load, this.characterLayers);
        try {
            this.CurrentPlayer = new Player(
                this,
                this.startX,
                this.startY,
                this.playerName,
                texturesPromise,
                PlayerAnimationDirections.Down,
                false,
                this.userInputManager
            );
        }catch (err){
            if(err instanceof TextureError) {
                gameManager.leaveGame(this, SelectCharacterSceneName, new SelectCharacterScene());
            }
            throw err;
        }

        //create collision
        this.createCollisionWithPlayer();
    }

    pushPlayerPosition(event: HasMovedEvent) {
        if (this.lastMoveEventSent === event) {
            return;
        }

        // If the player is not moving, let's send the info right now.
        if (event.moving === false) {
            this.doPushPlayerPosition(event);
            return;
        }

        // If the player is moving, and if it changed direction, let's send an event
        if (event.direction !== this.lastMoveEventSent.direction) {
            this.doPushPlayerPosition(event);
            return;
        }

        // If more than 200ms happened since last event sent
        if (this.currentTick - this.lastSentTick >= POSITION_DELAY) {
            this.doPushPlayerPosition(event);
            return;
        }

        // Otherwise, do nothing.
    }

    /**
     * Finds the correct item to outline and outline it (if there is an item to be outlined)
     * @param event
     */
    private outlineItem(event: HasMovedEvent): void {
        let x = event.x;
        let y = event.y;
        switch (event.direction) {
            case PlayerAnimationDirections.Up:
                y -= 32;
                break;
            case PlayerAnimationDirections.Down:
                y += 32;
                break;
            case PlayerAnimationDirections.Left:
                x -= 32;
                break;
            case PlayerAnimationDirections.Right:
                x += 32;
                break;
            default:
                throw new Error('Unexpected direction "' + event.direction + '"');
        }

        let shortestDistance: number = Infinity;
        let selectedItem: ActionableItem|null = null;
        for (const item of this.actionableItems.values()) {
            const distance = item.actionableDistance(x, y);
            if (distance !== null && distance < shortestDistance) {
                shortestDistance = distance;
                selectedItem = item;
            }
        }

        if (this.outlinedItem === selectedItem) {
            return;
        }

        this.outlinedItem?.notSelectable();
        this.outlinedItem = selectedItem;
        this.outlinedItem?.selectable();
    }

    private doPushPlayerPosition(event: HasMovedEvent): void {
        this.lastMoveEventSent = event;
        this.lastSentTick = this.currentTick;
        const camera = this.cameras.main;
        this.connection.sharePosition(event.x, event.y, event.direction, event.moving, {
            left: camera.scrollX,
            top: camera.scrollY,
            right: camera.scrollX + camera.width,
            bottom: camera.scrollY + camera.height,
        });
    }

    /**
     * @param time
     * @param delta The delta time in ms since the last frame. This is a smoothed and capped value based on the FPS rate.
     */
    update(time: number, delta: number) : void {
        mediaManager.setLastUpdateScene();
        this.currentTick = time;
        this.CurrentPlayer.moveUser(delta);

        // Let's handle all events
        while (this.pendingEvents.length !== 0) {
            const event = this.pendingEvents.dequeue();
            switch (event.type) {
                case "InitUserPositionEvent":
                    this.doInitUsersPosition(event.event);
                    break;
                case "AddPlayerEvent":
                    this.doAddPlayer(event.event);
                    break;
                case "RemovePlayerEvent":
                    this.doRemovePlayer(event.userId);
                    break;
                case "UserMovedEvent":
                    this.doUpdatePlayerPosition(event.event);
                    break;
                case "GroupCreatedUpdatedEvent":
                    this.doShareGroupPosition(event.event);
                    break;
                case "DeleteGroupEvent":
                    this.doDeleteGroup(event.groupId);
                    break;
            }
        }

        // Let's move all users
        const updatedPlayersPositions = this.playersPositionInterpolator.getUpdatedPositions(time);
        updatedPlayersPositions.forEach((moveEvent: HasMovedEvent, userId: number) => {
            const player : RemotePlayer | undefined = this.MapPlayersByKey.get(userId);
            if (player === undefined) {
                throw new Error('Cannot find player with ID "' + userId +'"');
            }
            player.updatePosition(moveEvent);
        });
    }

    /**
     * Called by the connexion when the full list of user position is received.
     */
    private initUsersPosition(usersPosition: MessageUserPositionInterface[]): void {
        this.pendingEvents.enqueue({
            type: "InitUserPositionEvent",
            event: usersPosition
        });
    }

    /**
     * Put all the players on the map on map load.
     */
    private doInitUsersPosition(usersPosition: MessageUserPositionInterface[]): void {
        const currentPlayerId = this.connection.getUserId();
        this.removeAllRemotePlayers();
        // load map
        usersPosition.forEach((userPosition : MessageUserPositionInterface) => {
            if(userPosition.userId === currentPlayerId){
                return;
            }
            this.addPlayer(userPosition);
        });
    }

    /**
     * Called by the connexion when a new player arrives on a map
     */
    public addPlayer(addPlayerData : AddPlayerInterface) : void {
        this.pendingEvents.enqueue({
            type: "AddPlayerEvent",
            event: addPlayerData
        });
    }

    private doAddPlayer(addPlayerData : AddPlayerInterface): void {
        //check if exist player, if exist, move position
        if(this.MapPlayersByKey.has(addPlayerData.userId)){
            this.updatePlayerPosition({
                userId: addPlayerData.userId,
                position: addPlayerData.position
            });
            return;
        }

        const texturesPromise = lazyLoadPlayerCharacterTextures(this.load, addPlayerData.characterLayers);
        const player = new RemotePlayer(
            addPlayerData.userId,
            this,
            addPlayerData.position.x,
            addPlayerData.position.y,
            addPlayerData.name,
            texturesPromise,
            addPlayerData.position.direction as PlayerAnimationDirections,
            addPlayerData.position.moving
        );
        this.MapPlayers.add(player);
        this.MapPlayersByKey.set(player.userId, player);
        player.updatePosition(addPlayerData.position);
    }

    /**
     * Called by the connexion when a player is removed from the map
     */
    public removePlayer(userId: number) {
        this.pendingEvents.enqueue({
            type: "RemovePlayerEvent",
            userId
        });
    }

    private doRemovePlayer(userId: number) {
        const player = this.MapPlayersByKey.get(userId);
        if (player === undefined) {
            console.error('Cannot find user with id ', userId);
        } else {
            player.destroy();
            this.MapPlayers.remove(player);
        }
        this.MapPlayersByKey.delete(userId);
        this.playersPositionInterpolator.removePlayer(userId);
    }

    public updatePlayerPosition(message: MessageUserMovedInterface): void {
        this.pendingEvents.enqueue({
            type: "UserMovedEvent",
            event: message
        });
    }

    private doUpdatePlayerPosition(message: MessageUserMovedInterface): void {
        const player : RemotePlayer | undefined = this.MapPlayersByKey.get(message.userId);
        if (player === undefined) {
            //throw new Error('Cannot find player with ID "' + message.userId +'"');
            console.error('Cannot update position of player with ID "' + message.userId +'": player not found');
            return;
        }

        // We do not update the player position directly (because it is sent only every 200ms).
        // Instead we use the PlayersPositionInterpolator that will do a smooth animation over the next 200ms.
        const playerMovement = new PlayerMovement({ x: player.x, y: player.y }, this.currentTick, message.position, this.currentTick + POSITION_DELAY);
        this.playersPositionInterpolator.updatePlayerPosition(player.userId, playerMovement);
    }

    public shareGroupPosition(groupPositionMessage: GroupCreatedUpdatedMessageInterface) {
        this.pendingEvents.enqueue({
            type: "GroupCreatedUpdatedEvent",
            event: groupPositionMessage
        });
    }

    private doShareGroupPosition(groupPositionMessage: GroupCreatedUpdatedMessageInterface) {
        //delete previous group
        this.doDeleteGroup(groupPositionMessage.groupId);

        // TODO: circle radius should not be hard stored
        //create new group
        const sprite = new Sprite(
            this,
            Math.round(groupPositionMessage.position.x),
            Math.round(groupPositionMessage.position.y),
            groupPositionMessage.groupSize === 4 ? 'circleSprite-red' : 'circleSprite-white'
        );
        sprite.setDisplayOrigin(48, 48);
        this.add.existing(sprite);
        this.groups.set(groupPositionMessage.groupId, sprite);
        return sprite;
    }

    deleteGroup(groupId: number): void {
        this.pendingEvents.enqueue({
            type: "DeleteGroupEvent",
            groupId
        });
    }

    doDeleteGroup(groupId: number): void {
        const group = this.groups.get(groupId);
        if(!group){
            return;
        }
        group.destroy();
        this.groups.delete(groupId);
    }



    /**
     * Sends to the server an event emitted by one of the ActionableItems.
     */
    emitActionableEvent(itemId: number, eventName: string, state: unknown, parameters: unknown) {
        this.connection.emitActionableEvent(itemId, eventName, state, parameters);
    }

    public onResize(): void {
        this.reposition();

        // Send new viewport to server
        const camera = this.cameras.main;
        this.connection.setViewport({
            left: camera.scrollX,
            top: camera.scrollY,
            right: camera.scrollX + camera.width,
            bottom: camera.scrollY + camera.height,
        });
    }
    private getObjectLayerData(objectName : string) : ITiledMapObject| undefined{
        for (const layer of this.mapFile.layers) {
            if (layer.type === 'objectgroup' && layer.name === 'floorLayer') {
                for (const object of layer.objects) {
                    if (object.name === objectName) {
                        return object;
                    }
                    else continue;

                }
            }
        }
        return undefined;

    }
    private reposition(): void {
        this.presentationModeSprite.setY(this.game.renderer.height - 2);
        this.chatModeSprite.setY(this.game.renderer.height - 2);
        this.openChatIcon.setY(this.game.renderer.height - 2);

        // Recompute camera offset if needed
        this.updateCameraOffset();
    }

    /**
     * Updates the offset of the character compared to the center of the screen according to the layout mananger
     * (tries to put the character in the center of the reamining space if there is a discussion going on.
     */
    private updateCameraOffset(): void {
        const array = layoutManager.findBiggestAvailableArray();
        let xCenter = (array.xEnd - array.xStart) / 2 + array.xStart;
        let yCenter = (array.yEnd - array.yStart) / 2 + array.yStart;

        // Let's put this in Game coordinates by applying the zoom level:
        xCenter /= ZOOM_LEVEL * RESOLUTION;
        yCenter /= ZOOM_LEVEL * RESOLUTION;

        this.cameras.main.startFollow(this.CurrentPlayer, true, 1, 1,  xCenter - this.game.renderer.width / 2, yCenter - this.game.renderer.height / 2);
    }

    public onCenterChange(): void {
        this.updateCameraOffset();
    }

    public startJitsi(roomName: string, jwt?: string): void {
        const allProps = this.gameMap.getCurrentProperties();
        const jitsiConfig = this.safeParseJSONstring(allProps.get("jitsiConfig") as string|undefined, 'jitsiConfig');
        const jitsiInterfaceConfig = this.safeParseJSONstring(allProps.get("jitsiInterfaceConfig") as string|undefined, 'jitsiInterfaceConfig');

        jitsiFactory.start(roomName, this.playerName, jwt, jitsiConfig, jitsiInterfaceConfig);
        this.connection.setSilent(true);
        mediaManager.hideGameOverlay();

        //permit to stop jitsi when user close iframe
        mediaManager.addTriggerCloseJitsiFrameButton('close-jisi',() => {
            this.stopJitsi();
        });
    }

    public stopJitsi(): void {
        this.connection?.setSilent(false);
        jitsiFactory.stop();
        mediaManager.showGameOverlay();

        mediaManager.removeTriggerCloseJitsiFrameButton('close-jisi');
    }

    //todo: into onConnexionMessage
    private bannedUser(){
        this.cleanupClosingScene();
        this.userInputManager.clearAllKeys();
        this.scene.start(ErrorSceneName, {
            title: 'Banned',
            subTitle: 'You were banned from WorkAdventure',
            message: 'If you want more information, you may contact us at: workadventure@thecodingmachine.com'
        });
    }

    private onConnexionMessage(event: ConnexionMessageEvent) {
        if (event.type === ConnexionMessageEventTypes.worldFull) {
            this.cleanupClosingScene();
            this.scene.stop(ReconnectingSceneName);
            this.userInputManager.clearAllKeys();
            this.scene.start(ErrorSceneName, {
                title: 'Connection rejected',
                subTitle: 'The world you are trying to join is full. Try again later.',
                message: 'If you want more information, you may contact us at: workadventure@thecodingmachine.com'
            });
        }
    }
}<|MERGE_RESOLUTION|>--- conflicted
+++ resolved
@@ -57,14 +57,7 @@
 import {addLoader} from "../Components/Loader";
 import {ErrorSceneName} from "../Reconnecting/ErrorScene";
 import {localUserStore} from "../../Connexion/LocalUserStore";
-<<<<<<< HEAD
-import {Subscription} from "rxjs";
 import {iframeListener} from "../../Api/IframeListener";
-=======
-import {iframeListener} from "../../Api/IframeListener";
-import DOMElement = Phaser.GameObjects.DOMElement;
-import Tween = Phaser.Tweens.Tween;
->>>>>>> 086b88b0
 import {HtmlUtils} from "../../WebRtc/HtmlUtils";
 import Texture = Phaser.Textures.Texture;
 import Sprite = Phaser.GameObjects.Sprite;
@@ -72,6 +65,7 @@
 import GameObject = Phaser.GameObjects.GameObject;
 import FILE_LOAD_ERROR = Phaser.Loader.Events.FILE_LOAD_ERROR;
 import DOMElement = Phaser.GameObjects.DOMElement;
+import {Subscription} from "rxjs";
 
 export interface GameSceneInitInterface {
     initPosition: PointInterface|null,
@@ -164,10 +158,6 @@
     private characterLayers!: string[];
     private messageSubscription: Subscription|null = null;
     private popUpElements : Map<number, DOMElement> = new Map<number, Phaser.GameObjects.DOMElement>();
-<<<<<<< HEAD
-    private objectLayerPopUp! : ITiledMapObject;
-=======
->>>>>>> 086b88b0
 
     constructor(private room: Room, MapUrlFile: string, customKey?: string|undefined) {
         super({
@@ -693,23 +683,15 @@
         this.gameMap.onPropertyChange('zone', (newValue, oldValue) => {
             if (newValue === undefined || newValue === false || newValue === '') {
                 iframeListener.sendLeaveEvent(oldValue as string);
-<<<<<<< HEAD
-
-=======
->>>>>>> 086b88b0
+
             } else {
                 iframeListener.sendEnterEvent(newValue as string);
             }
         });
-<<<<<<< HEAD
-=======
-
->>>>>>> 086b88b0
     }
 
     private listenToIframeEvents(): void {
         iframeListener.openPopupStream.subscribe((openPopupEvent) => {
-<<<<<<< HEAD
 
             let  objectLayerSquare : ITiledMapObject;
             if (this.getObjectLayerData(openPopupEvent.targetObject) !== undefined){
@@ -724,19 +706,11 @@
 >
 ${escapedMessage}
  </div> </div>`;
-=======
-            const escapedMessage = HtmlUtils.escapeHtml(openPopupEvent.message);
-
-            let html = `<div class="nes-container with-title is-centered">
-${escapedMessage}
-</div>`;
->>>>>>> 086b88b0
             let id = 0;
             for (const button of openPopupEvent.buttons) {
                 html += `<button type="button" class="nes-btn is-${HtmlUtils.escapeHtml(button.className ?? '')}" id="popup-${openPopupEvent.popupId}-${id}">${HtmlUtils.escapeHtml(button.label)}</button>`;
                 id++;
             }
-<<<<<<< HEAD
             const domElement = this.add.dom(objectLayerSquare.x  + objectLayerSquare.width/2 ,
                 objectLayerSquare.y + objectLayerSquare.height/2).createFromHTML(html);
 
@@ -748,13 +722,6 @@
 
 
 
-=======
-
-            const domElement = this.add.dom(150, 150).createFromHTML(html);
-            domElement.scale = 0;
-            domElement.setClassName('popUpElement');
-
->>>>>>> 086b88b0
             id = 0;
             for (const button of openPopupEvent.buttons) {
                 const button = HtmlUtils.getElementByIdOrFail<HTMLButtonElement>(`popup-${openPopupEvent.popupId}-${id}`);
@@ -792,7 +759,6 @@
                 },
             });
         });
-<<<<<<< HEAD
 
         iframeListener.disablePlayerControlStream.subscribe(()=>{
             this.userInputManager.clearAllKeys();
@@ -810,8 +776,6 @@
             sprite.destroy();
         })
 
-=======
->>>>>>> 086b88b0
     }
 
     private getMapDirUrl(): string {
