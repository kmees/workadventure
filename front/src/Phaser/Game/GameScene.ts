--- conflicted
+++ resolved
@@ -744,7 +744,6 @@
             if (newValue === undefined || newValue === false || newValue === '') {
                 iframeListener.sendLeaveEvent(oldValue as string);
             } else {
-                console.log("je passe dans zone");
                 iframeListener.sendEnterEvent(newValue as string);
             }
         });
@@ -757,10 +756,6 @@
             let html = `<div class="nes-container with-title is-centered">
 ${escapedMessage}
 </div>`;
-<<<<<<< HEAD
-            const domElement = this.add.dom(this.popUpX, this.popUpY).createFromHTML(html);
-            domElement.scale = 1;
-=======
             let id = 0;
             for (const button of openPopupEvent.buttons) {
                 html += `<button type="button" class="nes-btn is-${HtmlUtils.escapeHtml(button.className ?? '')}" id="popup-${openPopupEvent.popupId}-${id}">${HtmlUtils.escapeHtml(button.label)}</button>`;
@@ -769,7 +764,6 @@
 
             const domElement = this.add.dom(150, 150).createFromHTML(html);
             domElement.scale = 0;
->>>>>>> 18464e49
             domElement.setClassName('popUpElement');
 
             id = 0;
