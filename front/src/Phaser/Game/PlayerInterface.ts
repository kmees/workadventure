import type { BodyResourceDescriptionInterface } from "../Entity/PlayerTextures";

export interface PlayerInterface {
    userId: number;
    name: string;
    characterLayers: BodyResourceDescriptionInterface[];
    visitCardUrl: string | null;
    companion: string | null;
<<<<<<< HEAD
=======
    userUuid: string;
>>>>>>> e5f7c62e
}<|MERGE_RESOLUTION|>--- conflicted
+++ resolved
@@ -6,8 +6,5 @@
     characterLayers: BodyResourceDescriptionInterface[];
     visitCardUrl: string | null;
     companion: string | null;
-<<<<<<< HEAD
-=======
     userUuid: string;
->>>>>>> e5f7c62e
 }