--- conflicted
+++ resolved
@@ -43,10 +43,7 @@
     private KeysCode!: UserInputManagerDatum[];
     private Scene: GameScene;
     private isInputDisabled : boolean;
-<<<<<<< HEAD
-=======
 
->>>>>>> 5e8951fd
     private joystick : IVirtualJoystick;
     private joystickEvents = new ActiveEventList();
     private joystickForceThreshold = 60;
@@ -55,11 +52,8 @@
 
     constructor(Scene: GameScene, virtualJoystick: IVirtualJoystick) {
         this.Scene = Scene;
+        this.initKeyBoardEvent();
         this.isInputDisabled = false;
-<<<<<<< HEAD
-=======
-        this.initKeyBoardEvent();
->>>>>>> 5e8951fd
         this.joystick = virtualJoystick;
         this.joystick.on("update", () => {
             this.joystickForceAccuX = this.joystick.forceX ? this.joystickForceAccuX : 0;
