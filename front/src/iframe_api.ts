import type { ChatEvent } from "./Api/Events/ChatEvent";
import { isIframeResponseEventWrapper } from "./Api/Events/IframeEvent";
import { isUserInputChatEvent, UserInputChatEvent } from "./Api/Events/UserInputChatEvent";
import { Subject } from "rxjs";
import { EnterLeaveEvent, isEnterLeaveEvent } from "./Api/Events/EnterLeaveEvent";
import type { OpenPopupEvent } from "./Api/Events/OpenPopupEvent";
import { isButtonClickedEvent } from "./Api/Events/ButtonClickedEvent";
<<<<<<< HEAD
import { ClosePopupEvent } from "./Api/Events/ClosePopupEvent";
import { OpenTabEvent } from "./Api/Events/OpenTabEvent";
import { GoToPageEvent } from "./Api/Events/GoToPageEvent";
import { OpenCoWebSiteEvent } from "./Api/Events/OpenCoWebSiteEvent";
import { LayerEvent } from "./Api/Events/LayerEvent";
import { SetPropertyEvent } from "./Api/Events/setPropertyEvent";
=======
import type { ClosePopupEvent } from "./Api/Events/ClosePopupEvent";
import type { OpenTabEvent } from "./Api/Events/OpenTabEvent";
import type { GoToPageEvent } from "./Api/Events/GoToPageEvent";
import type { OpenCoWebSiteEvent } from "./Api/Events/OpenCoWebSiteEvent";
>>>>>>> 2ea731be

interface WorkAdventureApi {
    sendChatMessage(message: string, author: string): void;
    onChatMessage(callback: (message: string) => void): void;
    onEnterZone(name: string, callback: () => void): void;
    onLeaveZone(name: string, callback: () => void): void;
    openPopup(targetObject: string, message: string, buttons: ButtonDescriptor[]): Popup;
    openTab(url : string): void;
    goToPage(url : string): void;
    openCoWebSite(url : string): void;
    closeCoWebSite(): void;
    disablePlayerControls() : void;
    restorePlayerControls() : void;
    displayBubble() : void;
    removeBubble() : void;
    showLayer(layer: string) : void;
    hideLayer(layer: string) : void;
    setProperty(layerName: string, propertyName: string, propertyValue: string | number | boolean | undefined): void;
}

declare global {
    // eslint-disable-next-line no-var
    var WA: WorkAdventureApi

}

type ChatMessageCallback = (message: string) => void;
type ButtonClickedCallback = (popup: Popup) => void;

const userInputChatStream: Subject<UserInputChatEvent> = new Subject();
const enterStreams: Map<string, Subject<EnterLeaveEvent>> = new Map<string, Subject<EnterLeaveEvent>>();
const leaveStreams: Map<string, Subject<EnterLeaveEvent>> = new Map<string, Subject<EnterLeaveEvent>>();
const popups: Map<number, Popup> = new Map<number, Popup>();
const popupCallbacks: Map<number, Map<number, ButtonClickedCallback>> = new Map<number, Map<number, ButtonClickedCallback>>();

let popupId = 0;
interface ButtonDescriptor {
    /**
     * The label of the button
     */
    label: string,
    /**
     * The type of the button. Can be one of "normal", "primary", "success", "warning", "error", "disabled"
     */
    className?: "normal" | "primary" | "success" | "warning" | "error" | "disabled",
    /**
     * Callback called if the button is pressed
     */
    callback: ButtonClickedCallback,
}

class Popup {
    constructor(private id: number) {
    }

    /**
     * Closes the popup
     */
    public close(): void {
        window.parent.postMessage({
            'type': 'closePopup',
            'data': {
                'popupId': this.id,
            } as ClosePopupEvent
        }, '*');
    }
}

window.WA = {
    /**
     * Send a message in the chat.
     * Only the local user will receive this message.
     */
    sendChatMessage(message: string, author: string) {
        window.parent.postMessage({
            'type': 'chat',
            'data': {
                'message': message,
                'author': author
            } as ChatEvent
        }, '*');
    },
    showLayer(layer: string) : void {
      window.parent.postMessage({
          'type' : 'showLayer',
          'data' : {
              'name' : layer
          } as LayerEvent
      }, '*');
    },
    hideLayer(layer: string) : void {
        window.parent.postMessage({
            'type' : 'hideLayer',
            'data' : {
                'name' : layer
            } as LayerEvent
        }, '*');
    },
    setProperty(layerName: string, propertyName: string, propertyValue: string | number | boolean | undefined): void {
        window.parent.postMessage({
           'type' : 'setProperty',
           'data' : {
               'layerName' : layerName,
               'propertyName' : propertyName,
               'propertyValue' : propertyValue
           } as SetPropertyEvent
        }, '*');
    },
    disablePlayerControls(): void {
        window.parent.postMessage({ 'type': 'disablePlayerControls' }, '*');
    },

    restorePlayerControls(): void {
        window.parent.postMessage({ 'type': 'restorePlayerControls' }, '*');
    },

    displayBubble(): void {
        window.parent.postMessage({ 'type': 'displayBubble' }, '*');
    },

    removeBubble(): void {
        window.parent.postMessage({ 'type': 'removeBubble' }, '*');
    },

    openTab(url: string): void {
        window.parent.postMessage({
            "type": 'openTab',
            "data": {
                url
            } as OpenTabEvent
        }, '*');
    },

    goToPage(url: string): void {
        window.parent.postMessage({
            "type": 'goToPage',
            "data": {
                url
            } as GoToPageEvent
        }, '*');
    },

    openCoWebSite(url : string) : void{
        window.parent.postMessage({
            "type" : 'openCoWebSite',
            "data" : {
                url
            } as OpenCoWebSiteEvent
        }, '*');
    },

    closeCoWebSite(): void {
        window.parent.postMessage({
            "type": 'closeCoWebSite'
        }, '*');
    },

    openPopup(targetObject: string, message: string, buttons: ButtonDescriptor[]): Popup {
        popupId++;
        const popup = new Popup(popupId);
        const btnMap = new Map<number, () => void>();
        popupCallbacks.set(popupId, btnMap);
        let id = 0;
        for (const button of buttons) {
            const callback = button.callback;
            if (callback) {
                btnMap.set(id, () => {
                    callback(popup);
                });
            }
            id++;
        }


        window.parent.postMessage({
            'type': 'openPopup',
            'data': {
                popupId,
                targetObject,
                message,
                buttons: buttons.map((button) => {
                    return {
                        label: button.label,
                        className: button.className
                    };
                })
            } as OpenPopupEvent
        }, '*');

        popups.set(popupId, popup)
        return popup;
    },
    /**
     * Listen to messages sent by the local user, in the chat.
     */
    onChatMessage(callback: ChatMessageCallback): void {
        userInputChatStream.subscribe((userInputChatEvent) => {
            callback(userInputChatEvent.message);
        });
    },
    onEnterZone(name: string, callback: () => void): void {
        let subject = enterStreams.get(name);
        if (subject === undefined) {
            subject = new Subject<EnterLeaveEvent>();
            enterStreams.set(name, subject);
        }
        subject.subscribe(callback);
    },
    onLeaveZone(name: string, callback: () => void): void {
        let subject = leaveStreams.get(name);
        if (subject === undefined) {
            subject = new Subject<EnterLeaveEvent>();
            leaveStreams.set(name, subject);
        }
        subject.subscribe(callback);
    },
}

window.addEventListener('message', message => {
    if (message.source !== window.parent) {
        return; // Skip message in this event listener
    }

    const payload = message.data;

    console.debug(payload);

    if (isIframeResponseEventWrapper(payload)) {
        const payloadData = payload.data;
        if (payload.type === 'userInputChat' && isUserInputChatEvent(payloadData)) {
            userInputChatStream.next(payloadData);
        } else if (payload.type === 'enterEvent' && isEnterLeaveEvent(payloadData)) {
            enterStreams.get(payloadData.name)?.next();
        } else if (payload.type === 'leaveEvent' && isEnterLeaveEvent(payloadData)) {
            leaveStreams.get(payloadData.name)?.next();
        } else if (payload.type === 'buttonClickedEvent' && isButtonClickedEvent(payloadData)) {
            const callback = popupCallbacks.get(payloadData.popupId)?.get(payloadData.buttonId);
            const popup = popups.get(payloadData.popupId);
            if (popup === undefined) {
                throw new Error('Could not find popup with ID "' + payloadData.popupId + '"');
            }
            if (callback) {
                callback(popup);
            }
        }

    }

    // ...
});<|MERGE_RESOLUTION|>--- conflicted
+++ resolved
@@ -5,19 +5,12 @@
 import { EnterLeaveEvent, isEnterLeaveEvent } from "./Api/Events/EnterLeaveEvent";
 import type { OpenPopupEvent } from "./Api/Events/OpenPopupEvent";
 import { isButtonClickedEvent } from "./Api/Events/ButtonClickedEvent";
-<<<<<<< HEAD
-import { ClosePopupEvent } from "./Api/Events/ClosePopupEvent";
-import { OpenTabEvent } from "./Api/Events/OpenTabEvent";
-import { GoToPageEvent } from "./Api/Events/GoToPageEvent";
-import { OpenCoWebSiteEvent } from "./Api/Events/OpenCoWebSiteEvent";
-import { LayerEvent } from "./Api/Events/LayerEvent";
-import { SetPropertyEvent } from "./Api/Events/setPropertyEvent";
-=======
 import type { ClosePopupEvent } from "./Api/Events/ClosePopupEvent";
 import type { OpenTabEvent } from "./Api/Events/OpenTabEvent";
 import type { GoToPageEvent } from "./Api/Events/GoToPageEvent";
 import type { OpenCoWebSiteEvent } from "./Api/Events/OpenCoWebSiteEvent";
->>>>>>> 2ea731be
+import type { LayerEvent } from "./Api/Events/LayerEvent";
+import type { SetPropertyEvent } from "./Api/Events/setPropertyEvent";
 
 interface WorkAdventureApi {
     sendChatMessage(message: string, author: string): void;
