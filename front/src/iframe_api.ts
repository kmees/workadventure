--- conflicted
+++ resolved
@@ -9,7 +9,6 @@
 import type { OpenTabEvent } from "./Api/Events/OpenTabEvent";
 import type { GoToPageEvent } from "./Api/Events/GoToPageEvent";
 import type { OpenCoWebSiteEvent } from "./Api/Events/OpenCoWebSiteEvent";
-<<<<<<< HEAD
 import type { LayerEvent } from "./Api/Events/LayerEvent";
 import type { SetPropertyEvent } from "./Api/Events/setPropertyEvent";
 import { GameStateEvent, isGameStateEvent } from './Api/Events/GameStateEvent';
@@ -18,16 +17,10 @@
 import type { ITiledMap } from "./Phaser/Map/ITiledMap";
 import type { MenuItemRegisterEvent } from "./Api/Events/MenuItemRegisterEvent";
 import { isMenuItemClickedEvent } from "./Api/Events/MenuItemClickedEvent";
-import type {PlaySoundEvent} from "./Api/Events/PlaySoundEvent";
-import type  {StopSoundEvent} from "./Api/Events/StopSoundEvent";
-import type {LoadSoundEvent} from "./Api/Events/LoadSoundEvent";
-=======
 import type { PlaySoundEvent } from "./Api/Events/PlaySoundEvent";
 import type  {StopSoundEvent } from "./Api/Events/StopSoundEvent";
 import type { LoadSoundEvent } from "./Api/Events/LoadSoundEvent";
->>>>>>> acbe4f89
 import SoundConfig = Phaser.Types.Sound.SoundConfig;
-import type { LoadPageEvent } from './Api/Events/LoadPageEvent';
 
 interface WorkAdventureApi {
     sendChatMessage(message: string, author: string): void;
@@ -35,16 +28,9 @@
     onEnterZone(name: string, callback: () => void): void;
     onLeaveZone(name: string, callback: () => void): void;
     openPopup(targetObject: string, message: string, buttons: ButtonDescriptor[]): Popup;
-<<<<<<< HEAD
     openTab(url: string): void;
     goToPage(url: string): void;
     openCoWebSite(url: string): void;
-=======
-    openTab(url : string): void;
-    goToPage(url : string): void;
-    loadPage(url : string): void;
-    openCoWebSite(url : string): void;
->>>>>>> acbe4f89
     closeCoWebSite(): void;
     disablePlayerControls() : void;
     restorePlayerControls() : void;
@@ -316,20 +302,7 @@
         }, '*');
     },
 
-<<<<<<< HEAD
     openCoWebSite(url: string): void {
-=======
-    loadPage(url : string) : void{
-        window.parent.postMessage({
-            "type" : 'loadPage',
-            "data" : {
-                url
-            } as LoadPageEvent
-            },'*');
-    },
-
-    openCoWebSite(url : string) : void{
->>>>>>> acbe4f89
         window.parent.postMessage({
             "type": 'openCoWebSite',
             "data": {
