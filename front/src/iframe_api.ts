--- conflicted
+++ resolved
@@ -9,17 +9,14 @@
 import type { OpenTabEvent } from "./Api/Events/OpenTabEvent";
 import type { GoToPageEvent } from "./Api/Events/GoToPageEvent";
 import type { OpenCoWebSiteEvent } from "./Api/Events/OpenCoWebSiteEvent";
-<<<<<<< HEAD
 import type { LayerEvent } from "./Api/Events/LayerEvent";
 import type { SetPropertyEvent } from "./Api/Events/setPropertyEvent";
 import { GameStateEvent, isGameStateEvent } from './Api/Events/GameStateEvent';
 import { HasPlayerMovedEvent, HasPlayerMovedEventCallback, isHasPlayerMovedEvent } from './Api/Events/HasPlayerMovedEvent';
 import { DataLayerEvent, isDataLayerEvent } from "./Api/Events/DataLayerEvent";
-import type {ITiledMap} from "./Phaser/Map/ITiledMap";
-=======
-import { isMenuItemClickedEvent } from './Api/Events/MenuItemClickedEvent';
-import type { MenuItemRegisterEvent } from './Api/Events/MenuItemRegisterEvent';
->>>>>>> 127a4759
+import type { ITiledMap } from "./Phaser/Map/ITiledMap";
+import type { MenuItemRegisterEvent } from "./Api/Events/MenuItemRegisterEvent";
+import { isMenuItemClickedEvent } from "./Api/Events/MenuItemClickedEvent";
 
 interface WorkAdventureApi {
     sendChatMessage(message: string, author: string): void;
@@ -42,7 +39,7 @@
     restorePlayerControls(): void;
     displayBubble(): void;
     removeBubble(): void;
-<<<<<<< HEAD
+    registerMenuCommand(commandDescriptor: string, callback: (commandDescriptor: string) => void): void
     getMapUrl(): Promise<string>;
     getUuid(): Promise<string | undefined>;
     getRoomId(): Promise<string>;
@@ -52,9 +49,6 @@
 
     onPlayerMove(callback: (playerMovedEvent: HasPlayerMovedEvent) => void): void
     getMap(): Promise<ITiledMap>
-=======
-    registerMenuCommand(commandDescriptor: string, callback: (commandDescriptor: string) => void): void
->>>>>>> 127a4759
 }
 
 declare global {
@@ -379,7 +373,6 @@
             if (callback) {
                 callback(popup);
             }
-<<<<<<< HEAD
         } else if (payload.type == "gameState" && isGameStateEvent(payloadData)) {
             gameStateResolver.forEach(resolver => {
                 resolver(payloadData);
@@ -391,13 +384,11 @@
             dataLayerResolver.forEach(resolver => {
                 resolver(payloadData);
             })
-=======
         } else if (payload.type == "menuItemClicked" && isMenuItemClickedEvent(payload.data)) {
             const callback = menuCallbacks.get(payload.data.menuItem);
             if (callback) {
                 callback(payload.data.menuItem)
             }
->>>>>>> 127a4759
         }
     }
 
