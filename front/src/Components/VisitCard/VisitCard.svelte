--- conflicted
+++ resolved
@@ -2,24 +2,24 @@
     import { fly } from 'svelte/transition';
     import {requestVisitCardsStore} from "../../Stores/GameStore";
     import {onMount} from "svelte";
-    
+
     export let visitCardUrl: string;
     let w = '500px';
     let h = '250px';
     let hidden = true;
     let cvIframe;
-    
+
     function closeCard() {
         requestVisitCardsStore.set(null);
     }
-    
+
     function handleIframeMessage(message:any) {
         if (message.data.type === 'cvIframeSize') {
             w = (message.data.data.w) + 'px';
             h = (message.data.data.h) + 'px';
         }
     }
-    
+
     onMount(() => {
         cvIframe.onload = () => hidden = false
         cvIframe.onerror = () => hidden = false
@@ -42,23 +42,19 @@
     0% { transform: rotate(0deg); }
     100% { transform: rotate(360deg); }
   }
-  
+
   .visitCard {
     pointer-events: all;
     margin-left: auto;
     margin-right: auto;
     margin-top: 200px;
-<<<<<<< HEAD
-    max-width: 100vw;
-=======
     max-width: 80vw;
->>>>>>> 94333a74
 
     iframe {
       border: 0;
       max-width: 80vw;
       overflow: hidden;
-      
+
       &.hidden {
         visibility: hidden;
         position: absolute;
@@ -82,7 +78,7 @@
             <button class="nes-btn is-popUpElement" on:click={closeCard}>Close</button>
         </div>
     {/if}
-    
+
 </section>
 
 <svelte:window on:message={handleIframeMessage}/>