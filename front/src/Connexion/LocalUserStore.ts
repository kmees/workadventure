--- conflicted
+++ resolved
@@ -1,14 +1,5 @@
 import {LocalUser} from "./LocalUser";
 
-<<<<<<< HEAD
-const characterLayersKey = 'characterLayers';
-const gameQualityKey = 'gameQuality';
-const videoQualityKey = 'videoQuality';
-const joystickKey = 'showJoystick';
-
-
-const storage = window.localStorage
-=======
 const playerNameKey =           'playerName';
 const selectedPlayerKey =       'selectedPlayer';
 const customCursorPositionKey = 'customCursorPosition';
@@ -18,53 +9,19 @@
 const audioPlayerVolumeKey =    'audioVolume';
 const audioPlayerMuteKey =      'audioMute';
 const helpCameraSettingsShown =      'helpCameraSettingsShown';
->>>>>>> 6e7b1f3e
+const joystickKey = 'showJoystick';
 
 class LocalUserStore {
-<<<<<<< HEAD
 
-=======
->>>>>>> 6e7b1f3e
     saveUser(localUser: LocalUser) {
-        storage.setItem('localUser', JSON.stringify(localUser));
+        localStorage.setItem('localUser', JSON.stringify(localUser));
     }
     getLocalUser(): LocalUser|null {
-        const data = storage.getItem('localUser');
+        const data = localStorage.getItem('localUser');
         return data ? JSON.parse(data) : null;
     }
 
     setName(name:string): void {
-<<<<<<< HEAD
-        storage.setItem('playerName', name);
-    }
-    getName(): string {
-        return storage.getItem('playerName') ?? '';
-    }
-
-    setPlayerCharacterIndex(playerCharacterIndex: number): void {
-        storage.setItem('selectedPlayer', ''+playerCharacterIndex);
-    }
-    getPlayerCharacterIndex(): number {
-        return parseInt(storage.getItem('selectedPlayer') || '');
-    }
-
-    setCustomCursorPosition(activeRow:number, selectedLayers: number[]): void {
-        storage.setItem('customCursorPosition', JSON.stringify({activeRow, selectedLayers}));
-    }
-    getCustomCursorPosition(): {activeRow:number, selectedLayers:number[]}|null  {
-        return JSON.parse(storage.getItem('customCursorPosition') || "null");
-    }
-
-    setCharacterLayers(layers: string[]): void {
-        storage.setItem(characterLayersKey, JSON.stringify(layers));
-    }
-    getCharacterLayers(): string[]|null {
-        return JSON.parse(storage.getItem(characterLayersKey) || "null");
-    }
-
-    getGameQualityValue(): number {
-        return parseInt(storage.getItem(gameQualityKey) || '') || 60;
-=======
         localStorage.setItem(playerNameKey, name);
     }
     getName(): string {
@@ -90,29 +47,22 @@
     }
     getCharacterLayers(): string[]|null {
         return JSON.parse(localStorage.getItem(characterLayersKey) || "null");
->>>>>>> 6e7b1f3e
     }
 
     setGameQualityValue(value: number): void {
-        storage.setItem(gameQualityKey, '' + value);
+        localStorage.setItem(gameQualityKey, '' + value);
     }
-<<<<<<< HEAD
-
-    getVideoQualityValue(): number {
-        return parseInt(storage.getItem(videoQualityKey) || '') || 20;
-=======
     getGameQualityValue(): number {
         return parseInt(localStorage.getItem(gameQualityKey) || '60');
->>>>>>> 6e7b1f3e
     }
 
     setVideoQualityValue(value: number): void {
-        storage.setItem(videoQualityKey, '' + value);
+        localStorage.setItem(videoQualityKey, '' + value);
     }
 
     getJoystick(): boolean {
         try {
-            const joystickVisible = storage.getItem(joystickKey)
+            const joystickVisible = localStorage.getItem(joystickKey)
             if (joystickVisible) {
                 const joystick = JSON.parse(joystickVisible)
                 return joystick ?? false
@@ -125,7 +75,7 @@
     }
 
     setJoystick(value: boolean): void {
-        storage.setItem(joystickKey, value.toString())
+        localStorage.setItem(joystickKey, value.toString())
     }
     getVideoQualityValue(): number {
         return parseInt(localStorage.getItem(videoQualityKey) || '20');
