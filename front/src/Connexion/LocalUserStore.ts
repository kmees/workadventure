--- conflicted
+++ resolved
@@ -9,13 +9,9 @@
 const videoQualityKey =         'videoQuality';
 const audioPlayerVolumeKey =    'audioVolume';
 const audioPlayerMuteKey =      'audioMute';
-<<<<<<< HEAD
-const helpCameraSettingsShown =      'helpCameraSettingsShown';
-const joystickKey = 'showJoystick';
-=======
 const helpCameraSettingsShown = 'helpCameraSettingsShown';
 const fullscreenKey =           'fullscreen';
->>>>>>> 5e8951fd
+const joystickKey = 'showJoystick';
 
 class LocalUserStore {
 
