import {API_URL, UPLOADER_URL} from "../Enum/EnvironmentVariable";
import Axios from "axios";
import {
    BatchMessage,
    ClientToServerMessage,
    GroupDeleteMessage,
    GroupUpdateMessage,
    ItemEventMessage,
    PlayGlobalMessage,
    PositionMessage,
    RoomJoinedMessage,
    ServerToClientMessage,
    SetPlayerDetailsMessage,
    SilentMessage, StopGlobalMessage,
    UserJoinedMessage,
    UserLeftMessage,
    UserMovedMessage,
    UserMovesMessage,
    ViewportMessage,
    WebRtcDisconnectMessage,
    WebRtcSignalToClientMessage,
    WebRtcSignalToServerMessage,
    WebRtcStartMessage,
    ReportPlayerMessage,
    TeleportMessageMessage,
    QueryJitsiJwtMessage,
    SendJitsiJwtMessage,
    CharacterLayerMessage,
    PingMessage,
    SendUserMessage
} from "../Messages/generated/messages_pb"

import {UserSimplePeerInterface} from "../WebRtc/SimplePeer";
import Direction = PositionMessage.Direction;
import {ProtobufClientUtils} from "../Network/ProtobufClientUtils";
import {
    EventMessage,
    GroupCreatedUpdatedMessageInterface, ItemEventMessageInterface,
    MessageUserJoined, OnConnectInterface, PlayGlobalMessageInterface, PositionInterface,
    RoomJoinedMessageInterface,
    ViewportInterface, WebRtcDisconnectMessageInterface,
    WebRtcSignalReceivedMessageInterface,
} from "./ConnexionModels";
import {BodyResourceDescriptionInterface} from "../Phaser/Entity/PlayerTextures";
import {adminMessagesService} from "./AdminMessagesService";
import {connectionManager, ConnexionMessageEventTypes} from "./ConnectionManager";

const manualPingDelay = 20000;

export class RoomConnection implements RoomConnection {
    private readonly socket: WebSocket;
    private userId: number|null = null;
    private listeners: Map<string, Function[]> = new Map<string, Function[]>();
    private static websocketFactory: null|((url: string)=>any) = null; // eslint-disable-line @typescript-eslint/no-explicit-any
    private closed: boolean = false;
    private tags: string[] = [];

    public static setWebsocketFactory(websocketFactory: (url: string)=>any): void { // eslint-disable-line @typescript-eslint/no-explicit-any
        RoomConnection.websocketFactory = websocketFactory;
    }

    /**
     *
     * @param token A JWT token containing the UUID of the user
     * @param roomId The ID of the room in the form "_/[instance]/[map_url]" or "@/[org]/[event]/[map]"
     */
    public constructor(token: string|null, roomId: string, name: string, characterLayers: string[], position: PositionInterface, viewport: ViewportInterface) {
        let url = API_URL.replace('http://', 'ws://').replace('https://', 'wss://');
        url += '/room';
        url += '?roomId='+(roomId ?encodeURIComponent(roomId):'');
        url += '&token='+(token ?encodeURIComponent(token):'');
        url += '&name='+encodeURIComponent(name);
        for (const layer of characterLayers) {
            url += '&characterLayers='+encodeURIComponent(layer);
        }
        url += '&x='+Math.floor(position.x);
        url += '&y='+Math.floor(position.y);
        url += '&top='+Math.floor(viewport.top);
        url += '&bottom='+Math.floor(viewport.bottom);
        url += '&left='+Math.floor(viewport.left);
        url += '&right='+Math.floor(viewport.right);

        if (RoomConnection.websocketFactory) {
            this.socket = RoomConnection.websocketFactory(url);
        } else {
            this.socket = new WebSocket(url);
        }

        this.socket.binaryType = 'arraybuffer';

        let interval: ReturnType<typeof setInterval>|undefined = undefined;

        this.socket.onopen = (ev) => {
            //we manually ping every 20s to not be logged out by the server, even when the game is in background.
            const pingMessage = new PingMessage();
            interval = setInterval(() => this.socket.send(pingMessage.serializeBinary().buffer), manualPingDelay);
        };

        this.socket.addEventListener('close', (event) => {
            if (interval) {
                clearInterval(interval);
            }

            // If we are not connected yet (if a JoinRoomMessage was not sent), we need to retry.
            if (this.userId === null && !this.closed) {
                this.dispatch(EventMessage.CONNECTING_ERROR, event);
            }
        });

        this.socket.onmessage = (messageEvent) => {
            const arrayBuffer: ArrayBuffer = messageEvent.data;
            const message = ServerToClientMessage.deserializeBinary(new Uint8Array(arrayBuffer));

            if (message.hasBatchmessage()) {
                for (const subMessage of (message.getBatchmessage() as BatchMessage).getPayloadList()) {
                    let event: string;
                    let payload;
                    if (subMessage.hasUsermovedmessage()) {
                        event = EventMessage.USER_MOVED;
                        payload = subMessage.getUsermovedmessage();
                    } else if (subMessage.hasGroupupdatemessage()) {
                        event = EventMessage.GROUP_CREATE_UPDATE;
                        payload = subMessage.getGroupupdatemessage();
                    } else if (subMessage.hasGroupdeletemessage()) {
                        event = EventMessage.GROUP_DELETE;
                        payload = subMessage.getGroupdeletemessage();
                    } else if (subMessage.hasUserjoinedmessage()) {
                        event = EventMessage.JOIN_ROOM;
                        payload = subMessage.getUserjoinedmessage();
                    } else if (subMessage.hasUserleftmessage()) {
                        event = EventMessage.USER_LEFT;
                        payload = subMessage.getUserleftmessage();
                    } else if (subMessage.hasItemeventmessage()) {
                        event = EventMessage.ITEM_EVENT;
                        payload = subMessage.getItemeventmessage();
                    } else {
                        throw new Error('Unexpected batch message type');
                    }

                    this.dispatch(event, payload);
                }
            } else if (message.hasRoomjoinedmessage()) {
                const roomJoinedMessage = message.getRoomjoinedmessage() as RoomJoinedMessage;

                const items: { [itemId: number] : unknown } = {};
                for (const item of roomJoinedMessage.getItemList()) {
                    items[item.getItemid()] = JSON.parse(item.getStatejson());
                }

                this.userId = roomJoinedMessage.getCurrentuserid();
                this.tags = roomJoinedMessage.getTagList();

                this.dispatch(EventMessage.CONNECT, {
                    connection: this,
                    room: {
                        items
                    } as RoomJoinedMessageInterface
                });
            } else if (message.hasErrormessage()) {
                connectionManager._connexionMessageStream.next({type: ConnexionMessageEventTypes.worldFull}); //todo: generalize this behavior to all messages
                this.closed = true;
            } else if (message.hasWebrtcsignaltoclientmessage()) {
                this.dispatch(EventMessage.WEBRTC_SIGNAL, message.getWebrtcsignaltoclientmessage());
            } else if (message.hasWebrtcscreensharingsignaltoclientmessage()) {
                this.dispatch(EventMessage.WEBRTC_SCREEN_SHARING_SIGNAL, message.getWebrtcscreensharingsignaltoclientmessage());
            } else if (message.hasWebrtcstartmessage()) {
                this.dispatch(EventMessage.WEBRTC_START, message.getWebrtcstartmessage());
            } else if (message.hasWebrtcdisconnectmessage()) {
                this.dispatch(EventMessage.WEBRTC_DISCONNECT, message.getWebrtcdisconnectmessage());
            } else if (message.hasPlayglobalmessage()) {
                this.dispatch(EventMessage.PLAY_GLOBAL_MESSAGE, message.getPlayglobalmessage());
            } else if (message.hasStopglobalmessage()) {
                this.dispatch(EventMessage.STOP_GLOBAL_MESSAGE, message.getStopglobalmessage());
            } else if (message.hasTeleportmessagemessage()) {
                this.dispatch(EventMessage.TELEPORT, message.getTeleportmessagemessage());
            } else if (message.hasSendjitsijwtmessage()) {
                this.dispatch(EventMessage.START_JITSI_ROOM, message.getSendjitsijwtmessage());
            } else if (message.hasSendusermessage()) {
<<<<<<< HEAD
                adminMessagesService.onSendusermessage(message.getSendusermessage() as SendUserMessage);
=======
                this.dispatch(EventMessage.USER_MESSAGE, message.getSendusermessage());
            } else if (message.hasBanusermessage()) {
                this.dispatch(EventMessage.USER_MESSAGE, message.getBanusermessage());
>>>>>>> ce6976ec
            } else {
                throw new Error('Unknown message received');
            }

        }
    }

    private dispatch(event: string, payload: unknown): void {
        const listeners = this.listeners.get(event);
        if (listeners === undefined) {
            return;
        }
        for (const listener of listeners) {
            listener(payload);
        }
    }

    public emitPlayerDetailsMessage(userName: string, characterLayersSelected: BodyResourceDescriptionInterface[]) {
        const message = new SetPlayerDetailsMessage();
        message.setName(userName);
        message.setCharacterlayersList(characterLayersSelected.map((characterLayer) => characterLayer.name));

        const clientToServerMessage = new ClientToServerMessage();
        clientToServerMessage.setSetplayerdetailsmessage(message);

        this.socket.send(clientToServerMessage.serializeBinary().buffer);
    }

    public closeConnection(): void {
        this.socket?.close();
        this.closed = true;
    }

    private toPositionMessage(x : number, y : number, direction : string, moving: boolean): PositionMessage {
        const positionMessage = new PositionMessage();
        positionMessage.setX(Math.floor(x));
        positionMessage.setY(Math.floor(y));
        let directionEnum: Direction;
        switch (direction) {
            case 'up':
                directionEnum = Direction.UP;
                break;
            case 'down':
                directionEnum = Direction.DOWN;
                break;
            case 'left':
                directionEnum = Direction.LEFT;
                break;
            case 'right':
                directionEnum = Direction.RIGHT;
                break;
            default:
                throw new Error("Unexpected direction");
        }
        positionMessage.setDirection(directionEnum);
        positionMessage.setMoving(moving);

        return positionMessage;
    }

    private toViewportMessage(viewport: ViewportInterface): ViewportMessage {
        const viewportMessage = new ViewportMessage();
        viewportMessage.setLeft(Math.floor(viewport.left));
        viewportMessage.setRight(Math.floor(viewport.right));
        viewportMessage.setTop(Math.floor(viewport.top));
        viewportMessage.setBottom(Math.floor(viewport.bottom));

        return viewportMessage;
    }

    public sharePosition(x : number, y : number, direction : string, moving: boolean, viewport: ViewportInterface) : void{
        if(!this.socket){
            return;
        }

        const positionMessage = this.toPositionMessage(x, y, direction, moving);

        const viewportMessage = this.toViewportMessage(viewport);

        const userMovesMessage = new UserMovesMessage();
        userMovesMessage.setPosition(positionMessage);
        userMovesMessage.setViewport(viewportMessage);

        //console.log('Sending position ', positionMessage.getX(), positionMessage.getY());
        const clientToServerMessage = new ClientToServerMessage();
        clientToServerMessage.setUsermovesmessage(userMovesMessage);

        this.socket.send(clientToServerMessage.serializeBinary().buffer);
    }

    public setSilent(silent: boolean): void {
        const silentMessage = new SilentMessage();
        silentMessage.setSilent(silent);

        const clientToServerMessage = new ClientToServerMessage();
        clientToServerMessage.setSilentmessage(silentMessage);

        this.socket.send(clientToServerMessage.serializeBinary().buffer);
    }

    public setViewport(viewport: ViewportInterface): void {
        const viewportMessage = new ViewportMessage();
        viewportMessage.setTop(Math.round(viewport.top));
        viewportMessage.setBottom(Math.round(viewport.bottom));
        viewportMessage.setLeft(Math.round(viewport.left));
        viewportMessage.setRight(Math.round(viewport.right));

        const clientToServerMessage = new ClientToServerMessage();
        clientToServerMessage.setViewportmessage(viewportMessage);

        this.socket.send(clientToServerMessage.serializeBinary().buffer);
    }

    public onUserJoins(callback: (message: MessageUserJoined) => void): void {
        this.onMessage(EventMessage.JOIN_ROOM, (message: UserJoinedMessage) => {
            callback(this.toMessageUserJoined(message));
        });
    }

    // TODO: move this to protobuf utils
    private toMessageUserJoined(message: UserJoinedMessage): MessageUserJoined {
        const position = message.getPosition();
        if (position === undefined) {
            throw new Error('Invalid JOIN_ROOM message');
        }

        const characterLayers = message.getCharacterlayersList().map((characterLayer: CharacterLayerMessage): BodyResourceDescriptionInterface => {
            return {
                name: characterLayer.getName(),
                img: characterLayer.getUrl()
            }
        })

        return {
            userId: message.getUserid(),
            name: message.getName(),
            characterLayers,
            position: ProtobufClientUtils.toPointInterface(position)
        }
    }

    public onUserMoved(callback: (message: UserMovedMessage) => void): void {
        this.onMessage(EventMessage.USER_MOVED, callback);
        //this.socket.on(EventMessage.USER_MOVED, callback);
    }

    /**
     * Registers a listener on a message that is part of a batch
     */
    private onMessage(eventName: string, callback: Function): void {
        let callbacks = this.listeners.get(eventName);
        if (callbacks === undefined) {
            callbacks = new Array<Function>();
            this.listeners.set(eventName, callbacks);
        }
        callbacks.push(callback);
    }

    public onUserLeft(callback: (userId: number) => void): void {
        this.onMessage(EventMessage.USER_LEFT, (message: UserLeftMessage) => {
            callback(message.getUserid());
        });
    }

    public onGroupUpdatedOrCreated(callback: (groupCreateUpdateMessage: GroupCreatedUpdatedMessageInterface) => void): void {
        this.onMessage(EventMessage.GROUP_CREATE_UPDATE, (message: GroupUpdateMessage) => {
            callback(this.toGroupCreatedUpdatedMessage(message));
        });
    }

    private toGroupCreatedUpdatedMessage(message: GroupUpdateMessage): GroupCreatedUpdatedMessageInterface {
        const position = message.getPosition();
        if (position === undefined) {
            throw new Error('Missing position in GROUP_CREATE_UPDATE');
        }

        return {
            groupId: message.getGroupid(),
            position: position.toObject(),
            groupSize: message.getGroupsize()
        }
    }

    public onGroupDeleted(callback: (groupId: number) => void): void {
        this.onMessage(EventMessage.GROUP_DELETE, (message: GroupDeleteMessage) => {
            callback(message.getGroupid());
        });
    }

    public onConnectingError(callback: (event: CloseEvent) => void): void {
        this.onMessage(EventMessage.CONNECTING_ERROR, (event: CloseEvent) => {
            callback(event);
        });
    }

    public onConnectError(callback: (error: Event) => void): void {
        this.socket.addEventListener('error', callback)
    }

    /*public onConnect(callback: (e: Event) => void): void {
        this.socket.addEventListener('open', callback)
    }*/
    public onConnect(callback: (roomConnection: OnConnectInterface) => void): void {
        //this.socket.addEventListener('open', callback)
        this.onMessage(EventMessage.CONNECT, callback);
    }

    /**
     * Triggered when we receive all the details of a room (users, groups, ...)
     */
    /*public onStartRoom(callback: (event: RoomJoinedMessageInterface) => void): void {
        this.onMessage(EventMessage.START_ROOM, callback);
    }*/

    public sendWebrtcSignal(signal: unknown, receiverId: number) {
        const webRtcSignal = new WebRtcSignalToServerMessage();
        webRtcSignal.setReceiverid(receiverId);
        webRtcSignal.setSignal(JSON.stringify(signal));

        const clientToServerMessage = new ClientToServerMessage();
        clientToServerMessage.setWebrtcsignaltoservermessage(webRtcSignal);

        this.socket.send(clientToServerMessage.serializeBinary().buffer);
    }

    public sendWebrtcScreenSharingSignal(signal: unknown, receiverId: number) {
        const webRtcSignal = new WebRtcSignalToServerMessage();
        webRtcSignal.setReceiverid(receiverId);
        webRtcSignal.setSignal(JSON.stringify(signal));

        const clientToServerMessage = new ClientToServerMessage();
        clientToServerMessage.setWebrtcscreensharingsignaltoservermessage(webRtcSignal);

        this.socket.send(clientToServerMessage.serializeBinary().buffer);
    }

    public receiveWebrtcStart(callback: (message: UserSimplePeerInterface) => void) {
        this.onMessage(EventMessage.WEBRTC_START, (message: WebRtcStartMessage) => {
            callback({
                userId: message.getUserid(),
                name: message.getName(),
                initiator: message.getInitiator(),
                webRtcUser: message.getWebrtcusername() ?? undefined,
                webRtcPassword: message.getWebrtcpassword() ?? undefined,
            });
        });
    }

    public receiveWebrtcSignal(callback: (message: WebRtcSignalReceivedMessageInterface) => void) {
        this.onMessage(EventMessage.WEBRTC_SIGNAL, (message: WebRtcSignalToClientMessage) => {
            callback({
                userId: message.getUserid(),
                signal: JSON.parse(message.getSignal()),
                webRtcUser: message.getWebrtcusername() ?? undefined,
                webRtcPassword: message.getWebrtcpassword() ?? undefined,
            });
        });
    }

    public receiveWebrtcScreenSharingSignal(callback: (message: WebRtcSignalReceivedMessageInterface) => void) {
        this.onMessage(EventMessage.WEBRTC_SCREEN_SHARING_SIGNAL, (message: WebRtcSignalToClientMessage) => {
            callback({
                userId: message.getUserid(),
                signal: JSON.parse(message.getSignal()),
                webRtcUser: message.getWebrtcusername() ?? undefined,
                webRtcPassword: message.getWebrtcpassword() ?? undefined,
            });
        });
    }

    public onServerDisconnected(callback: (event: CloseEvent) => void): void {
        this.socket.addEventListener('close', (event) => {
            if (this.closed === true) {
                return;
            }
            console.log('Socket closed with code '+event.code+". Reason: "+event.reason);
            if (event.code === 1000) {
                // Normal closure case
                return;
            }
            callback(event);
        });
    }

    public getUserId(): number {
        if (this.userId === null) throw 'UserId cannot be null!'
        return this.userId;
    }

    disconnectMessage(callback: (message: WebRtcDisconnectMessageInterface) => void): void {
        this.onMessage(EventMessage.WEBRTC_DISCONNECT, (message: WebRtcDisconnectMessage) => {
            callback({
                userId: message.getUserid()
            });
        });
    }

    emitActionableEvent(itemId: number, event: string, state: unknown, parameters: unknown): void {
        const itemEventMessage = new ItemEventMessage();
        itemEventMessage.setItemid(itemId);
        itemEventMessage.setEvent(event);
        itemEventMessage.setStatejson(JSON.stringify(state));
        itemEventMessage.setParametersjson(JSON.stringify(parameters));

        const clientToServerMessage = new ClientToServerMessage();
        clientToServerMessage.setItemeventmessage(itemEventMessage);

        this.socket.send(clientToServerMessage.serializeBinary().buffer);
    }

    onActionableEvent(callback: (message: ItemEventMessageInterface) => void): void {
        this.onMessage(EventMessage.ITEM_EVENT, (message: ItemEventMessage) => {
            callback({
                itemId: message.getItemid(),
                event: message.getEvent(),
                parameters: JSON.parse(message.getParametersjson()),
                state: JSON.parse(message.getStatejson())
            });
        });
    }

    public uploadAudio(file : FormData){
        return Axios.post(`${UPLOADER_URL}/upload-audio-message`, file).then((res: {data:{}}) => {
            return res.data;
        }).catch((err) => {
            console.error(err);
            throw err;
        });
    }


    public receivePlayGlobalMessage(callback: (message: PlayGlobalMessageInterface) => void) {
        return this.onMessage(EventMessage.PLAY_GLOBAL_MESSAGE, (message: PlayGlobalMessage) => {
            callback({
                id: message.getId(),
                type: message.getType(),
                message: message.getMessage(),
            });
        });
    }

    public receiveStopGlobalMessage(callback: (messageId: string) => void) {
        return this.onMessage(EventMessage.STOP_GLOBAL_MESSAGE, (message: StopGlobalMessage) => {
            callback(message.getId());
        });
    }

    public receiveTeleportMessage(callback: (messageId: string) => void) {
        return this.onMessage(EventMessage.TELEPORT, (message: TeleportMessageMessage) => {
            callback(message.getMap());
        });
    }

    public emitGlobalMessage(message: PlayGlobalMessageInterface){
        const playGlobalMessage = new PlayGlobalMessage();
        playGlobalMessage.setId(message.id);
        playGlobalMessage.setType(message.type);
        playGlobalMessage.setMessage(message.message);

        const clientToServerMessage = new ClientToServerMessage();
        clientToServerMessage.setPlayglobalmessage(playGlobalMessage);

        this.socket.send(clientToServerMessage.serializeBinary().buffer);
    }

    public emitReportPlayerMessage(reportedUserId: number, reportComment: string ): void {
        const reportPlayerMessage = new ReportPlayerMessage();
        reportPlayerMessage.setReporteduserid(reportedUserId);
        reportPlayerMessage.setReportcomment(reportComment);

        const clientToServerMessage = new ClientToServerMessage();
        clientToServerMessage.setReportplayermessage(reportPlayerMessage);

        this.socket.send(clientToServerMessage.serializeBinary().buffer);
    }

    public emitQueryJitsiJwtMessage(jitsiRoom: string, tag: string|undefined ): void {
        const queryJitsiJwtMessage = new QueryJitsiJwtMessage();
        queryJitsiJwtMessage.setJitsiroom(jitsiRoom);
        if (tag !== undefined) {
            queryJitsiJwtMessage.setTag(tag);
        }

        const clientToServerMessage = new ClientToServerMessage();
        clientToServerMessage.setQueryjitsijwtmessage(queryJitsiJwtMessage);

        this.socket.send(clientToServerMessage.serializeBinary().buffer);
    }

    public onStartJitsiRoom(callback: (jwt: string, room: string) => void): void {
        this.onMessage(EventMessage.START_JITSI_ROOM, (message: SendJitsiJwtMessage) => {
            callback(message.getJwt(), message.getJitsiroom());
        });
    }

    public hasTag(tag: string): boolean {
        return this.tags.includes(tag);
    }

    public isAdmin(): boolean {
        return this.hasTag('admin');
    }
}<|MERGE_RESOLUTION|>--- conflicted
+++ resolved
@@ -27,7 +27,7 @@
     SendJitsiJwtMessage,
     CharacterLayerMessage,
     PingMessage,
-    SendUserMessage
+    SendUserMessage, BanUserMessage
 } from "../Messages/generated/messages_pb"
 
 import {UserSimplePeerInterface} from "../WebRtc/SimplePeer";
@@ -176,13 +176,9 @@
             } else if (message.hasSendjitsijwtmessage()) {
                 this.dispatch(EventMessage.START_JITSI_ROOM, message.getSendjitsijwtmessage());
             } else if (message.hasSendusermessage()) {
-<<<<<<< HEAD
                 adminMessagesService.onSendusermessage(message.getSendusermessage() as SendUserMessage);
-=======
-                this.dispatch(EventMessage.USER_MESSAGE, message.getSendusermessage());
             } else if (message.hasBanusermessage()) {
-                this.dispatch(EventMessage.USER_MESSAGE, message.getBanusermessage());
->>>>>>> ce6976ec
+                adminMessagesService.onSendusermessage(message.getSendusermessage() as BanUserMessage);
             } else {
                 throw new Error('Unknown message received');
             }
