
import type { GameStateEvent } from './GameStateEvent';
import type { ButtonClickedEvent } from './ButtonClickedEvent';
import type { ChatEvent } from './ChatEvent';
import type { ClosePopupEvent } from './ClosePopupEvent';
import type { EnterLeaveEvent } from './EnterLeaveEvent';
import type { GoToPageEvent } from './GoToPageEvent';
import type { LoadPageEvent } from './LoadPageEvent';
import type { OpenCoWebSiteEvent } from './OpenCoWebSiteEvent';
import type { OpenPopupEvent } from './OpenPopupEvent';
import type { OpenTabEvent } from './OpenTabEvent';
import type { UserInputChatEvent } from './UserInputChatEvent';
import type { DataLayerEvent } from "./DataLayerEvent";
import type { LayerEvent } from './LayerEvent';
import type { SetPropertyEvent } from "./setPropertyEvent";
import type { LoadSoundEvent } from "./LoadSoundEvent";
import type { PlaySoundEvent } from "./PlaySoundEvent";
<<<<<<< HEAD
import type { ChangeTileEvent } from "./ChangeTileEvent";
=======
import type { MenuItemClickedEvent } from "./ui/MenuItemClickedEvent";
import type { MenuItemRegisterEvent } from './ui/MenuItemRegisterEvent';
import type { HasPlayerMovedEvent } from "./HasPlayerMovedEvent";
>>>>>>> 2a2cea2c


export interface TypedMessageEvent<T> extends MessageEvent {
    data: T
}

export type IframeEventMap = {
    //getState: GameStateEvent,
    // updateTile: UpdateTileEvent
    loadPage: LoadPageEvent
    chat: ChatEvent,
    openPopup: OpenPopupEvent
    closePopup: ClosePopupEvent
    openTab: OpenTabEvent
    goToPage: GoToPageEvent
    openCoWebSite: OpenCoWebSiteEvent
    closeCoWebSite: null
    disablePlayerControls: null
    restorePlayerControls: null
    displayBubble: null
    removeBubble: null
    onPlayerMove: undefined
    showLayer: LayerEvent
    hideLayer: LayerEvent
    setProperty: SetPropertyEvent
    getDataLayer: undefined
    loadSound: LoadSoundEvent
    playSound: PlaySoundEvent
<<<<<<< HEAD
    stopSound: null
    changeTile: ChangeTileEvent
=======
    stopSound: null,
    getState: undefined,
    registerMenuCommand: MenuItemRegisterEvent
>>>>>>> 2a2cea2c
}
export interface IframeEvent<T extends keyof IframeEventMap> {
    type: T;
    data: IframeEventMap[T];
}


// eslint-disable-next-line @typescript-eslint/no-explicit-any
export const isIframeEventWrapper = (event: any): event is IframeEvent<keyof IframeEventMap> => typeof event.type === 'string';

export interface IframeResponseEventMap {
    userInputChat: UserInputChatEvent
    enterEvent: EnterLeaveEvent
    leaveEvent: EnterLeaveEvent
    buttonClickedEvent: ButtonClickedEvent
    gameState: GameStateEvent
    hasPlayerMoved: HasPlayerMovedEvent
    dataLayer: DataLayerEvent
    menuItemClicked: MenuItemClickedEvent
}
export interface IframeResponseEvent<T extends keyof IframeResponseEventMap> {
    type: T;
    data: IframeResponseEventMap[T];
}

// eslint-disable-next-line @typescript-eslint/no-explicit-any
export const isIframeResponseEventWrapper = (event: { type?: string }): event is IframeResponseEvent<keyof IframeResponseEventMap> => typeof event.type === 'string';<|MERGE_RESOLUTION|>--- conflicted
+++ resolved
@@ -15,14 +15,10 @@
 import type { SetPropertyEvent } from "./setPropertyEvent";
 import type { LoadSoundEvent } from "./LoadSoundEvent";
 import type { PlaySoundEvent } from "./PlaySoundEvent";
-<<<<<<< HEAD
-import type { ChangeTileEvent } from "./ChangeTileEvent";
-=======
 import type { MenuItemClickedEvent } from "./ui/MenuItemClickedEvent";
 import type { MenuItemRegisterEvent } from './ui/MenuItemRegisterEvent';
 import type { HasPlayerMovedEvent } from "./HasPlayerMovedEvent";
->>>>>>> 2a2cea2c
-
+import type { ChangeTileEvent } from "./ChangeTileEvent";
 
 export interface TypedMessageEvent<T> extends MessageEvent {
     data: T
@@ -30,7 +26,6 @@
 
 export type IframeEventMap = {
     //getState: GameStateEvent,
-    // updateTile: UpdateTileEvent
     loadPage: LoadPageEvent
     chat: ChatEvent,
     openPopup: OpenPopupEvent
@@ -50,14 +45,10 @@
     getDataLayer: undefined
     loadSound: LoadSoundEvent
     playSound: PlaySoundEvent
-<<<<<<< HEAD
     stopSound: null
     changeTile: ChangeTileEvent
-=======
-    stopSound: null,
     getState: undefined,
     registerMenuCommand: MenuItemRegisterEvent
->>>>>>> 2a2cea2c
 }
 export interface IframeEvent<T extends keyof IframeEventMap> {
     type: T;
