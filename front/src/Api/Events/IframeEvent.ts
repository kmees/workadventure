--- conflicted
+++ resolved
@@ -6,24 +6,18 @@
 import type { EnterLeaveEvent } from './EnterLeaveEvent';
 import type { GoToPageEvent } from './GoToPageEvent';
 import type { LoadPageEvent } from './LoadPageEvent';
-import type { LoadSoundEvent } from "./LoadSoundEvent";
 import type { OpenCoWebSiteEvent } from './OpenCoWebSiteEvent';
 import type { OpenPopupEvent } from './OpenPopupEvent';
 import type { OpenTabEvent } from './OpenTabEvent';
-import type { PlaySoundEvent } from "./PlaySoundEvent";
-import type { MenuItemClickedEvent } from './ui/MenuItemClickedEvent';
-import type { MenuItemRegisterEvent } from './ui/MenuItemRegisterEvent';
 import type { UserInputChatEvent } from './UserInputChatEvent';
-<<<<<<< HEAD
 import type { DataLayerEvent } from "./DataLayerEvent";
 import type { LayerEvent } from './LayerEvent';
 import type { SetPropertyEvent } from "./setPropertyEvent";
 import type { LoadSoundEvent } from "./LoadSoundEvent";
 import type { PlaySoundEvent } from "./PlaySoundEvent";
-import type { MenuItemClickedEvent } from "./MenuItemClickedEvent";
+import type { MenuItemClickedEvent } from "./ui/MenuItemClickedEvent";
+import type { MenuItemRegisterEvent } from './ui/MenuItemRegisterEvent';
 import type { HasPlayerMovedEvent } from "./HasPlayerMovedEvent";
-=======
->>>>>>> 8be29062
 
 
 export interface TypedMessageEvent<T> extends MessageEvent {
@@ -53,12 +47,8 @@
     loadSound: LoadSoundEvent
     playSound: PlaySoundEvent
     stopSound: null,
-<<<<<<< HEAD
     getState: undefined,
-    registerMenuCommand: undefined
-=======
     registerMenuCommand: MenuItemRegisterEvent
->>>>>>> 8be29062
 }
 export interface IframeEvent<T extends keyof IframeEventMap> {
     type: T;
@@ -74,13 +64,9 @@
     enterEvent: EnterLeaveEvent
     leaveEvent: EnterLeaveEvent
     buttonClickedEvent: ButtonClickedEvent
-<<<<<<< HEAD
     gameState: GameStateEvent
     hasPlayerMoved: HasPlayerMovedEvent
     dataLayer: DataLayerEvent
-=======
-    // gameState: GameStateEvent
->>>>>>> 8be29062
     menuItemClicked: MenuItemClickedEvent
 }
 export interface IframeResponseEvent<T extends keyof IframeResponseEventMap> {
