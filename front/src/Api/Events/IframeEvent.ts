--- conflicted
+++ resolved
@@ -5,27 +5,16 @@
 import type { ClosePopupEvent } from './ClosePopupEvent';
 import type { EnterLeaveEvent } from './EnterLeaveEvent';
 import type { GoToPageEvent } from './GoToPageEvent';
-<<<<<<< HEAD
-import type { MenuItemClickedEvent } from './MenuItemClickedEvent';
-import type { MenuItemRegisterEvent } from './MenuItemRegisterEvent';
-import type { HasPlayerMovedEvent } from './HasPlayerMovedEvent';
-=======
 import type { LoadPageEvent } from './LoadPageEvent';
->>>>>>> 5f944d8e
 import type { OpenCoWebSiteEvent } from './OpenCoWebSiteEvent';
 import type { OpenPopupEvent } from './OpenPopupEvent';
 import type { OpenTabEvent } from './OpenTabEvent';
 import type { UserInputChatEvent } from './UserInputChatEvent';
-<<<<<<< HEAD
 import type { DataLayerEvent } from "./DataLayerEvent";
 import type { LayerEvent } from './LayerEvent';
 import type { SetPropertyEvent } from "./setPropertyEvent";
 import type { LoadSoundEvent } from "./LoadSoundEvent";
 import type { PlaySoundEvent } from "./PlaySoundEvent";
-=======
-import type { LoadSoundEvent} from "./LoadSoundEvent";
-import type {PlaySoundEvent} from "./PlaySoundEvent";
->>>>>>> 5f944d8e
 
 
 export interface TypedMessageEvent<T> extends MessageEvent {
@@ -33,14 +22,9 @@
 }
 
 export type IframeEventMap = {
-<<<<<<< HEAD
-    getState: GameStateEvent,
-    registerMenuCommand: MenuItemRegisterEvent
-=======
     //getState: GameStateEvent,
     // updateTile: UpdateTileEvent
     loadPage: LoadPageEvent
->>>>>>> 5f944d8e
     chat: ChatEvent,
     openPopup: OpenPopupEvent
     closePopup: ClosePopupEvent
