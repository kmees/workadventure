import { Subject } from "rxjs";

import { isDataLayerEvent } from "../Events/DataLayerEvent";
import { EnterLeaveEvent, isEnterLeaveEvent } from "../Events/EnterLeaveEvent";
import { isGameStateEvent } from "../Events/GameStateEvent";

import { IframeApiContribution, sendToWorkadventure } from "./IframeApiContribution";
import { apiCallback } from "./registeredCallbacks";

import type { ITiledMap } from "../../Phaser/Map/ITiledMap";
import type { DataLayerEvent } from "../Events/DataLayerEvent";
import type { GameStateEvent } from "../Events/GameStateEvent";

const enterStreams: Map<string, Subject<EnterLeaveEvent>> = new Map<string, Subject<EnterLeaveEvent>>();
const leaveStreams: Map<string, Subject<EnterLeaveEvent>> = new Map<string, Subject<EnterLeaveEvent>>();
const dataLayerResolver = new Subject<DataLayerEvent>();
const stateResolvers = new Subject<GameStateEvent>();

let immutableDataPromise: Promise<GameStateEvent> | undefined = undefined;

interface Room {
    id: string;
    mapUrl: string;
    map: ITiledMap;
    startLayer: string | null;
}

interface User {
    id: string | undefined;
    nickName: string | null;
    tags: string[];
}

<<<<<<< HEAD
interface TileDescriptor {
    x: number
    y: number
    tile: number | string
    layer: string
}


=======
>>>>>>> 0c5774a4
function getGameState(): Promise<GameStateEvent> {
    if (immutableDataPromise === undefined) {
        immutableDataPromise = new Promise<GameStateEvent>((resolver, thrower) => {
            stateResolvers.subscribe(resolver);
            sendToWorkadventure({ type: "getState", data: null });
        });
    }
    return immutableDataPromise;
}

function getDataLayer(): Promise<DataLayerEvent> {
    return new Promise<DataLayerEvent>((resolver, thrower) => {
        dataLayerResolver.subscribe(resolver);
        sendToWorkadventure({ type: "getDataLayer", data: null });
    });
}

class WorkadventureRoomCommands extends IframeApiContribution<WorkadventureRoomCommands> {
    callbacks = [
        apiCallback({
            callback: (payloadData: EnterLeaveEvent) => {
                enterStreams.get(payloadData.name)?.next();
            },
            type: "enterEvent",
            typeChecker: isEnterLeaveEvent,
        }),
        apiCallback({
            type: "leaveEvent",
            typeChecker: isEnterLeaveEvent,
            callback: (payloadData) => {
                leaveStreams.get(payloadData.name)?.next();
            },
        }),
        apiCallback({
            type: "gameState",
            typeChecker: isGameStateEvent,
            callback: (payloadData) => {
                stateResolvers.next(payloadData);
            },
        }),
        apiCallback({
            type: "dataLayer",
            typeChecker: isDataLayerEvent,
            callback: (payloadData) => {
                dataLayerResolver.next(payloadData);
            },
        }),
    ];

    onEnterZone(name: string, callback: () => void): void {
        let subject = enterStreams.get(name);
        if (subject === undefined) {
            subject = new Subject<EnterLeaveEvent>();
            enterStreams.set(name, subject);
        }
        subject.subscribe(callback);
    }
    onLeaveZone(name: string, callback: () => void): void {
        let subject = leaveStreams.get(name);
        if (subject === undefined) {
            subject = new Subject<EnterLeaveEvent>();
            leaveStreams.set(name, subject);
        }
        subject.subscribe(callback);
    }
    showLayer(layerName: string): void {
        sendToWorkadventure({ type: "showLayer", data: { name: layerName } });
    }
    hideLayer(layerName: string): void {
        sendToWorkadventure({ type: "hideLayer", data: { name: layerName } });
    }
    setProperty(layerName: string, propertyName: string, propertyValue: string | number | boolean | undefined): void {
        sendToWorkadventure({
            type: "setProperty",
            data: {
                layerName: layerName,
                propertyName: propertyName,
                propertyValue: propertyValue,
            },
        });
    }
    getCurrentRoom(): Promise<Room> {
        return getGameState().then((gameState) => {
            return getDataLayer().then((mapJson) => {
                return {
                    id: gameState.roomId,
                    map: mapJson.data as ITiledMap,
                    mapUrl: gameState.mapUrl,
                    startLayer: gameState.startLayerName,
                };
            });
        });
    }
    getCurrentUser(): Promise<User> {
        return getGameState().then((gameState) => {
            return { id: gameState.uuid, nickName: gameState.nickname, tags: gameState.tags };
        });
    }
<<<<<<< HEAD
    changeTile(tiles: TileDescriptor[]) {
        sendToWorkadventure({
            type: 'changeTile',
            data: tiles
        })
    }

=======
>>>>>>> 0c5774a4
}

export default new WorkadventureRoomCommands();<|MERGE_RESOLUTION|>--- conflicted
+++ resolved
@@ -31,7 +31,6 @@
     tags: string[];
 }
 
-<<<<<<< HEAD
 interface TileDescriptor {
     x: number
     y: number
@@ -40,8 +39,6 @@
 }
 
 
-=======
->>>>>>> 0c5774a4
 function getGameState(): Promise<GameStateEvent> {
     if (immutableDataPromise === undefined) {
         immutableDataPromise = new Promise<GameStateEvent>((resolver, thrower) => {
@@ -140,7 +137,6 @@
             return { id: gameState.uuid, nickName: gameState.nickname, tags: gameState.tags };
         });
     }
-<<<<<<< HEAD
     changeTile(tiles: TileDescriptor[]) {
         sendToWorkadventure({
             type: 'changeTile',
@@ -148,8 +144,6 @@
         })
     }
 
-=======
->>>>>>> 0c5774a4
 }
 
 export default new WorkadventureRoomCommands();