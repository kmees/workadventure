import { Subject } from "rxjs";
<<<<<<< HEAD
import { EnterLeaveEvent, isEnterLeaveEvent } from "../Events/EnterLeaveEvent";
import { IframeApiContribution, sendToWorkadventure } from "./IframeApiContribution";
import { apiCallback } from "./registeredCallbacks";
import type { LayerEvent } from "../Events/LayerEvent";
import type { SetPropertyEvent } from "../Events/setPropertyEvent";
import type { GameStateEvent } from "../Events/GameStateEvent";
import type { ITiledMap } from "../../Phaser/Map/ITiledMap";
import type { DataLayerEvent } from "../Events/DataLayerEvent";
import { isGameStateEvent } from "../Events/GameStateEvent";
import { isDataLayerEvent } from "../Events/DataLayerEvent";
=======

import { isDataLayerEvent } from "../Events/DataLayerEvent";
import { EnterLeaveEvent, isEnterLeaveEvent } from "../Events/EnterLeaveEvent";
import { isGameStateEvent } from "../Events/GameStateEvent";

import { IframeApiContribution, sendToWorkadventure } from "./IframeApiContribution";
import { apiCallback } from "./registeredCallbacks";

import type { ITiledMap } from "../../Phaser/Map/ITiledMap";
import type { DataLayerEvent } from "../Events/DataLayerEvent";
import type { GameStateEvent } from "../Events/GameStateEvent";
>>>>>>> 63391e65

const enterStreams: Map<string, Subject<EnterLeaveEvent>> = new Map<string, Subject<EnterLeaveEvent>>();
const leaveStreams: Map<string, Subject<EnterLeaveEvent>> = new Map<string, Subject<EnterLeaveEvent>>();
const dataLayerResolver = new Subject<DataLayerEvent>();
const stateResolvers = new Subject<GameStateEvent>();

let immutableDataPromise: Promise<GameStateEvent> | undefined = undefined;

interface Room {
    id: string;
    mapUrl: string;
    map: ITiledMap;
    startLayer: string | null;
}

interface User {
    id: string | undefined;
    nickName: string | null;
    tags: string[];
<<<<<<< HEAD
=======
}

interface TileDescriptor {
    x: number
    y: number
    tile: number | string
    layer: string
>>>>>>> 63391e65
}

function getGameState(): Promise<GameStateEvent> {
<<<<<<< HEAD
    if (immutableData) {
        return Promise.resolve(immutableData);
    } else {
        return new Promise<GameStateEvent>((resolver, thrower) => {
=======
    if (immutableDataPromise === undefined) {
        immutableDataPromise = new Promise<GameStateEvent>((resolver, thrower) => {
>>>>>>> 63391e65
            stateResolvers.subscribe(resolver);
            sendToWorkadventure({ type: "getState", data: null });
        });
    }
    return immutableDataPromise;
}

function getDataLayer(): Promise<DataLayerEvent> {
    return new Promise<DataLayerEvent>((resolver, thrower) => {
        dataLayerResolver.subscribe(resolver);
        sendToWorkadventure({ type: "getDataLayer", data: null });
    });
}

export class WorkadventureRoomCommands extends IframeApiContribution<WorkadventureRoomCommands> {
    callbacks = [
        apiCallback({
            callback: (payloadData: EnterLeaveEvent) => {
                enterStreams.get(payloadData.name)?.next();
            },
            type: "enterEvent",
            typeChecker: isEnterLeaveEvent,
        }),
        apiCallback({
            type: "leaveEvent",
            typeChecker: isEnterLeaveEvent,
            callback: (payloadData) => {
                leaveStreams.get(payloadData.name)?.next();
            },
        }),
        apiCallback({
            type: "gameState",
            typeChecker: isGameStateEvent,
            callback: (payloadData) => {
                stateResolvers.next(payloadData);
            },
        }),
        apiCallback({
            type: "dataLayer",
            typeChecker: isDataLayerEvent,
            callback: (payloadData) => {
                dataLayerResolver.next(payloadData);
            },
        }),
    ];

    onEnterZone(name: string, callback: () => void): void {
        let subject = enterStreams.get(name);
        if (subject === undefined) {
            subject = new Subject<EnterLeaveEvent>();
            enterStreams.set(name, subject);
        }
        subject.subscribe(callback);
    }
    onLeaveZone(name: string, callback: () => void): void {
        let subject = leaveStreams.get(name);
        if (subject === undefined) {
            subject = new Subject<EnterLeaveEvent>();
            leaveStreams.set(name, subject);
        }
        subject.subscribe(callback);
    }
    showLayer(layerName: string): void {
        sendToWorkadventure({ type: "showLayer", data: { name: layerName } });
    }
    hideLayer(layerName: string): void {
        sendToWorkadventure({ type: "hideLayer", data: { name: layerName } });
    }
    setProperty(layerName: string, propertyName: string, propertyValue: string | number | boolean | undefined): void {
        sendToWorkadventure({
            type: "setProperty",
            data: {
                layerName: layerName,
                propertyName: propertyName,
                propertyValue: propertyValue,
            },
        });
    }
    getCurrentRoom(): Promise<Room> {
        return getGameState().then((gameState) => {
            return getDataLayer().then((mapJson) => {
                return {
                    id: gameState.roomId,
                    map: mapJson.data as ITiledMap,
                    mapUrl: gameState.mapUrl,
                    startLayer: gameState.startLayerName,
                };
            });
        });
    }
    getCurrentUser(): Promise<User> {
        return getGameState().then((gameState) => {
            return { id: gameState.uuid, nickName: gameState.nickname, tags: gameState.tags };
        });
<<<<<<< HEAD
=======
    }
    setTiles(tiles: TileDescriptor[]) {
        sendToWorkadventure({
            type: 'setTiles',
            data: tiles
        })
>>>>>>> 63391e65
    }
}

export default new WorkadventureRoomCommands();<|MERGE_RESOLUTION|>--- conflicted
+++ resolved
@@ -1,16 +1,4 @@
 import { Subject } from "rxjs";
-<<<<<<< HEAD
-import { EnterLeaveEvent, isEnterLeaveEvent } from "../Events/EnterLeaveEvent";
-import { IframeApiContribution, sendToWorkadventure } from "./IframeApiContribution";
-import { apiCallback } from "./registeredCallbacks";
-import type { LayerEvent } from "../Events/LayerEvent";
-import type { SetPropertyEvent } from "../Events/setPropertyEvent";
-import type { GameStateEvent } from "../Events/GameStateEvent";
-import type { ITiledMap } from "../../Phaser/Map/ITiledMap";
-import type { DataLayerEvent } from "../Events/DataLayerEvent";
-import { isGameStateEvent } from "../Events/GameStateEvent";
-import { isDataLayerEvent } from "../Events/DataLayerEvent";
-=======
 
 import { isDataLayerEvent } from "../Events/DataLayerEvent";
 import { EnterLeaveEvent, isEnterLeaveEvent } from "../Events/EnterLeaveEvent";
@@ -22,14 +10,13 @@
 import type { ITiledMap } from "../../Phaser/Map/ITiledMap";
 import type { DataLayerEvent } from "../Events/DataLayerEvent";
 import type { GameStateEvent } from "../Events/GameStateEvent";
->>>>>>> 63391e65
 
 const enterStreams: Map<string, Subject<EnterLeaveEvent>> = new Map<string, Subject<EnterLeaveEvent>>();
 const leaveStreams: Map<string, Subject<EnterLeaveEvent>> = new Map<string, Subject<EnterLeaveEvent>>();
 const dataLayerResolver = new Subject<DataLayerEvent>();
 const stateResolvers = new Subject<GameStateEvent>();
 
-let immutableDataPromise: Promise<GameStateEvent> | undefined = undefined;
+let immutableData: GameStateEvent;
 
 interface Room {
     id: string;
@@ -42,33 +29,24 @@
     id: string | undefined;
     nickName: string | null;
     tags: string[];
-<<<<<<< HEAD
-=======
 }
 
 interface TileDescriptor {
-    x: number
-    y: number
-    tile: number | string
-    layer: string
->>>>>>> 63391e65
+    x: number;
+    y: number;
+    tile: number | string;
+    layer: string;
 }
 
 function getGameState(): Promise<GameStateEvent> {
-<<<<<<< HEAD
     if (immutableData) {
         return Promise.resolve(immutableData);
     } else {
         return new Promise<GameStateEvent>((resolver, thrower) => {
-=======
-    if (immutableDataPromise === undefined) {
-        immutableDataPromise = new Promise<GameStateEvent>((resolver, thrower) => {
->>>>>>> 63391e65
             stateResolvers.subscribe(resolver);
             sendToWorkadventure({ type: "getState", data: null });
         });
     }
-    return immutableDataPromise;
 }
 
 function getDataLayer(): Promise<DataLayerEvent> {
@@ -158,15 +136,12 @@
         return getGameState().then((gameState) => {
             return { id: gameState.uuid, nickName: gameState.nickname, tags: gameState.tags };
         });
-<<<<<<< HEAD
-=======
     }
     setTiles(tiles: TileDescriptor[]) {
         sendToWorkadventure({
-            type: 'setTiles',
-            data: tiles
-        })
->>>>>>> 63391e65
+            type: "setTiles",
+            data: tiles,
+        });
     }
 }
 
