--- conflicted
+++ resolved
@@ -6,11 +6,7 @@
 
 const chatStream = new Subject<string>();
 
-<<<<<<< HEAD
-class WorkadventureChatCommands extends IframeApiContribution<WorkadventureChatCommands> {
-=======
 export class WorkadventureChatCommands extends IframeApiContribution<WorkadventureChatCommands> {
->>>>>>> 63391e65
     callbacks = [
         apiCallback({
             callback: (event: UserInputChatEvent) => {
