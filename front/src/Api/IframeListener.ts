--- conflicted
+++ resolved
@@ -1,18 +1,6 @@
 import { Subject } from "rxjs";
 import { ChatEvent, isChatEvent } from "./Events/ChatEvent";
 import * as crypto from "crypto";
-<<<<<<< HEAD
-import {HtmlUtils} from "../WebRtc/HtmlUtils";
-import {EnterLeaveEvent} from "./Events/EnterLeaveEvent";
-import {isOpenPopupEvent, OpenPopupEvent} from "./Events/OpenPopupEvent";
-import {isOpenTabEvent, OpenTabEvent} from "./Events/OpenTabEvent";
-import {ButtonClickedEvent} from "./Events/ButtonClickedEvent";
-import {ClosePopupEvent, isClosePopupEvent} from "./Events/ClosePopupEvent";
-import {scriptUtils} from "./ScriptUtils";
-import {GoToPageEvent, isGoToPageEvent} from "./Events/GoToPageEvent";
-import {isOpenCoWebsite, OpenCoWebSiteEvent} from "./Events/OpenCoWebSiteEvent";
-import {isLayerEvent, LayerEvent} from "./Events/LayerEvent";
-=======
 import { HtmlUtils } from "../WebRtc/HtmlUtils";
 import { EnterLeaveEvent } from "./Events/EnterLeaveEvent";
 import { isOpenPopupEvent, OpenPopupEvent } from "./Events/OpenPopupEvent";
@@ -24,7 +12,7 @@
 import { isOpenCoWebsite, OpenCoWebSiteEvent } from "./Events/OpenCoWebSiteEvent";
 import { IframeEventMap, IframeEvent, IframeResponseEvent, IframeResponseEventMap, isIframeEventWrapper, TypedMessageEvent } from "./Events/IframeEvent";
 import { UserInputChatEvent } from "./Events/UserInputChatEvent";
->>>>>>> e0ac8abd
+import {isLayerEvent, LayerEvent} from "./Events/LayerEvent";
 
 
 /**
@@ -92,11 +80,9 @@
 
             const payload = message.data;
             if (isIframeEventWrapper(payload)) {
-                if (payload.type ==='showLayer' && isLayerEvent(payload.data)) {
-                    console.log('showLayer 2');
+                if (payload.type === 'showLayer' && isLayerEvent(payload.data)) {
                     this._showLayerStream.next(payload.data);
                 } else if (payload.type === 'hideLayer' && isLayerEvent(payload.data)) {
-                    console.log('hideLayer 2');
                     this._hideLayerStream.next(payload.data);
                 } else if (payload.type === 'chat' && isChatEvent(payload.data)) {
                     this._chatStream.next(payload.data);
