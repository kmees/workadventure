--- conflicted
+++ resolved
@@ -1,26 +1,14 @@
 import { Subject } from "rxjs";
 import { ChatEvent, isChatEvent } from "./Events/ChatEvent";
-<<<<<<< HEAD
 import { HtmlUtils } from "../WebRtc/HtmlUtils";
 import type { EnterLeaveEvent } from "./Events/EnterLeaveEvent";
 import { isOpenPopupEvent, OpenPopupEvent } from "./Events/OpenPopupEvent";
 import { isOpenTabEvent, OpenTabEvent } from "./Events/OpenTabEvent";
 import type { ButtonClickedEvent } from "./Events/ButtonClickedEvent";
-=======
-import { IframeEvent, isIframeEventWrapper } from "./Events/IframeEvent";
-import { UserInputChatEvent } from "./Events/UserInputChatEvent";
-import * as crypto from "crypto";
-import { HtmlUtils } from "../WebRtc/HtmlUtils";
-import { EnterLeaveEvent } from "./Events/EnterLeaveEvent";
-import { isOpenPopupEvent, OpenPopupEvent } from "./Events/OpenPopupEvent";
-import { isOpenTabEvent, OpenTabEvent } from "./Events/OpenTabEvent";
-import { ButtonClickedEvent } from "./Events/ButtonClickedEvent";
->>>>>>> 46996f70
 import { ClosePopupEvent, isClosePopupEvent } from "./Events/ClosePopupEvent";
 import { scriptUtils } from "./ScriptUtils";
 import { GoToPageEvent, isGoToPageEvent } from "./Events/GoToPageEvent";
 import { isOpenCoWebsite, OpenCoWebSiteEvent } from "./Events/OpenCoWebSiteEvent";
-<<<<<<< HEAD
 import { IframeEventMap, IframeEvent, IframeResponseEvent, IframeResponseEventMap, isIframeEventWrapper, TypedMessageEvent } from "./Events/IframeEvent";
 import type { UserInputChatEvent } from "./Events/UserInputChatEvent";
 import { isLayerEvent, LayerEvent } from "./Events/LayerEvent";
@@ -33,10 +21,7 @@
 import type { MenuItemClickedEvent } from './Events/MenuItemClickedEvent';
 import type { TagEvent } from "./Events/TagEvent";
 import { isTilesetEvent, TilesetEvent } from "./Events/TilesetEvent";
-=======
-import { isLoadPageEvent } from './Events/LoadPageEvent';
-import { isUpdateTileEvent, UpdateTileEvent } from './Events/ApiUpdateTileEvent';
->>>>>>> 46996f70
+import { isUpdateTileEvent, UpdateTileEvent } from './Events/UpdateTileEvent';
 
 
 /**
@@ -51,16 +36,6 @@
     private readonly _openPopupStream: Subject<OpenPopupEvent> = new Subject();
     public readonly openPopupStream = this._openPopupStream.asObservable();
 
-    private readonly _openTabStream: Subject<OpenTabEvent> = new Subject();
-    public readonly openTabStream = this._openTabStream.asObservable();
-
-    private readonly _goToPageStream: Subject<GoToPageEvent> = new Subject();
-    public readonly goToPageStream = this._goToPageStream.asObservable();
-
-
-    private readonly _loadPageStream: Subject<string> = new Subject();
-    public readonly loadPageStream = this._loadPageStream.asObservable();
-
     private readonly _openCoWebSiteStream: Subject<OpenCoWebSiteEvent> = new Subject();
     public readonly openCoWebSiteStream = this._openCoWebSiteStream.asObservable();
 
@@ -82,7 +57,6 @@
     private readonly _removeBubbleStream: Subject<void> = new Subject();
     public readonly removeBubbleStream = this._removeBubbleStream.asObservable();
 
-<<<<<<< HEAD
     private readonly _showLayerStream: Subject<LayerEvent> = new Subject();
     public readonly showLayerStream = this._showLayerStream.asObservable();
 
@@ -106,10 +80,9 @@
 
     private readonly _tilesetLoaderStream: Subject<TilesetEvent> =  new Subject();
     public readonly tilesetLoaderStream = this._tilesetLoaderStream.asObservable();
-=======
-    private readonly _updateTileEvent: Subject<UpdateTileEvent> = new Subject();
-    public readonly updateTileEvent = this._updateTileEvent.asObservable();
->>>>>>> 46996f70
+
+    private readonly _updateTileStream: Subject<UpdateTileEvent> = new Subject();
+    public readonly updateTileStream = this._updateTileStream.asObservable();
 
     private readonly iframes = new Set<HTMLIFrameElement>();
     private readonly scripts = new Map<string, HTMLIFrameElement>();
@@ -153,20 +126,15 @@
                     scriptUtils.goToPage(payload.data.url);
                 }
                 else if (payload.type === 'openCoWebSite' && isOpenCoWebsite(payload.data)) {
-<<<<<<< HEAD
                     const scriptUrl = [...this.scripts.keys()].find(key => {
                         return this.scripts.get(key)?.contentWindow == message.source
                     })
 
                     scriptUtils.openCoWebsite(payload.data.url, scriptUrl || foundSrc);
-=======
-                    scriptUtils.openCoWebsite(payload.data.url);
->>>>>>> 46996f70
                 }
                 else if (payload.type === 'closeCoWebSite') {
                     scriptUtils.closeCoWebSite();
                 }
-<<<<<<< HEAD
                 else if (payload.type === 'disablePlayerControls') {
                     this._disablePlayerControlStream.next();
                 }
@@ -186,25 +154,10 @@
                     this._registerMenuCommandStream.next(payload.data.menutItem)
                 } else if (payload.type == "getTag") {
                     this._tagListStream.next();
-                } else if (payload.type == "tilsetEvent" && isTilesetEvent(payload.data)) {
+                } else if (payload.type == "tilesetEvent" && isTilesetEvent(payload.data)) {
                     this._tilesetLoaderStream.next(payload.data);
-=======
-                else if (payload.type === 'disablePlayerControl') {
-                    this._disablePlayerControlStream.next();
-                }
-                else if (payload.type === 'restorePlayerControl') {
-                    this._enablePlayerControlStream.next();
-                }
-                else if (payload.type === 'displayBubble') {
-                    this._displayBubbleStream.next();
-                }
-                else if (payload.type === 'removeBubble') {
-                    this._removeBubbleStream.next();
-                } else if (payload.type === 'loadPage' && isLoadPageEvent(payload.data)) {
-                    this._loadPageStream.next(payload.data.url);
-                } else if (payload.type == "updateTile" && isUpdateTileEvent(payload.data)) {
-                    this._updateTileEvent.next(payload.data)
->>>>>>> 46996f70
+                } else if (payload.type == "updateTileEvent" && isUpdateTileEvent(payload.data)) {
+                    this._updateTileStream.next(payload.data)
                 }
             }
         }, false);
@@ -294,11 +247,7 @@
     }
 
     private getIFrameId(scriptUrl: string): string {
-<<<<<<< HEAD
         return 'script' + btoa(scriptUrl);
-=======
-        return 'script' + crypto.createHash('md5').update(scriptUrl).digest("hex");
->>>>>>> 46996f70
     }
 
     unregisterScript(scriptUrl: string): void {
