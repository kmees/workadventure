--- conflicted
+++ resolved
@@ -1,22 +1,4 @@
-<<<<<<< HEAD
-import {Subject} from "rxjs";
-import {ChatEvent, isChatEvent} from "./Events/ChatEvent";
-import {IframeEvent, isIframeEventWrapper} from "./Events/IframeEvent";
-import {UserInputChatEvent} from "./Events/UserInputChatEvent";
-import * as crypto from "crypto";
-import {HtmlUtils} from "../WebRtc/HtmlUtils";
-import {EnterLeaveEvent} from "./Events/EnterLeaveEvent";
-import {isOpenPopupEvent, OpenPopupEvent} from "./Events/OpenPopupEvent";
-import {isOpenTabEvent, OpenTabEvent} from "./Events/OpenTabEvent";
-import {ButtonClickedEvent} from "./Events/ButtonClickedEvent";
-import {ClosePopupEvent, isClosePopupEvent} from "./Events/ClosePopupEvent";
-import {scriptUtils} from "./ScriptUtils";
-import {GoToPageEvent, isGoToPageEvent} from "./Events/GoToPageEvent";
-import {isOpenCoWebsite, OpenCoWebSiteEvent} from "./Events/OpenCoWebSiteEvent";
-import {isPlaySoundEvent, PlaySoundEvent} from "./Events/PlaySoundEvent";
-import {isStopSoundEvent, StopSoundEvent} from "./Events/StopSoundEvent";
-import {isLoadSoundEvent, LoadSoundEvent} from "./Events/LoadSoundEvent";
-=======
+
 import { Subject } from "rxjs";
 import { ChatEvent, isChatEvent } from "./Events/ChatEvent";
 import { HtmlUtils } from "../WebRtc/HtmlUtils";
@@ -30,9 +12,9 @@
 import { isOpenCoWebsite, OpenCoWebSiteEvent } from "./Events/OpenCoWebSiteEvent";
 import { IframeEventMap, IframeEvent, IframeResponseEvent, IframeResponseEventMap, isIframeEventWrapper, TypedMessageEvent } from "./Events/IframeEvent";
 import type { UserInputChatEvent } from "./Events/UserInputChatEvent";
->>>>>>> b57a9957
-
-
+import {isPlaySoundEvent, PlaySoundEvent} from "./Events/PlaySoundEvent";
+import {isStopSoundEvent, StopSoundEvent} from "./Events/StopSoundEvent";
+import {isLoadSoundEvent, LoadSoundEvent} from "./Events/LoadSoundEvent";
 /**
  * Listens to messages from iframes and turn those messages into easy to use observables.
  * Also allows to send messages to those iframes.
@@ -114,6 +96,15 @@
                 else if (payload.type === 'goToPage' && isGoToPageEvent(payload.data)) {
                     scriptUtils.goToPage(payload.data.url);
                 }
+                else if (payload.type === 'playSound' && isPlaySoundEvent(payload.data)) {
+                    this._playSoundStream.next(payload.data);
+                }
+                else if (payload.type === 'stopSound' && isStopSoundEvent(payload.data)) {
+                    this._stopSoundStream.next(payload.data);
+                }
+                else if (payload.type === 'loadSound' && isLoadSoundEvent(payload.data)) {
+                    this._loadSoundStream.next(payload.data);
+                }
                 else if (payload.type === 'openCoWebSite' && isOpenCoWebsite(payload.data)) {
                     const scriptUrl = [...this.scripts.keys()].find(key => {
                         return this.scripts.get(key)?.contentWindow == message.source
@@ -121,22 +112,11 @@
 
                     scriptUtils.openCoWebsite(payload.data.url, scriptUrl || foundSrc);
                 }
-<<<<<<< HEAD
-                else if(payload.type === 'playSound' && isPlaySoundEvent(payload.data)) {
-                    this._playSoundStream.next(payload.data);
-                }
-                else if(payload.type === 'stopSound' && isStopSoundEvent(payload.data)) {
-                    this._stopSoundStream.next(payload.data);
-                }
-                else if(payload.type === 'loadSound' && isLoadSoundEvent(payload.data)) {
-                    this._loadSoundStream.next(payload.data);
-                }
-                else if(payload.type === 'closeCoWebSite') {
-=======
+
                 else if (payload.type === 'closeCoWebSite') {
->>>>>>> b57a9957
                     scriptUtils.closeCoWebSite();
                 }
+
                 else if (payload.type === 'disablePlayerControls') {
                     this._disablePlayerControlStream.next();
                 }
