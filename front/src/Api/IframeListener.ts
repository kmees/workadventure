--- conflicted
+++ resolved
@@ -11,17 +11,11 @@
 import { GoToPageEvent, isGoToPageEvent } from "./Events/GoToPageEvent";
 import { isOpenCoWebsite, OpenCoWebSiteEvent } from "./Events/OpenCoWebSiteEvent";
 import { IframeEventMap, IframeEvent, IframeResponseEvent, IframeResponseEventMap, isIframeEventWrapper, TypedMessageEvent } from "./Events/IframeEvent";
-<<<<<<< HEAD
-import { UserInputChatEvent } from "./Events/UserInputChatEvent";
+import type { UserInputChatEvent } from "./Events/UserInputChatEvent";
 import { isLoadPageEvent } from './Events/LoadPageEvent';
-
-
-=======
-import type { UserInputChatEvent } from "./Events/UserInputChatEvent";
 import {isPlaySoundEvent, PlaySoundEvent} from "./Events/PlaySoundEvent";
 import {isStopSoundEvent, StopSoundEvent} from "./Events/StopSoundEvent";
 import {isLoadSoundEvent, LoadSoundEvent} from "./Events/LoadSoundEvent";
->>>>>>> 407f46f2
 /**
  * Listens to messages from iframes and turn those messages into easy to use observables.
  * Also allows to send messages to those iframes.
