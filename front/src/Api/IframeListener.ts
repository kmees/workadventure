--- conflicted
+++ resolved
@@ -17,9 +17,7 @@
     isIframeEventWrapper,
     TypedMessageEvent,
 } from "./Events/IframeEvent";
-<<<<<<< HEAD
 import type { UserInputChatEvent } from "./Events/UserInputChatEvent";
-//import { isLoadPageEvent } from './Events/LoadPageEvent';
 import { isPlaySoundEvent, PlaySoundEvent } from "./Events/PlaySoundEvent";
 import { isStopSoundEvent, StopSoundEvent } from "./Events/StopSoundEvent";
 import { isLoadSoundEvent, LoadSoundEvent } from "./Events/LoadSoundEvent";
@@ -31,21 +29,7 @@
 import type { HasPlayerMovedEvent } from "./Events/HasPlayerMovedEvent";
 import { isLoadPageEvent } from "./Events/LoadPageEvent";
 import { handleMenuItemRegistrationEvent, isMenuItemRegisterIframeEvent } from "./Events/ui/MenuItemRegisterEvent";
-=======
-import type {UserInputChatEvent} from "./Events/UserInputChatEvent";
-import {isPlaySoundEvent, PlaySoundEvent} from "./Events/PlaySoundEvent";
-import {isStopSoundEvent, StopSoundEvent} from "./Events/StopSoundEvent";
-import {isLoadSoundEvent, LoadSoundEvent} from "./Events/LoadSoundEvent";
-import {isSetPropertyEvent, SetPropertyEvent} from "./Events/setPropertyEvent";
-import {isLayerEvent, LayerEvent} from "./Events/LayerEvent";
-import {isMenuItemRegisterEvent,} from "./Events/ui/MenuItemRegisterEvent";
-import type {DataLayerEvent} from "./Events/DataLayerEvent";
-import type {GameStateEvent} from "./Events/GameStateEvent";
-import type {HasPlayerMovedEvent} from "./Events/HasPlayerMovedEvent";
-import {isLoadPageEvent} from "./Events/LoadPageEvent";
-import {handleMenuItemRegistrationEvent, isMenuItemRegisterIframeEvent} from "./Events/ui/MenuItemRegisterEvent";
-import {SetTilesEvent, isSetTilesEvent} from "./Events/SetTilesEvent";
->>>>>>> 63391e65
+import { SetTilesEvent, isSetTilesEvent } from "./Events/SetTilesEvent";
 
 /**
  * Listens to messages from iframes and turn those messages into easy to use observables.
@@ -127,7 +111,6 @@
     private sendPlayerMove: boolean = false;
 
     init() {
-<<<<<<< HEAD
         window.addEventListener(
             "message",
             (message: TypedMessageEvent<IframeEvent<keyof IframeEventMap>>) => {
@@ -142,78 +125,24 @@
                         foundSrc = iframe.src;
                         break;
                     }
-=======
-        window.addEventListener("message", (message: TypedMessageEvent<IframeEvent<keyof IframeEventMap>>) => {
-            // Do we trust the sender of this message?
-            // Let's only accept messages from the iframe that are allowed.
-            // Note: maybe we could restrict on the domain too for additional security (in case the iframe goes to another domain).
-            let foundSrc: string | undefined;
-
-            let iframe: HTMLIFrameElement;
-            for (iframe of this.iframes) {
-                if (iframe.contentWindow === message.source) {
-                    foundSrc = iframe.src;
-                    break;
                 }
-            }
-
-            const payload = message.data;
-
-            if (foundSrc === undefined) {
-                if (isIframeEventWrapper(payload)) {
-                    console.warn('It seems an iFrame is trying to communicate with WorkAdventure but was not explicitly granted the permission to do so. ' +
-                        'If you are looking to use the WorkAdventure Scripting API inside an iFrame, you should allow the ' +
-                        'iFrame to communicate with WorkAdventure by using the "openWebsiteAllowApi" property in your map (or passing "true" as a second' +
-                        'parameter to WA.nav.openCoWebSite())');
-                }
-                return;
-            }
-
-            foundSrc = this.getBaseUrl(foundSrc, message.source);
-
-            if (isIframeEventWrapper(payload)) {
-                if (payload.type === 'showLayer' && isLayerEvent(payload.data)) {
-                    this._showLayerStream.next(payload.data);
-                } else if (payload.type === 'hideLayer' && isLayerEvent(payload.data)) {
-                    this._hideLayerStream.next(payload.data);
-                } else if (payload.type === 'setProperty' && isSetPropertyEvent(payload.data)) {
-                    this._setPropertyStream.next(payload.data);
-                } else if (payload.type === 'chat' && isChatEvent(payload.data)) {
-                    this._chatStream.next(payload.data);
-                } else if (payload.type === 'openPopup' && isOpenPopupEvent(payload.data)) {
-                    this._openPopupStream.next(payload.data);
-                } else if (payload.type === 'closePopup' && isClosePopupEvent(payload.data)) {
-                    this._closePopupStream.next(payload.data);
-                }
-                else if (payload.type === 'openTab' && isOpenTabEvent(payload.data)) {
-                    scriptUtils.openTab(payload.data.url);
-                }
-                else if (payload.type === 'goToPage' && isGoToPageEvent(payload.data)) {
-                    scriptUtils.goToPage(payload.data.url);
-                }
-                else if (payload.type === 'loadPage' && isLoadPageEvent(payload.data)) {
-                    this._loadPageStream.next(payload.data.url);
-                }
-                else if (payload.type === 'playSound' && isPlaySoundEvent(payload.data)) {
-                    this._playSoundStream.next(payload.data);
-                }
-                else if (payload.type === 'stopSound' && isStopSoundEvent(payload.data)) {
-                    this._stopSoundStream.next(payload.data);
-                }
-                else if (payload.type === 'loadSound' && isLoadSoundEvent(payload.data)) {
-                    this._loadSoundStream.next(payload.data);
-                }
-                else if (payload.type === 'openCoWebSite' && isOpenCoWebsite(payload.data)) {
-                    scriptUtils.openCoWebsite(payload.data.url, foundSrc, payload.data.allowApi, payload.data.allowPolicy);
->>>>>>> 63391e65
-                }
+
+                const payload = message.data;
 
                 if (foundSrc === undefined) {
+                    if (isIframeEventWrapper(payload)) {
+                        console.warn(
+                            "It seems an iFrame is trying to communicate with WorkAdventure but was not explicitly granted the permission to do so. " +
+                                "If you are looking to use the WorkAdventure Scripting API inside an iFrame, you should allow the " +
+                                'iFrame to communicate with WorkAdventure by using the "openWebsiteAllowApi" property in your map (or passing "true" as a second' +
+                                "parameter to WA.nav.openCoWebSite())"
+                        );
+                    }
                     return;
                 }
 
-<<<<<<< HEAD
-                const payload = message.data;
+                foundSrc = this.getBaseUrl(foundSrc, message.source);
+
                 if (isIframeEventWrapper(payload)) {
                     if (payload.type === "showLayer" && isLayerEvent(payload.data)) {
                         this._showLayerStream.next(payload.data);
@@ -240,7 +169,12 @@
                     } else if (payload.type === "loadSound" && isLoadSoundEvent(payload.data)) {
                         this._loadSoundStream.next(payload.data);
                     } else if (payload.type === "openCoWebSite" && isOpenCoWebsite(payload.data)) {
-                        scriptUtils.openCoWebsite(payload.data.url, foundSrc);
+                        scriptUtils.openCoWebsite(
+                            payload.data.url,
+                            foundSrc,
+                            payload.data.allowApi,
+                            payload.data.allowPolicy
+                        );
                     } else if (payload.type === "closeCoWebSite") {
                         scriptUtils.closeCoWebSite();
                     } else if (payload.type === "disablePlayerControls") {
@@ -264,33 +198,9 @@
                             this._unregisterMenuCommandStream.next(data);
                         });
                         handleMenuItemRegistrationEvent(payload.data);
+                    } else if (payload.type == "setTiles" && isSetTilesEvent(payload.data)) {
+                        this._setTilesStream.next(payload.data);
                     }
-=======
-                else if (payload.type === 'disablePlayerControls') {
-                    this._disablePlayerControlStream.next();
-                }
-                else if (payload.type === 'restorePlayerControls') {
-                    this._enablePlayerControlStream.next();
-                } else if (payload.type === 'displayBubble') {
-                    this._displayBubbleStream.next();
-                } else if (payload.type === 'removeBubble') {
-                    this._removeBubbleStream.next();
-                } else if (payload.type == "getState") {
-                    this._gameStateStream.next();
-                } else if (payload.type == "onPlayerMove") {
-                    this.sendPlayerMove = true
-                } else if (payload.type == "getDataLayer") {
-                    this._dataLayerChangeStream.next();
-                } else if (isMenuItemRegisterIframeEvent(payload)) {
-                    const data = payload.data.menutItem;
-                    // @ts-ignore
-                    this.iframeCloseCallbacks.get(iframe).push(() => {
-                        this._unregisterMenuCommandStream.next(data);
-                    })
-                    handleMenuItemRegistrationEvent(payload.data)
-                } else if (payload.type == "setTiles" && isSetTilesEvent(payload.data)) {
-                    this._setTilesStream.next(payload.data);
->>>>>>> 63391e65
                 }
             },
             false
@@ -379,13 +289,13 @@
         }
     }
 
-    private getBaseUrl(src: string, source: MessageEventSource | null): string{
-       for (const script of this.scripts) {
-           if (script[1].contentWindow === source) {
-               return script[0];
-           }
-       }
-       return src;
+    private getBaseUrl(src: string, source: MessageEventSource | null): string {
+        for (const script of this.scripts) {
+            if (script[1].contentWindow === source) {
+                return script[0];
+            }
+        }
+        return src;
     }
 
     private static getIFrameId(scriptUrl: string): string {
