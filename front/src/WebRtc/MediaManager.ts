import {DivImportance, layoutManager} from "./LayoutManager";
import {HtmlUtils} from "./HtmlUtils";
import {DiscussionManager, SendMessageCallback} from "./DiscussionManager";
import {UserInputManager} from "../Phaser/UserInput/UserInputManager";
declare const navigator:any; // eslint-disable-line @typescript-eslint/no-explicit-any

const videoConstraint: boolean|MediaTrackConstraints = {
    width: { ideal: 1280 },
    height: { ideal: 720 },
    facingMode: "user"
};

export type UpdatedLocalStreamCallback = (media: MediaStream|null) => void;
export type StartScreenSharingCallback = (media: MediaStream) => void;
export type StopScreenSharingCallback = (media: MediaStream) => void;
export type ReportCallback = (message: string) => void;

// TODO: Split MediaManager in 2 classes: MediaManagerUI (in charge of HTML) and MediaManager (singleton in charge of the camera only)
// TODO: verify that microphone event listeners are not triggered plenty of time NOW (since MediaManager is created many times!!!!)
export class MediaManager {
    localStream: MediaStream|null = null;
    localScreenCapture: MediaStream|null = null;
    private remoteVideo: Map<string, HTMLVideoElement> = new Map<string, HTMLVideoElement>();
    myCamVideo: HTMLVideoElement;
    cinemaClose: HTMLImageElement;
    cinema: HTMLImageElement;
    monitorClose: HTMLImageElement;
    monitor: HTMLImageElement;
    microphoneClose: HTMLImageElement;
    microphone: HTMLImageElement;
    webrtcInAudio: HTMLAudioElement;
    constraintsMedia : MediaStreamConstraints = {
        audio: true,
        video: videoConstraint
    };
    updatedLocalStreamCallBacks : Set<UpdatedLocalStreamCallback> = new Set<UpdatedLocalStreamCallback>();
    startScreenSharingCallBacks : Set<StartScreenSharingCallback> = new Set<StartScreenSharingCallback>();
    stopScreenSharingCallBacks : Set<StopScreenSharingCallback> = new Set<StopScreenSharingCallback>();
    private microphoneBtn: HTMLDivElement;
    private cinemaBtn: HTMLDivElement;
    private monitorBtn: HTMLDivElement;

    private previousConstraint : MediaStreamConstraints;
    private focused : boolean = true;

    private lastUpdateScene : Date = new Date();
    private setTimeOutlastUpdateScene? : NodeJS.Timeout;

    private discussionManager: DiscussionManager;

    private userInputManager?: UserInputManager;

    private hasCamera = true;

    private triggerCloseJistiFrame : Map<String, Function> = new Map<String, Function>();

    constructor() {

        this.myCamVideo = HtmlUtils.getElementByIdOrFail<HTMLVideoElement>('myCamVideo');
        this.webrtcInAudio = HtmlUtils.getElementByIdOrFail<HTMLAudioElement>('audio-webrtc-in');
        this.webrtcInAudio.volume = 0.2;

        this.microphoneBtn = HtmlUtils.getElementByIdOrFail<HTMLDivElement>('btn-micro');
        this.microphoneClose = HtmlUtils.getElementByIdOrFail<HTMLImageElement>('microphone-close');
        this.microphoneClose.style.display = "none";
        this.microphoneClose.addEventListener('click', (e: MouseEvent) => {
            e.preventDefault();
            this.enableMicrophone();
            //update tracking
        });
        this.microphone = HtmlUtils.getElementByIdOrFail<HTMLImageElement>('microphone');
        this.microphone.addEventListener('click', (e: MouseEvent) => {
            e.preventDefault();
            this.disableMicrophone();
            //update tracking
        });

        this.cinemaBtn = HtmlUtils.getElementByIdOrFail<HTMLDivElement>('btn-video');
        this.cinemaClose = HtmlUtils.getElementByIdOrFail<HTMLImageElement>('cinema-close');
        this.cinemaClose.style.display = "none";
        this.cinemaClose.addEventListener('click', (e: MouseEvent) => {
            e.preventDefault();
            this.enableCamera();
            //update tracking
        });
        this.cinema = HtmlUtils.getElementByIdOrFail<HTMLImageElement>('cinema');
        this.cinema.addEventListener('click', (e: MouseEvent) => {
            e.preventDefault();
            this.disableCamera();
            //update tracking
        });

        this.monitorBtn = HtmlUtils.getElementByIdOrFail<HTMLDivElement>('btn-monitor');
        this.monitorClose = HtmlUtils.getElementByIdOrFail<HTMLImageElement>('monitor-close');
        this.monitorClose.style.display = "block";
        this.monitorClose.addEventListener('click', (e: MouseEvent) => {
            e.preventDefault();
            this.enableScreenSharing();
            //update tracking
        });
        this.monitor = HtmlUtils.getElementByIdOrFail<HTMLImageElement>('monitor');
        this.monitor.style.display = "none";
        this.monitor.addEventListener('click', (e: MouseEvent) => {
            e.preventDefault();
            this.disableScreenSharing();
            //update tracking
        });

        this.previousConstraint = JSON.parse(JSON.stringify(this.constraintsMedia));
        this.pingCameraStatus();

        this.checkActiveUser();

        this.discussionManager = new DiscussionManager(this,'');
    }

    public setLastUpdateScene(){
        this.lastUpdateScene = new Date();
    }

    public blurCamera() {
        if(!this.focused){
            return;
        }
        this.focused = false;
        this.previousConstraint = JSON.parse(JSON.stringify(this.constraintsMedia));
        this.disableCamera();
    }

    public focusCamera() {
        if(this.focused){
            return;
        }
        this.focused = true;
        this.applyPreviousConfig();
    }

    public onUpdateLocalStream(callback: UpdatedLocalStreamCallback): void {
        this.updatedLocalStreamCallBacks.add(callback);
    }

    public onStartScreenSharing(callback: StartScreenSharingCallback): void {
        this.startScreenSharingCallBacks.add(callback);
    }

    public onStopScreenSharing(callback: StopScreenSharingCallback): void {
        this.stopScreenSharingCallBacks.add(callback);
    }

    removeUpdateLocalStreamEventListener(callback: UpdatedLocalStreamCallback): void {
        this.updatedLocalStreamCallBacks.delete(callback);
    }

    private triggerUpdatedLocalStreamCallbacks(stream: MediaStream|null): void {
        for (const callback of this.updatedLocalStreamCallBacks) {
            callback(stream);
        }
    }

    private triggerStartedScreenSharingCallbacks(stream: MediaStream): void {
        for (const callback of this.startScreenSharingCallBacks) {
            callback(stream);
        }
    }

    private triggerStoppedScreenSharingCallbacks(stream: MediaStream): void {
        for (const callback of this.stopScreenSharingCallBacks) {
            callback(stream);
        }
    }

    public showGameOverlay(){
        const gameOverlay = HtmlUtils.getElementByIdOrFail('game-overlay');
        gameOverlay.classList.add('active');

        const buttonCloseFrame = HtmlUtils.getElementByIdOrFail('cowebsite-close');
        const functionTrigger = () => {
            this.triggerCloseJitsiFrameButton();
        }
        buttonCloseFrame.removeEventListener('click', functionTrigger);
    }

    public hideGameOverlay(){
        const gameOverlay = HtmlUtils.getElementByIdOrFail('game-overlay');
        gameOverlay.classList.remove('active');

        const buttonCloseFrame = HtmlUtils.getElementByIdOrFail('cowebsite-close');
        const functionTrigger = () => {
            this.triggerCloseJitsiFrameButton();
        }
        buttonCloseFrame.addEventListener('click', functionTrigger);
    }

    public enableCamera() {
        this.enableCameraStyle();
        this.constraintsMedia.video = videoConstraint;
        this.getCamera().then((stream: MediaStream) => {
            this.triggerUpdatedLocalStreamCallbacks(stream);
        });
    }

    public async disableCamera() {
        this.disableCameraStyle();

        if (this.constraintsMedia.audio !== false) {
            const stream = await this.getCamera();
            this.triggerUpdatedLocalStreamCallbacks(stream);
        } else {
            this.triggerUpdatedLocalStreamCallbacks(null);
        }
    }

    public enableMicrophone() {
        this.enableMicrophoneStyle();
        this.constraintsMedia.audio = true;

        this.getCamera().then((stream) => {
            this.triggerUpdatedLocalStreamCallbacks(stream);
        });
    }

    public async disableMicrophone() {
        this.disableMicrophoneStyle();
        this.stopMicrophone();

        if (this.constraintsMedia.video !== false) {
            const stream = await this.getCamera();
            this.triggerUpdatedLocalStreamCallbacks(stream);
        } else {
            this.triggerUpdatedLocalStreamCallbacks(null);
        }
    }

    private applyPreviousConfig() {
        this.constraintsMedia = this.previousConstraint;
        if(!this.constraintsMedia.video){
            this.disableCameraStyle();
        }else{
            this.enableCameraStyle();
        }
        if(!this.constraintsMedia.audio){
            this.disableMicrophoneStyle()
        }else{
            this.enableMicrophoneStyle()
        }

        this.getCamera().then((stream: MediaStream) => {
            this.triggerUpdatedLocalStreamCallbacks(stream);
        });
    }

    private enableCameraStyle(){
        this.cinemaClose.style.display = "none";
        this.cinemaBtn.classList.remove("disabled");
        this.cinema.style.display = "block";
    }

    private disableCameraStyle(){
        this.cinemaClose.style.display = "block";
        this.cinema.style.display = "none";
        this.cinemaBtn.classList.add("disabled");
        this.constraintsMedia.video = false;
        this.myCamVideo.srcObject = null;
        this.stopCamera();
    }

    private enableMicrophoneStyle(){
        this.microphoneClose.style.display = "none";
        this.microphone.style.display = "block";
        this.microphoneBtn.classList.remove("disabled");
    }

    private disableMicrophoneStyle(){
        this.microphoneClose.style.display = "block";
        this.microphone.style.display = "none";
        this.microphoneBtn.classList.add("disabled");
        this.constraintsMedia.audio = false;
    }

    private enableScreenSharing() {
        this.monitorClose.style.display = "none";
        this.monitor.style.display = "block";
        this.monitorBtn.classList.add("enabled");
        this.getScreenMedia().then((stream) => {
            this.triggerStartedScreenSharingCallbacks(stream);
        });
    }

    private disableScreenSharing() {
        this.monitorClose.style.display = "block";
        this.monitor.style.display = "none";
        this.monitorBtn.classList.remove("enabled");
        this.removeActiveScreenSharingVideo('me');
        this.localScreenCapture?.getTracks().forEach((track: MediaStreamTrack) => {
            track.stop();
        });
        if (this.localScreenCapture === null) {
            console.warn('Weird: trying to remove a screen sharing that is not enabled');
            return;
        }
        const localScreenCapture = this.localScreenCapture;
        this.getCamera().then((stream) => {
            this.triggerStoppedScreenSharingCallbacks(localScreenCapture);
        });
        this.localScreenCapture = null;
    }

    //get screen
    getScreenMedia() : Promise<MediaStream>{
        try {
            return this._startScreenCapture()
                .then((stream: MediaStream) => {
                    this.localScreenCapture = stream;

                    // If stream ends (for instance if user clicks the stop screen sharing button in the browser), let's close the view
                    for (const track of stream.getTracks()) {
                        track.onended = () => {
                            this.disableScreenSharing();
                        };
                    }

                    this.addScreenSharingActiveVideo('me', DivImportance.Normal);
                    HtmlUtils.getElementByIdOrFail<HTMLVideoElement>('screen-sharing-me').srcObject = stream;

                    return stream;
                })
                .catch((err: unknown) => {
                    console.error("Error => getScreenMedia => ", err);
                    throw err;
                });
        }catch (err) {
            return new Promise((resolve, reject) => { // eslint-disable-line no-unused-vars
                reject(err);
            });
        }
    }

    private _startScreenCapture() {
        if (navigator.getDisplayMedia) { 
            return navigator.getDisplayMedia({video: true});
        } else if (navigator.mediaDevices.getDisplayMedia) {
            return navigator.mediaDevices.getDisplayMedia({video: true});
        } else {
            return new Promise((resolve, reject) => { // eslint-disable-line no-unused-vars
                reject("error sharing screen");
            });
        }
    }

    //get camera
    async getCamera(): Promise<MediaStream> {
        if (navigator.mediaDevices === undefined) {
            if (window.location.protocol === 'http:') {
                throw new Error('Unable to access your camera or microphone. You need to use a HTTPS connection.');
            } else {
                throw new Error('Unable to access your camera or microphone. Your browser is too old.');
            }
        }

        return this.getLocalStream().catch(() => {
            console.info('Error get camera, trying with video option at null');
            this.disableCameraStyle();
            return this.getLocalStream().then((stream : MediaStream) => {
                this.hasCamera = false;
                return stream;
            }).catch((err) => {
                console.info("error get media ", this.constraintsMedia.video, this.constraintsMedia.audio, err);
                throw err;
            });
        });

        //TODO resize remote cam
        /*console.log(this.localStream.getTracks());
        let videoMediaStreamTrack =  this.localStream.getTracks().find((media : MediaStreamTrack) => media.kind === "video");
        let {width, height} = videoMediaStreamTrack.getSettings();
        console.info(`${width}x${height}`); // 6*/
    }

    private getLocalStream() : Promise<MediaStream> {
        return navigator.mediaDevices.getUserMedia(this.constraintsMedia).then((stream : MediaStream) => {
            this.localStream = stream;
            this.myCamVideo.srcObject = this.localStream;
            return stream;
        }).catch((err: Error) => {
            throw err;
        });
    }

    /**
     * Stops the camera from filming
     */
    public stopCamera(): void {
        if (this.localStream) {
            for (const track of this.localStream.getVideoTracks()) {
                track.stop();
            }
        }
    }

    /**
     * Stops the microphone from listening
     */
    public stopMicrophone(): void {
        if (this.localStream) {
            for (const track of this.localStream.getAudioTracks()) {
                track.stop();
            }
        }
    }

    setCamera(id: string): Promise<MediaStream> {
        let video = this.constraintsMedia.video;
        if (typeof(video) === 'boolean' || video === undefined) {
            video = {}
        }
        video.deviceId = {
            exact: id
        };

        return this.getCamera();
    }

    setMicrophone(id: string): Promise<MediaStream> {
        let audio = this.constraintsMedia.audio;
        if (typeof(audio) === 'boolean' || audio === undefined) {
            audio = {}
        }
        audio.deviceId = {
            exact: id
        };

        return this.getCamera();
    }

    addActiveVideo(userId: string, reportCallBack: ReportCallback|undefined, userName: string = ""){
        this.webrtcInAudio.play();

        userName = userName.toUpperCase();
        const color = this.getColorByString(userName);

        const html =  `
            <div id="div-${userId}" class="video-container">
                <div class="connecting-spinner"></div>
                <div class="rtc-error" style="display: none"></div>
                <i id="name-${userId}" style="background-color: ${color};">${userName}</i>
                <img id="microphone-${userId}" src="resources/logos/microphone-close.svg">
                ` +
                ((reportCallBack!==undefined)?`<img id="report-${userId}" class="report active" src="resources/logos/report.svg">`:'')
                +
                `<video id="${userId}" autoplay></video>
            </div>
        `;

        layoutManager.add(DivImportance.Normal, userId, html);

        if (reportCallBack) {
            const reportBtn = HtmlUtils.getElementByIdOrFail<HTMLDivElement>(`report-${userId}`);
            reportBtn.addEventListener('click', (e: MouseEvent) => {
                e.preventDefault();
                this.showReportModal(userId, userName, reportCallBack);
            });
        }

        this.remoteVideo.set(userId, HtmlUtils.getElementByIdOrFail<HTMLVideoElement>(userId));

        //permit to create participant in discussion part
        this.addNewParticipant(userId, userName, undefined, reportCallBack);
    }
    
    addScreenSharingActiveVideo(userId: string, divImportance: DivImportance = DivImportance.Important){

        userId = `screen-sharing-${userId}`;
        const html = `
            <div id="div-${userId}" class="video-container">
                <video id="${userId}" autoplay></video>
            </div>
        `;

        layoutManager.add(divImportance, userId, html);

        this.remoteVideo.set(userId, HtmlUtils.getElementByIdOrFail<HTMLVideoElement>(userId));
    }
    
    disabledMicrophoneByUserId(userId: number){
        const element = document.getElementById(`microphone-${userId}`);
        if(!element){
            return;
        }
        element.classList.add('active')
    }
    
    enabledMicrophoneByUserId(userId: number){
        const element = document.getElementById(`microphone-${userId}`);
        if(!element){
            return;
        }
        element.classList.remove('active')
    }
    
    disabledVideoByUserId(userId: number) {
        let element = document.getElementById(`${userId}`);
        if (element) {
            element.style.opacity = "0";
        }
        element = document.getElementById(`name-${userId}`);
        if (element) {
            element.style.display = "block";
        }
    }
    
    enabledVideoByUserId(userId: number){
        let element = document.getElementById(`${userId}`);
        if(element){
            element.style.opacity = "1";
        }
        element = document.getElementById(`name-${userId}`);
        if(element){
            element.style.display = "none";
        }
    }

    addStreamRemoteVideo(userId: string, stream : MediaStream){
        const remoteVideo = this.remoteVideo.get(userId);
        if (remoteVideo === undefined) {
            throw `Unable to find video for ${userId}`;
        }
        remoteVideo.srcObject = stream;
    }
    addStreamRemoteScreenSharing(userId: string, stream : MediaStream){
        // In the case of screen sharing (going both ways), we may need to create the HTML element if it does not exist yet
        const remoteVideo = this.remoteVideo.get(`screen-sharing-${userId}`);
        if (remoteVideo === undefined) {
            this.addScreenSharingActiveVideo(userId);
        }

        this.addStreamRemoteVideo(`screen-sharing-${userId}`, stream);
    }
    
    removeActiveVideo(userId: string){
        layoutManager.remove(userId);
        this.remoteVideo.delete(userId);

        //permit to remove user in discussion part
        this.removeParticipant(userId);
    }
    removeActiveScreenSharingVideo(userId: string) {
        this.removeActiveVideo(`screen-sharing-${userId}`)
    }

    isConnecting(userId: string): void {
        const connectingSpinnerDiv = this.getSpinner(userId);
        if (connectingSpinnerDiv === null) {
            return;
        }
        connectingSpinnerDiv.style.display = 'block';
    }

    isConnected(userId: string): void {
        const connectingSpinnerDiv = this.getSpinner(userId);
        if (connectingSpinnerDiv === null) {
            return;
        }
        connectingSpinnerDiv.style.display = 'none';
    }

    isError(userId: string): void {
        console.log("isError", `div-${userId}`);
        const element = document.getElementById(`div-${userId}`);
        if(!element){
            return;
        }
        const errorDiv = element.getElementsByClassName('rtc-error').item(0) as HTMLDivElement|null;
        if (errorDiv === null) {
            return;
        }
        errorDiv.style.display = 'block';
    }
    isErrorScreenSharing(userId: string): void {
        this.isError(`screen-sharing-${userId}`);
    }


    private getSpinner(userId: string): HTMLDivElement|null {
        const element = document.getElementById(`div-${userId}`);
        if(!element){
            return null;
        }
        const connnectingSpinnerDiv = element.getElementsByClassName('connecting-spinner').item(0) as HTMLDivElement|null;
        return connnectingSpinnerDiv;
    }
    
    private getColorByString(str: String) : String|null {
        let hash = 0;
        if (str.length === 0) return null;
        for (let i = 0; i < str.length; i++) {
            hash = str.charCodeAt(i) + ((hash << 5) - hash);
            hash = hash & hash;
        }
        let color = '#';
        for (let i = 0; i < 3; i++) {
            const value = (hash >> (i * 8)) & 255;
            color += ('00' + value.toString(16)).substr(-2);
        }
        return color;
    }

    public showReportModal(userId: string, userName: string, reportCallBack: ReportCallback){
        //create report text area
        const mainContainer = HtmlUtils.getElementByIdOrFail<HTMLDivElement>('main-container');

        const divReport = document.createElement('div');
        divReport.classList.add('modal-report-user');

        const inputHidden = document.createElement('input');
        inputHidden.id = 'input-report-user';
        inputHidden.type = 'hidden';
        inputHidden.value = userId;
        divReport.appendChild(inputHidden);

        const titleMessage = document.createElement('p');
        titleMessage.id = 'title-report-user';
        titleMessage.innerText = 'Open a report';
        divReport.appendChild(titleMessage);

        const bodyMessage = document.createElement('p');
        bodyMessage.id = 'body-report-user';
        bodyMessage.innerText = `You are about to open a report regarding an offensive conduct from user ${userName.toUpperCase()}. Please explain to us how you think ${userName.toUpperCase()} breached the code of conduct.`;
        divReport.appendChild(bodyMessage);

        const imgReportUser = document.createElement('img');
        imgReportUser.id = 'img-report-user';
        imgReportUser.src = 'resources/logos/report.svg';
        divReport.appendChild(imgReportUser);

        const textareaUser = document.createElement('textarea');
        textareaUser.id = 'textarea-report-user';
        textareaUser.placeholder = 'Write ...';
        divReport.appendChild(textareaUser);

        const buttonReport = document.createElement('button');
        buttonReport.id = 'button-save-report-user';
        buttonReport.innerText = 'Report';
        buttonReport.addEventListener('click', () => {
            if(!textareaUser.value){
                textareaUser.style.border = '1px solid red'
                return;
            }
            reportCallBack(textareaUser.value);
            divReport.remove();
        });
        divReport.appendChild(buttonReport);

        const buttonCancel = document.createElement('img');
        buttonCancel.id = 'cancel-report-user';
        buttonCancel.src = 'resources/logos/close.svg';
        buttonCancel.addEventListener('click', () => {
            divReport.remove();
        });
        divReport.appendChild(buttonCancel);

        mainContainer.appendChild(divReport);
    }

    public addNewParticipant(userId: number|string, name: string|undefined, img?: string, reportCallBack?: ReportCallback){
        this.discussionManager.addParticipant(userId, name, img, false, reportCallBack);
    }

    public removeParticipant(userId: number|string){
        this.discussionManager.removeParticipant(userId);
    }
<<<<<<< HEAD
    public addTriggerCloseJitsiFrameButton(id: String, Function: Function){
        this.triggerCloseJistiFrame.set(id, Function);
    }

    public removeTriggerCloseJitsiFrameButton(id: String){
        this.triggerCloseJistiFrame.delete(id);
    }

    private triggerCloseJitsiFrameButton(): void {
        for (const callback of this.triggerCloseJistiFrame.values()) {
            callback();
        }
=======
    /**
     * For some reasons, the microphone muted icon or the stream is not always up to date.
     * Here, every 30 seconds, we are "reseting" the streams and sending again the constraints to the other peers via the data channel again (see SimplePeer::pushVideoToRemoteUser)
    **/
    private pingCameraStatus(){
        setTimeout(() => {
            console.log('ping camera status');
            this.triggerUpdatedLocalStreamCallbacks(this.localStream);
            this.pingCameraStatus();
        }, 30000);
>>>>>>> 22217e27
    }

    public addNewMessage(name: string, message: string, isMe: boolean = false){
        this.discussionManager.addMessage(name, message, isMe);

        //when there are new message, show discussion
        if(!this.discussionManager.activatedDiscussion) {
            this.discussionManager.showDiscussionPart();
        }
    }

    public addSendMessageCallback(userId: string|number, callback: SendMessageCallback){
        this.discussionManager.onSendMessageCallback(userId, callback);
    }

    get activatedDiscussion(){
        return this.discussionManager.activatedDiscussion;
    }

    public setUserInputManager(userInputManager : UserInputManager){
        this.discussionManager.setUserInputManager(userInputManager);
    }
    //check if user is active
    private checkActiveUser(){
        if(this.setTimeOutlastUpdateScene){
            clearTimeout(this.setTimeOutlastUpdateScene);
        }
        this.setTimeOutlastUpdateScene = setTimeout(() => {
            const now = new Date();
            //if last update is more of 10 sec
            if( (now.getTime() - this.lastUpdateScene.getTime()) > 10000) {
                this.blurCamera();
            }else{
                this.focusCamera();
            }
            this.checkActiveUser();
        }, this.focused ? 10000 : 1000);
    }
}

export const mediaManager = new MediaManager();<|MERGE_RESOLUTION|>--- conflicted
+++ resolved
@@ -668,7 +668,6 @@
     public removeParticipant(userId: number|string){
         this.discussionManager.removeParticipant(userId);
     }
-<<<<<<< HEAD
     public addTriggerCloseJitsiFrameButton(id: String, Function: Function){
         this.triggerCloseJistiFrame.set(id, Function);
     }
@@ -681,7 +680,7 @@
         for (const callback of this.triggerCloseJistiFrame.values()) {
             callback();
         }
-=======
+    }
     /**
      * For some reasons, the microphone muted icon or the stream is not always up to date.
      * Here, every 30 seconds, we are "reseting" the streams and sending again the constraints to the other peers via the data channel again (see SimplePeer::pushVideoToRemoteUser)
@@ -692,7 +691,6 @@
             this.triggerUpdatedLocalStreamCallbacks(this.localStream);
             this.pingCameraStatus();
         }, 30000);
->>>>>>> 22217e27
     }
 
     public addNewMessage(name: string, message: string, isMe: boolean = false){
