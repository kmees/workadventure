<style>
    #gameMenu button {
        background-color: black;
        color: white;
        border-radius: 7px;
        padding-bottom: 2px;
    }
    #gameMenu section {
        margin: 10px;
    }
    section#socialLinks{
        position: absolute;
        margin-bottom: 0;
    }
    section#socialLinks img{
        width: 32px;
        cursor: url('/resources/logos/cursor_pointer.png'), pointer;
    }
</style>

<div id="gameMenu" hidden>

    <main>
        <section>
            <button id="shareButton">Share url</button>
        </section>
        <section>
            <button id="changeNameButton">Edit name</button>
        </section>
        <section>
            <button id="changeSkinButton">Edit skin</button>
        </section>
        <section>
            <button id="changeCompanionButton">Edit companion</button>
        </section>
        <section>
            <button id="editGameSettingsButton">Settings</button>
        </section>
        <section>
<<<<<<< HEAD
            <button id="showJoystick">Show joystick</button>
=======
            <button id="toggleFullscreen">Toggle fullscreen</button>
>>>>>>> 5e8951fd
        </section>
        <section>
            <button id="sparkButton">Create map</button>
        </section>
        <section id="adminConsoleSection" hidden>
            <button id="adminConsoleButton">Admin console</button>
        </section>
        <section id="socialLinks" hidden>
            <a class="not-button" href="https://www.facebook.com/workadventurebytcm" target="_blank"><img class="not-button" src="/resources/objects/facebook-icon.png"/></a>
            <a class="not-button" href="https://twitter.com/Workadventure_" target="_blank"><img class="not-button" src="/resources/objects/twitter-icon.png"/></a>
        </section>
    </main>
</div><|MERGE_RESOLUTION|>--- conflicted
+++ resolved
@@ -37,11 +37,10 @@
             <button id="editGameSettingsButton">Settings</button>
         </section>
         <section>
-<<<<<<< HEAD
+            <button id="toggleFullscreen">Toggle fullscreen</button>
+        </section>
+        <section>
             <button id="showJoystick">Show joystick</button>
-=======
-            <button id="toggleFullscreen">Toggle fullscreen</button>
->>>>>>> 5e8951fd
         </section>
         <section>
             <button id="sparkButton">Create map</button>
