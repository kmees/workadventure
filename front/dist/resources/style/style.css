--- conflicted
+++ resolved
@@ -23,33 +23,8 @@
 body .message-info.warning{
     background: #ffa500d6;
 }
-<<<<<<< HEAD
-video{
-    -webkit-transform: scaleX(-1);
-    transform: scaleX(-1);
-}
-.webrtc{
-    display: none;
-    position: absolute;
-    right: 0px;
-    height: 100%;
-    width: 300px;
-}
-.webrtc.active{
-    display: block;
-}
-
-.webrtc, .activeCam{}
-.activeCam .video-container{
-    position: absolute;
-    height: 25%;
-    top: 10px;
-    margin: 5px;
-    right: 10px;
-=======
 .video-container{
     position: relative;
->>>>>>> 3fc7886b
     transition: all 0.2s ease;
     background-color: #00000099;
 }
@@ -121,13 +96,6 @@
 .btn-cam-action div{
     cursor: pointer;
     position: absolute;
-<<<<<<< HEAD
-    transition-timing-function: ease-in-out;
-    bottom: 20px;
-}
-
-
-=======
     border: solid 0px black;
     width: 44px;
     height: 44px;
@@ -152,12 +120,10 @@
     box-shadow: 4px 4px 48px #666;
     transition: 280ms;
 }
->>>>>>> 3fc7886b
 .btn-micro{
     transition: all .3s;
     right: 44px;
 }
-
 .btn-video{
     transition: all .25s;
     right: 134px;
