{
  "name": "workadventurefront",
  "version": "1.0.0",
  "main": "index.js",
  "license": "SEE LICENSE IN LICENSE.txt",
  "devDependencies": {
    "@types/google-protobuf": "^3.7.3",
    "@types/jasmine": "^3.5.10",
    "@types/quill": "^1.3.7",
    "@typescript-eslint/eslint-plugin": "^2.26.0",
    "@typescript-eslint/parser": "^2.26.0",
    "css-loader": "^5.1.3",
    "eslint": "^6.8.0",
    "html-webpack-plugin": "^4.3.0",
    "jasmine": "^3.5.0",
    "mini-css-extract-plugin": "^1.3.9",
    "sass": "^1.32.8",
    "sass-loader": "10.1.1",
    "ts-loader": "^6.2.2",
    "ts-node": "^8.10.2",
    "typescript": "^3.8.3",
    "webpack": "^4.42.1",
    "webpack-cli": "^3.3.11",
    "webpack-dev-server": "^3.10.3",
    "webpack-merge": "^4.2.2"
  },
  "dependencies": {
    "@types/simple-peer": "^9.6.0",
    "@types/socket.io-client": "^1.4.32",
    "axios": "^0.21.1",
    "generic-type-guard": "^3.2.0",
    "google-protobuf": "^3.13.0",
    "phaser": "3.24.1",
<<<<<<< HEAD
    "phaser3-rex-plugins": "^1.1.32",
=======
    "phaser3-rex-plugins": "^1.1.42",
>>>>>>> 5e8951fd
    "queue-typescript": "^1.0.1",
    "quill": "^1.3.7",
    "rxjs": "^6.6.3",
    "simple-peer": "^9.6.2",
    "socket.io-client": "^2.3.0",
    "webpack-require-http": "^0.4.3"
  },
  "scripts": {
    "start": "webpack-dev-server --open",
    "build": "webpack --config webpack.prod.js",
    "test": "ts-node node_modules/jasmine/bin/jasmine --config=jasmine.json",
    "lint": "node_modules/.bin/eslint src/ . --ext .ts",
    "fix": "node_modules/.bin/eslint --fix src/ . --ext .ts"
  }
}<|MERGE_RESOLUTION|>--- conflicted
+++ resolved
@@ -31,11 +31,7 @@
     "generic-type-guard": "^3.2.0",
     "google-protobuf": "^3.13.0",
     "phaser": "3.24.1",
-<<<<<<< HEAD
-    "phaser3-rex-plugins": "^1.1.32",
-=======
     "phaser3-rex-plugins": "^1.1.42",
->>>>>>> 5e8951fd
     "queue-typescript": "^1.0.1",
     "quill": "^1.3.7",
     "rxjs": "^6.6.3",
