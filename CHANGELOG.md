## Version 1.4.x-dev

### Updates

- Added the ability to have animated tiles in maps #1216 #1217
- Enabled outlines on actionable item again (they were disabled when migrating to Phaser 3.50) #1218
- Enabled outlines on player names (when the mouse hovers on a player you can interact with) #1219
- Migrated the admin console to Svelte, and redesigned the console #1211
<<<<<<< HEAD
- New scripting API features :
  - Use `WA.room.showLayer(): void` to show a layer
  - Use `WA.room.hideLayer(): void` to hide a layer
  - Use `WA.room.setProperty() : void` to add or change existing property of a layer
  - Use `WA.player.onPlayerMove(): void` to track the movement of the current player
  - Use `WA.room.getCurrentUser(): Promise<User>` to get the ID, name and tags of the current player
  - Use `WA.room.getCurrentRoom(): Promise<Room>` to get the ID, JSON map file, url of the map of the current room and the layer where the current player started
  - Use `WA.ui.registerMenuCommand(): void` to add a custom menu
=======
- Layer properties (like `exitUrl`, `silent`, etc...) can now also used in tile properties #1210 (@jonnytest1)
>>>>>>> 633fa9f8

## Version 1.4.1

### Bugfixes

- Loading errors after the preload stage should not crash the game anymore

## Version 1.4.0

### BREAKING CHANGES

- Scripting API:
  - Changed function names: `restorePlayerControl` => `restorePlayerControls`, `disablePlayerControl` => `disablePlayerControls`.
    Please keep in mind that the scripting API is still experimental. Some breaking changes can occur in it until we mark it as stable.

### Updates

- Added the emote feature to WorkAdventure. (@Kharhamel, @Tabascoeye)
  - The emote menu can be opened by clicking on your character. 
  -  Clicking on one of its element will close the menu and play an emote above your character. 
  -  This emote can be seen by other players.
- Player names were improved. (@Kharhamel)
  - We now create a GameObject.Text instead of GameObject.BitmapText
  - now use the 'Press Start 2P' font family and added an outline
  - As a result, we can now allow non-standard letters like french accents or chinese characters!
  
- Added the contact card feature. (@Kharhamel)
  - Click on another player to see its contact info.
  - Premium-only feature unfortunately. I need to find a way to make it available for all.
  - If no contact data is found (either because the user is anonymous or because no admin backend), display an error card.

- Mobile support has been improved
  - WorkAdventure automatically sets the zoom level based on the viewport size to ensure a sensible size of the map is visible, whatever the viewport used
  - Mouse wheel support to zoom in / out
  - Pinch support on mobile to zoom in / out
  - Improved virtual joystick size (adapts to the zoom level)
- Redesigned intermediate scenes
  - Redesigned Select Companion scene
  - Redesigned Enter Your Name scene
    - Added a new `DISPLAY_TERMS_OF_USE` environment variable to trigger the display of terms of use  
- New scripting API features:
  - Use `WA.loadSound(): Sound` to load / play / stop a sound


### Bug Fixes

- Pinch gesture does no longer move the character

## Version 1.3.0

### New Features

* Maps can now contain "group" layers (layers that contain other layers) - #899 #779 (@Lurkars @moufmouf)

### Updates


### Bug Fixes<|MERGE_RESOLUTION|>--- conflicted
+++ resolved
@@ -6,7 +6,7 @@
 - Enabled outlines on actionable item again (they were disabled when migrating to Phaser 3.50) #1218
 - Enabled outlines on player names (when the mouse hovers on a player you can interact with) #1219
 - Migrated the admin console to Svelte, and redesigned the console #1211
-<<<<<<< HEAD
+- Layer properties (like `exitUrl`, `silent`, etc...) can now also used in tile properties #1210 (@jonnytest1)
 - New scripting API features :
   - Use `WA.room.showLayer(): void` to show a layer
   - Use `WA.room.hideLayer(): void` to hide a layer
@@ -15,9 +15,6 @@
   - Use `WA.room.getCurrentUser(): Promise<User>` to get the ID, name and tags of the current player
   - Use `WA.room.getCurrentRoom(): Promise<Room>` to get the ID, JSON map file, url of the map of the current room and the layer where the current player started
   - Use `WA.ui.registerMenuCommand(): void` to add a custom menu
-=======
-- Layer properties (like `exitUrl`, `silent`, etc...) can now also used in tile properties #1210 (@jonnytest1)
->>>>>>> 633fa9f8
 
 ## Version 1.4.1
 
