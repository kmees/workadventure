<!doctype html>
<html>
    <head>
    </head>
    <body>
        <label>Base test URL:</label>
        <input id="baseurl" type="text" value="" />
        <table>
            <tr>
                <th>Result</th>
                <th>Test</th>
            </tr>
            <tr>
                <td>
                    <input type="radio" name="test-jitsi-config"> Success <input type="radio" name="test-jitsi-config"> Failure <input type="radio" name="test-jitsi-config" checked> Pending
                </td>
                <td>
                    <a href="#" class="testLink" data-testmap="jitsi_config.json" target="_blank">Testing Jitsi special config parameters</a>
                </td>
            </tr>
            <tr>
                <td>
                    <input type="radio" name="test-jitsi-custom-url"> Success <input type="radio" name="test-jitsi-custom-url"> Failure <input type="radio" name="test-jitsi-custom-url" checked> Pending
                </td>
                <td>
                    <a href="#" class="testLink" data-testmap="jitsi_custom_url.json" target="_blank">Testing jitsiUrl property</a>
                </td>
            </tr>
            <tr>
                <td>
                    <input type="radio" name="test-iframe-api"> Success <input type="radio" name="test-iframe-api"> Failure <input type="radio" name="test-iframe-api" checked> Pending
                </td>
                <td>
                    <a href="#" class="testLink" data-testmap="iframe_api.json" target="_blank">Testing scripting API with an iFrame</a>
                </td>
            </tr>
            <tr>
                <td>
                    <input type="radio" name="test-scripting-api"> Success <input type="radio" name="test-scripting-api"> Failure <input type="radio" name="test-scripting-api" checked> Pending
                </td>
                <td>
                    <a href="#" class="testLink" data-testmap="script_api.json" target="_blank">Testing scripting API with a script</a>
                </td>
            </tr>
            <tr>
                <td>
                    <input type="radio" name="test-scripting-api-gotopage"> Success <input type="radio" name="test-scripting-api-gotopage"> Failure <input type="radio" name="test-scripting-api-gotopage" checked> Pending
                </td>
                <td>
                    <a href="#" class="testLink" data-testmap="goToPage.json" target="_blank">Testing goToPage script Api</a>
                </td>
            </tr>
            <tr>
                <td>
                    <input type="radio" name="test-scripting-sound"> Success <input type="radio" name="test-scripting-sound"> Failure <input type="radio" name="test-scripting-sound" checked> Pending
                </td>
                <td>
                    <a href="#" class="testLink" data-testmap="SoundTest.json" target="_blank">Testing scripting API loadSound() function</a>
                </td>
            </tr>
            <tr>
                <td>
                    <input type="radio" name="test-scripting-deprecated"> Success <input type="radio" name="test-scripting-deprecated"> Failure <input type="radio" name="test-scripting-deprecated" checked> Pending
                </td>
                <td>
                    <a href="#" class="testLink" data-testmap="deprecated_functions.json" target="_blank">Testing scripting API deprecated function</a>
                </td>
            </tr>
            <tr>
                <td>
                    <input type="radio" name="test-autoresize"> Success <input type="radio" name="test-autoresize"> Failure <input type="radio" name="test-autoresize" checked> Pending
                </td>
                <td>
                    <a href="#" class="testLink" data-testmap="autoresize.json" target="_blank">Testing auto-zoom of viewport</a>
                </td>
            </tr>
            <tr>
                <td>
                    <input type="radio" name="test-mouse-wheel"> Success <input type="radio" name="test-mouse-wheel"> Failure <input type="radio" name="test-mouse-wheel" checked> Pending
                </td>
                <td>
                    <a href="#" class="testLink" data-testmap="mousewheel.json" target="_blank">Testing zoom via mouse wheel</a>
                </td>
            </tr>
            <tr>
                <td>
                    <input type="radio" name="test-mobile"> Success <input type="radio" name="test-mobile"> Failure <input type="radio" name="test-mobile" checked> Pending
                </td>
                <td>
                    <a href="#" class="testLink" data-testmap="mobile.json" target="_blank">Testing movement on mobile</a>
                </td>
            </tr>
            <tr>
                <td>
                    <input type="radio" name="test-energy"> Success <input type="radio" name="test-energy"> Failure <input type="radio" name="test-energy" checked> Pending
                </td>
                <td>
                    <a href="#" class="testLink" data-testmap="energy.json" target="_blank">Test energy consumption</a>
                </td>
            </tr>
            <tr>
                <td>
                    <input type="radio" name="test-help-camera-setting"> Success <input type="radio" name="test-help-camera-setting"> Failure <input type="radio" name="test-help-camera-setting" checked> Pending
                </td>
                <td>
                    <a href="#" class="testLink" data-testmap="help_camera_setting.json" target="_blank">Test the HelpCameraSettingScene</a>
                </td>
            </tr>
            <tr>
                <td>
                    <input type="radio" name="test-cowebsite-allowAPI"> Success <input type="radio" name="test-cowebsite-allowAPI"> Failure <input type="radio" name="test-cowebsite-allowAPI" checked> Pending
                </td>
                <td>
                    <a href="#" class="testLink" data-testmap="Metadata/cowebsiteAllowApi.json" target="_blank">Test a iframe opened by a script can use Iframe API</a>
                </td>
            </tr>
            <tr>
                <td>
                    <input type="radio" name="test-custom-menu"> Success <input type="radio" name="test-custom-menu"> Failure <input type="radio" name="test-custom-menu" checked> Pending
                </td>
                <td>
                    <a href="#" class="testLink" data-testmap="Metadata/customMenu.json" target="_blank">Testing add a custom menu by scripting API</a>
                </td>
            </tr>
            <tr>
                <td>
                    <input type="radio" name="test-getCurrentRoom"> Success <input type="radio" name="test-getCurrentRoom"> Failure <input type="radio" name="test-getCurrentRoom" checked> Pending
                </td>
                <td>
                    <a href="#" class="testLink" data-testmap="Metadata/getCurrentRoom.json" target="_blank">Testing return current room attributes by Scripting API (Need to test from current user)</a>
                </td>
            </tr>
            <tr>
                <td>
                    <input type="radio" name="test-getCurrentUser"> Success <input type="radio" name="test-getCurrentUser"> Failure <input type="radio" name="test-getCurrentUser" checked> Pending
                </td>
                <td>
                    <a href="#" class="testLink" data-testmap="Metadata/getCurrentUser.json" target="_blank">Testing return current user attributes by Scripting API</a>
                </td>
            </tr>
            <tr>
                <td>
                    <input type="radio" name="test-player-move"> Success <input type="radio" name="test-player-move"> Failure <input type="radio" name="test-player-move" checked> Pending
                </td>
                <td>
                    <a href="#" class="testLink" data-testmap="Metadata/playerMove.json" target="_blank">Test listening player movement by Scripting API</a>
                </td>
            </tr>
            <tr>
                <td>
                    <input type="radio" name="test-setProperty"> Success <input type="radio" name="test-setProperty"> Failure <input type="radio" name="test-setProperty" checked> Pending
                </td>
                <td>
                    <a href="#" class="testLink" data-testmap="Metadata/setProperty.json" target="_blank">Testing set a property on a layer by Scripting API</a>
                </td>
            </tr>
            <tr>
                <td>
                    <input type="radio" name="test-show-hide"> Success <input type="radio" name="test-show-hide"> Failure <input type="radio" name="test-show-hide" checked> Pending
                </td>
                <td>
                    <a href="#" class="testLink" data-testmap="Metadata/showHideLayer.json" target="_blank">Testing show or hide a layer by Scripting API</a>
                </td>
            </tr>
            <tr>
                <td>
                    <input type="radio" name="test-animated-tiles"> Success <input type="radio" name="test-animated-tiles"> Failure <input type="radio" name="test-animated-tiles" checked> Pending
                </td>
                <td>
                    <a href="#" class="testLink" data-testmap="animated_tiles.json" target="_blank">Test animated tiles</a>
                </td>
            </tr>
            <tr>
                <td>
<<<<<<< HEAD
                    <input type="radio" name="test-start-tile-S1"> Success <input type="radio" name="test-start-tile-S1"> Failure <input type="radio" name="test-start-tile-S1" checked> Pending
                </td>
                <td>
                    <a href="#" class="testLink" data-testmap="start-tile.json#S1" target="_blank">Test start tile (S1)</a>
=======
                    <input type="radio" name="test-cowebsite-allowAPI"> Success <input type="radio" name="test-cowebsite-allowAPI"> Failure <input type="radio" name="test-cowebsite-allowAPI" checked> Pending
                </td>
                <td>
                    <a href="#" class="testLink" data-testmap="Metadata/cowebsiteAllowApi.json" target="_blank">Test cowebsite opened by script is allowed to use IFrame API</a>
>>>>>>> 63391e65
                </td>
            </tr>
            <tr>
                <td>
<<<<<<< HEAD
                    <input type="radio" name="test-start-tile-S2"> Success <input type="radio" name="test-start-tile-S2"> Failure <input type="radio" name="test-start-tile-S2" checked> Pending
                </td>
                <td>
                    <a href="#" class="testLink" data-testmap="start-tile.json#S2" target="_blank">Test start tile (S2)</a>
=======
                    <input type="radio" name="test-set-tiles"> Success <input type="radio" name="test-set-tiles"> Failure <input type="radio" name="test-set-tiles" checked> Pending
                </td>
                <td>
                    <a href="#" class="testLink" data-testmap="Metadata/setTiles.json" target="_blank">Test set tiles</a>
>>>>>>> 63391e65
                </td>
            </tr>
        </table>

        <script>
            const baseInput = document.getElementById('baseurl');

            let host = window.location.host;
            let playHost;
            if (host.startsWith('maps-')) {
                playHost = 'play-'+host.substr(5);
            } else if (host.startsWith('maps.')) {
                playHost = 'play.'+host.substr(5);
            } else {
                playHost = 'localhost';
            }

            let completeUrl = window.location.protocol + '//' + playHost + '/_/global/' + host + window.location.pathname;

            baseInput.value = completeUrl;

            baseInput.addEventListener('change', init);

            function init() {
                console.log(baseInput.value);
                for (const link of document.querySelectorAll('a.testLink')) {
                    const url = baseInput.value + link.dataset.testmap;
                    link.href = url;
                }
            }

            init();
        </script>

    </body>
</html><|MERGE_RESOLUTION|>--- conflicted
+++ resolved
@@ -172,32 +172,34 @@
             </tr>
             <tr>
                 <td>
-<<<<<<< HEAD
                     <input type="radio" name="test-start-tile-S1"> Success <input type="radio" name="test-start-tile-S1"> Failure <input type="radio" name="test-start-tile-S1" checked> Pending
                 </td>
                 <td>
                     <a href="#" class="testLink" data-testmap="start-tile.json#S1" target="_blank">Test start tile (S1)</a>
-=======
+                </td>
+            </tr>
+            <tr>
+                <td>
+                    <input type="radio" name="test-start-tile-S2"> Success <input type="radio" name="test-start-tile-S2"> Failure <input type="radio" name="test-start-tile-S2" checked> Pending
+                </td>
+                <td>
+                    <a href="#" class="testLink" data-testmap="start-tile.json#S2" target="_blank">Test start tile (S2)</a>
+                </td>
+            </tr>
+            <tr>
+                <td>
                     <input type="radio" name="test-cowebsite-allowAPI"> Success <input type="radio" name="test-cowebsite-allowAPI"> Failure <input type="radio" name="test-cowebsite-allowAPI" checked> Pending
                 </td>
                 <td>
                     <a href="#" class="testLink" data-testmap="Metadata/cowebsiteAllowApi.json" target="_blank">Test cowebsite opened by script is allowed to use IFrame API</a>
->>>>>>> 63391e65
-                </td>
-            </tr>
-            <tr>
-                <td>
-<<<<<<< HEAD
-                    <input type="radio" name="test-start-tile-S2"> Success <input type="radio" name="test-start-tile-S2"> Failure <input type="radio" name="test-start-tile-S2" checked> Pending
-                </td>
-                <td>
-                    <a href="#" class="testLink" data-testmap="start-tile.json#S2" target="_blank">Test start tile (S2)</a>
-=======
+                </td>
+            </tr>
+            <tr>
+                <td>
                     <input type="radio" name="test-set-tiles"> Success <input type="radio" name="test-set-tiles"> Failure <input type="radio" name="test-set-tiles" checked> Pending
                 </td>
                 <td>
                     <a href="#" class="testLink" data-testmap="Metadata/setTiles.json" target="_blank">Test set tiles</a>
->>>>>>> 63391e65
                 </td>
             </tr>
         </table>
